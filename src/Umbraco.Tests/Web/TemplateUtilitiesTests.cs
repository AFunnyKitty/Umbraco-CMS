--- conflicted
+++ resolved
@@ -1,13 +1,6 @@
 ﻿using System;
-<<<<<<< HEAD
-using System.Web;
-using HtmlAgilityPack;
-=======
-using System.Globalization;
 using System.Linq;
 using System.Web;
-using LightInject;
->>>>>>> e34728c1
 using Moq;
 using NUnit.Framework;
 using Umbraco.Core;
