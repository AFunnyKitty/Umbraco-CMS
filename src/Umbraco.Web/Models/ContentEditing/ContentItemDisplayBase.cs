--- conflicted
+++ resolved
@@ -1,38 +1,4 @@
-<<<<<<< HEAD
-﻿using System.Collections.Generic;
-using System.Runtime.Serialization;
-using Umbraco.Core.Models;
-
-namespace Umbraco.Web.Models.ContentEditing
-{
-    public abstract class ContentItemDisplayBase<T, TPersisted> : TabbedContentItem<T, TPersisted>, INotificationModel, IErrorModel
-        where T : ContentPropertyBasic 
-        where TPersisted : IContentBase
-    {
-        protected ContentItemDisplayBase()
-        {
-            Notifications = new List<Notification>();
-        }
-
-        /// <summary>
-        /// This is used to add custom localized messages/strings to the response for the app to use for localized UI purposes.
-        /// </summary>
-        [DataMember(Name = "notifications")]
-        public List<Notification> Notifications { get; private set; }
-
-        /// <summary>
-        /// This is used for validation of a content item.
-        /// </summary>
-        /// <remarks>
-        /// A content item can be invalid but still be saved. This occurs when there's property validation errors, we will
-        /// still save the item but it cannot be published. So we need a way of returning validation errors as well as the
-        /// updated model.
-        /// </remarks>
-        [DataMember(Name = "modelState")]
-        public IDictionary<string, object> Errors { get; set; }
-    }
-=======
-﻿using System.Collections.Generic;
+using System.Collections.Generic;
 using System.Runtime.Serialization;
 using Umbraco.Core.Models;
 
@@ -70,5 +36,4 @@
         [DataMember(Name = "modelState")]
         public IDictionary<string, object> Errors { get; set; }
     }
->>>>>>> 50aa9d71
 }