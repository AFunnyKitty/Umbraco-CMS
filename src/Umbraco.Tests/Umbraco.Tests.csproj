﻿<?xml version="1.0" encoding="utf-8"?>
<Project ToolsVersion="12.0" DefaultTargets="Build" xmlns="http://schemas.microsoft.com/developer/msbuild/2003">
  <PropertyGroup>
    <Configuration Condition=" '$(Configuration)' == '' ">Debug</Configuration>
    <Platform Condition=" '$(Platform)' == '' ">AnyCPU</Platform>
    <ProductVersion>8.0.30703</ProductVersion>
    <SchemaVersion>2.0</SchemaVersion>
    <ProjectGuid>{5D3B8245-ADA6-453F-A008-50ED04BFE770}</ProjectGuid>
    <OutputType>Library</OutputType>
    <AppDesignerFolder>Properties</AppDesignerFolder>
    <RootNamespace>Umbraco.Tests</RootNamespace>
    <AssemblyName>Umbraco.Tests</AssemblyName>
    <TargetFrameworkVersion>v4.6.1</TargetFrameworkVersion>
    <FileAlignment>512</FileAlignment>
    <SolutionDir Condition="$(SolutionDir) == '' Or $(SolutionDir) == '*Undefined*'">..\</SolutionDir>
    <RestorePackages>true</RestorePackages>
    <PublishUrl>publish\</PublishUrl>
    <Install>true</Install>
    <InstallFrom>Disk</InstallFrom>
    <UpdateEnabled>false</UpdateEnabled>
    <UpdateMode>Foreground</UpdateMode>
    <UpdateInterval>7</UpdateInterval>
    <UpdateIntervalUnits>Days</UpdateIntervalUnits>
    <UpdatePeriodically>false</UpdatePeriodically>
    <UpdateRequired>false</UpdateRequired>
    <MapFileExtensions>true</MapFileExtensions>
    <ApplicationRevision>0</ApplicationRevision>
    <ApplicationVersion>1.0.0.%2a</ApplicationVersion>
    <IsWebBootstrapper>false</IsWebBootstrapper>
    <UseApplicationTrust>false</UseApplicationTrust>
    <BootstrapperEnabled>true</BootstrapperEnabled>
    <TargetFrameworkProfile />
  </PropertyGroup>
  <PropertyGroup Condition=" '$(Configuration)|$(Platform)' == 'Debug|AnyCPU' ">
    <DebugSymbols>true</DebugSymbols>
    <DebugType>full</DebugType>
    <Optimize>false</Optimize>
    <OutputPath>bin\Debug\</OutputPath>
    <DefineConstants>DEBUG;TRACE</DefineConstants>
    <ErrorReport>prompt</ErrorReport>
    <WarningLevel>4</WarningLevel>
    <Prefer32Bit>false</Prefer32Bit>
  </PropertyGroup>
  <PropertyGroup Condition=" '$(Configuration)|$(Platform)' == 'Release|AnyCPU' ">
    <DebugType>pdbonly</DebugType>
    <Optimize>true</Optimize>
    <OutputPath>bin\Release\</OutputPath>
    <DefineConstants>TRACE</DefineConstants>
    <ErrorReport>prompt</ErrorReport>
    <WarningLevel>4</WarningLevel>
    <Prefer32Bit>false</Prefer32Bit>
  </PropertyGroup>
  <ItemGroup>
    <Reference Include="AutoMapper, Version=4.1.1.0, Culture=neutral, PublicKeyToken=be96cd2c38ef1005, processorArchitecture=MSIL">
      <HintPath>..\packages\AutoMapper.4.1.1\lib\net45\AutoMapper.dll</HintPath>
      <Private>True</Private>
    </Reference>
    <Reference Include="Examine, Version=0.1.68.0, Culture=neutral, processorArchitecture=MSIL">
      <HintPath>..\packages\Examine.0.1.68.0\lib\Examine.dll</HintPath>
      <Private>True</Private>
    </Reference>
    <Reference Include="ICSharpCode.SharpZipLib, Version=0.86.0.518, Culture=neutral, PublicKeyToken=1b03e6acf1164f73, processorArchitecture=MSIL">
      <SpecificVersion>False</SpecificVersion>
      <HintPath>..\packages\SharpZipLib.0.86.0\lib\20\ICSharpCode.SharpZipLib.dll</HintPath>
    </Reference>
    <Reference Include="LightInject, Version=4.0.3.0, Culture=neutral, processorArchitecture=MSIL">
      <HintPath>..\packages\LightInject.4.0.3\lib\net46\LightInject.dll</HintPath>
      <Private>True</Private>
    </Reference>
    <Reference Include="log4net, Version=1.2.15.0, Culture=neutral, PublicKeyToken=669e0ddf0bb1aa2a, processorArchitecture=MSIL">
      <HintPath>..\packages\log4net.2.0.5\lib\net45-full\log4net.dll</HintPath>
      <Private>True</Private>
    </Reference>
    <Reference Include="Lucene.Net, Version=2.9.4.1, Culture=neutral, PublicKeyToken=85089178b9ac3181, processorArchitecture=MSIL">
      <SpecificVersion>False</SpecificVersion>
      <HintPath>..\packages\Lucene.Net.2.9.4.1\lib\net40\Lucene.Net.dll</HintPath>
    </Reference>
    <Reference Include="Microsoft.Owin, Version=3.0.1.0, Culture=neutral, PublicKeyToken=31bf3856ad364e35, processorArchitecture=MSIL">
      <HintPath>..\packages\Microsoft.Owin.3.0.1\lib\net45\Microsoft.Owin.dll</HintPath>
      <Private>True</Private>
    </Reference>
    <Reference Include="Microsoft.Web.Infrastructure, Version=1.0.0.0, Culture=neutral, PublicKeyToken=31bf3856ad364e35, processorArchitecture=MSIL">
      <Private>True</Private>
      <HintPath>..\packages\Microsoft.Web.Infrastructure.1.0.0.0\lib\net40\Microsoft.Web.Infrastructure.dll</HintPath>
    </Reference>
    <Reference Include="MiniProfiler, Version=3.2.0.157, Culture=neutral, PublicKeyToken=b44f9351044011a3, processorArchitecture=MSIL">
      <HintPath>..\packages\MiniProfiler.3.2.0.157\lib\net40\MiniProfiler.dll</HintPath>
      <Private>True</Private>
    </Reference>
    <Reference Include="Moq">
      <HintPath>..\packages\Moq.4.1.1309.0919\lib\net40\Moq.dll</HintPath>
    </Reference>
    <Reference Include="Newtonsoft.Json, Version=6.0.0.0, Culture=neutral, PublicKeyToken=30ad4fe6b2a6aeed, processorArchitecture=MSIL">
      <HintPath>..\packages\Newtonsoft.Json.6.0.8\lib\net45\Newtonsoft.Json.dll</HintPath>
      <Private>True</Private>
    </Reference>
    <Reference Include="nunit.framework, Version=2.6.2.12296, Culture=neutral, PublicKeyToken=96d09a1eb7f44a77, processorArchitecture=MSIL">
      <SpecificVersion>False</SpecificVersion>
      <HintPath>..\packages\NUnit.2.6.2\lib\nunit.framework.dll</HintPath>
    </Reference>
<<<<<<< HEAD
    <Reference Include="Semver, Version=1.1.2.0, Culture=neutral, processorArchitecture=MSIL">
      <HintPath>..\packages\semver.1.1.2\lib\net451\Semver.dll</HintPath>
      <Private>True</Private>
=======
    <Reference Include="Owin, Version=1.0.0.0, Culture=neutral, PublicKeyToken=f0ebd12fd5e55cc5, processorArchitecture=MSIL">
      <HintPath>..\packages\Owin.1.0\lib\net40\Owin.dll</HintPath>
      <Private>True</Private>
    </Reference>
    <Reference Include="Semver">
      <HintPath>..\packages\semver.1.1.2\lib\net45\Semver.dll</HintPath>
>>>>>>> d9f38a20
    </Reference>
    <Reference Include="System" />
    <Reference Include="System.ComponentModel.DataAnnotations" />
    <Reference Include="System.configuration" />
    <Reference Include="System.Core" />
    <Reference Include="System.Data.Entity.Design" />
    <Reference Include="System.Data.SqlServerCe, Version=4.0.0.1, Culture=neutral, PublicKeyToken=89845dcd8080cc91, processorArchitecture=MSIL">
      <Private>True</Private>
      <HintPath>..\packages\SqlServerCE.4.0.0.1\lib\System.Data.SqlServerCe.dll</HintPath>
    </Reference>
    <Reference Include="System.Data.SqlServerCe.Entity, Version=4.0.0.1, Culture=neutral, PublicKeyToken=89845dcd8080cc91, processorArchitecture=MSIL">
      <Private>True</Private>
      <HintPath>..\packages\SqlServerCE.4.0.0.1\lib\System.Data.SqlServerCe.Entity.dll</HintPath>
    </Reference>
    <Reference Include="System.Drawing" />
    <Reference Include="System.Net.Http" />
    <Reference Include="System.Net.Http.Formatting, Version=5.2.3.0, Culture=neutral, PublicKeyToken=31bf3856ad364e35, processorArchitecture=MSIL">
      <SpecificVersion>False</SpecificVersion>
      <HintPath>..\packages\Microsoft.AspNet.WebApi.Client.5.2.3\lib\net45\System.Net.Http.Formatting.dll</HintPath>
    </Reference>
    <Reference Include="System.Net.Http.WebRequest" />
    <Reference Include="System.Runtime.Caching" />
    <Reference Include="System.Runtime.Serialization" />
    <Reference Include="System.Web" />
    <Reference Include="System.Web.ApplicationServices" />
    <Reference Include="System.Web.Helpers, Version=3.0.0.0, Culture=neutral, PublicKeyToken=31bf3856ad364e35, processorArchitecture=MSIL">
      <HintPath>..\packages\Microsoft.AspNet.WebPages.3.2.3\lib\net45\System.Web.Helpers.dll</HintPath>
      <Private>True</Private>
    </Reference>
    <Reference Include="System.Web.Http, Version=5.2.3.0, Culture=neutral, PublicKeyToken=31bf3856ad364e35, processorArchitecture=MSIL">
      <SpecificVersion>False</SpecificVersion>
      <HintPath>..\packages\Microsoft.AspNet.WebApi.Core.5.2.3\lib\net45\System.Web.Http.dll</HintPath>
    </Reference>
    <Reference Include="System.Web.Http.SelfHost, Version=4.0.0.0, Culture=neutral, PublicKeyToken=31bf3856ad364e35, processorArchitecture=MSIL">
      <HintPath>..\packages\Microsoft.AspNet.WebApi.SelfHost.4.0.30506.0\lib\net40\System.Web.Http.SelfHost.dll</HintPath>
    </Reference>
    <Reference Include="System.Web.Http.WebHost, Version=5.2.3.0, Culture=neutral, PublicKeyToken=31bf3856ad364e35, processorArchitecture=MSIL">
      <SpecificVersion>False</SpecificVersion>
      <HintPath>..\packages\Microsoft.AspNet.WebApi.WebHost.5.2.3\lib\net45\System.Web.Http.WebHost.dll</HintPath>
    </Reference>
    <Reference Include="System.Web.Mvc, Version=5.2.3.0, Culture=neutral, PublicKeyToken=31bf3856ad364e35, processorArchitecture=MSIL">
      <HintPath>..\packages\Microsoft.AspNet.Mvc.5.2.3\lib\net45\System.Web.Mvc.dll</HintPath>
      <Private>True</Private>
    </Reference>
    <Reference Include="System.Web.Razor, Version=3.0.0.0, Culture=neutral, PublicKeyToken=31bf3856ad364e35, processorArchitecture=MSIL">
      <HintPath>..\packages\Microsoft.AspNet.Razor.3.2.3\lib\net45\System.Web.Razor.dll</HintPath>
      <Private>True</Private>
    </Reference>
    <Reference Include="System.Web.Services" />
    <Reference Include="System.Web.WebPages, Version=3.0.0.0, Culture=neutral, PublicKeyToken=31bf3856ad364e35, processorArchitecture=MSIL">
      <HintPath>..\packages\Microsoft.AspNet.WebPages.3.2.3\lib\net45\System.Web.WebPages.dll</HintPath>
      <Private>True</Private>
    </Reference>
    <Reference Include="System.Web.WebPages.Deployment, Version=3.0.0.0, Culture=neutral, PublicKeyToken=31bf3856ad364e35, processorArchitecture=MSIL">
      <HintPath>..\packages\Microsoft.AspNet.WebPages.3.2.3\lib\net45\System.Web.WebPages.Deployment.dll</HintPath>
      <Private>True</Private>
    </Reference>
    <Reference Include="System.Web.WebPages.Razor, Version=3.0.0.0, Culture=neutral, PublicKeyToken=31bf3856ad364e35, processorArchitecture=MSIL">
      <HintPath>..\packages\Microsoft.AspNet.WebPages.3.2.3\lib\net45\System.Web.WebPages.Razor.dll</HintPath>
      <Private>True</Private>
    </Reference>
    <Reference Include="System.Xml.Linq" />
    <Reference Include="System.Data.DataSetExtensions" />
    <Reference Include="Microsoft.CSharp" />
    <Reference Include="System.Data" />
    <Reference Include="System.Xml" />
    <Reference Include="WebDriver">
      <HintPath>..\packages\Selenium.WebDriver.2.32.0\lib\net40\WebDriver.dll</HintPath>
    </Reference>
  </ItemGroup>
  <ItemGroup>
    <Compile Include="Web\AngularIntegration\AngularAntiForgeryTests.cs" />
    <Compile Include="Web\AngularIntegration\ContentModelSerializationTests.cs" />
    <Compile Include="Web\AngularIntegration\JsInitializationTests.cs" />
    <Compile Include="Web\AngularIntegration\ServerVariablesParserTests.cs" />
    <Compile Include="ApplicationContextTests.cs" />
    <Compile Include="AttemptTests.cs" />
    <Compile Include="Cache\CacheRefresherTests.cs" />
    <Compile Include="Migrations\Stubs\DropForeignKeyMigrationStub.cs" />
    <Compile Include="Models\Mapping\ContentTypeModelMappingTests.cs" />
    <Compile Include="Cache\DeepCloneRuntimeCacheProviderTests.cs" />
    <Compile Include="Cache\DefaultCachePolicyTests.cs" />
    <Compile Include="Cache\FullDataSetCachePolicyTests.cs" />
    <Compile Include="Cache\SingleItemsOnlyCachePolicyTests.cs" />
    <Compile Include="Collections\DeepCloneableListTests.cs" />
    <Compile Include="Web\Controllers\BackOfficeControllerUnitTests.cs" />
    <Compile Include="DelegateExtensionsTests.cs" />
    <Compile Include="Logging\AsyncRollingFileAppenderTest.cs" />
    <Compile Include="Logging\DebugAppender.cs" />
    <Compile Include="Logging\ParallelForwarderTest.cs" />
    <Compile Include="Web\Mvc\RenderIndexActionSelectorAttributeTests.cs" />
    <Compile Include="Persistence\Repositories\AuditRepositoryTest.cs" />
    <Compile Include="Persistence\Repositories\DomainRepositoryTest.cs" />
    <Compile Include="Persistence\Repositories\PartialViewRepositoryTests.cs" />
    <Compile Include="Persistence\Repositories\PublicAccessRepositoryTest.cs" />
    <Compile Include="Persistence\Repositories\TaskRepositoryTest.cs" />
    <Compile Include="Persistence\Repositories\TaskTypeRepositoryTest.cs" />
    <Compile Include="Resolvers\ResolverBaseTest.cs" />
    <Compile Include="Routing\RoutesCacheTests.cs" />
    <Compile Include="Routing\UrlRoutingTestBase.cs" />
    <Compile Include="Security\BackOfficeCookieManagerTests.cs" />
    <Compile Include="Security\UmbracoBackOfficeIdentityTests.cs" />
    <Compile Include="Services\ContentTypeServiceExtensionsTests.cs" />
    <Compile Include="Services\PublicAccessServiceTests.cs" />
    <Compile Include="StringNewlineExtensions.cs" />
    <Compile Include="Strings\StylesheetHelperTests.cs" />
    <Compile Include="Strings\StringValidationTests.cs" />
    <Compile Include="FrontEnd\UmbracoHelperTests.cs" />
    <Compile Include="Integration\GetCultureTests.cs" />
    <Compile Include="Membership\DynamicMemberContentTests.cs" />
    <Compile Include="Membership\MembershipProviderBaseTests.cs" />
    <Compile Include="Membership\UmbracoServiceMembershipProviderTests.cs" />
    <Compile Include="Migrations\MigrationRunnerTests.cs" />
    <Compile Include="Migrations\Stubs\FiveZeroMigration.cs" />
    <Compile Include="Migrations\Stubs\FourElevenMigration.cs" />
    <Compile Include="Migrations\Stubs\SixZeroMigration2.cs" />
    <Compile Include="MockTests.cs" />
    <Compile Include="Models\MacroTests.cs" />
    <Compile Include="Models\Mapping\AutoMapperTests.cs" />
    <Compile Include="Models\Collections\Item.cs" />
    <Compile Include="Models\Collections\OrderItem.cs" />
    <Compile Include="Models\Collections\SimpleOrder.cs" />
    <Compile Include="Models\ContentTypeTests.cs" />
    <Compile Include="Models\DataTypeDefinitionTests.cs" />
    <Compile Include="Models\DeepCloneHelperTests.cs" />
    <Compile Include="Models\DictionaryItemTests.cs" />
    <Compile Include="Models\DictionaryTranslationTests.cs" />
    <Compile Include="Models\LanguageTests.cs" />
    <Compile Include="Models\MemberGroupTests.cs" />
    <Compile Include="Models\MemberTests.cs" />
    <Compile Include="Models\PreValueCollectionTests.cs" />
    <Compile Include="Models\PropertyGroupTests.cs" />
    <Compile Include="Models\PropertyTypeTests.cs" />
    <Compile Include="Models\RelationTests.cs" />
    <Compile Include="Models\RelationTypeTests.cs" />
    <Compile Include="Models\TaskTests.cs" />
    <Compile Include="Models\TaskTypeTests.cs" />
    <Compile Include="Models\TemplateTests.cs" />
    <Compile Include="Models\UmbracoEntityTests.cs" />
    <Compile Include="Models\UserTests.cs" />
    <Compile Include="Models\UserTypeTests.cs" />
    <Compile Include="Web\Mvc\SurfaceControllerTests.cs" />
    <Compile Include="Web\Mvc\UmbracoViewPageTests.cs" />
    <Compile Include="BootManagers\CoreBootManagerTests.cs" />
    <Compile Include="BootManagers\WebBootManagerTests.cs" />
    <Compile Include="Cache\ObjectCacheProviderTests.cs" />
    <Compile Include="Cache\CacheProviderTests.cs" />
    <Compile Include="Cache\HttpRequestCacheProviderTests.cs" />
    <Compile Include="Cache\HttpRuntimeCacheProviderTests.cs" />
    <Compile Include="Cache\RuntimeCacheProviderTests.cs" />
    <Compile Include="Configurations\DashboardSettings\DashboardSettingsTests.cs" />
    <Compile Include="Configurations\FileSystemProviderTests.cs" />
    <Compile Include="Configurations\UmbracoSettings\ContentElementDefaultTests.cs" />
    <Compile Include="Configurations\UmbracoSettings\ContentElementTests.cs" />
    <Compile Include="Configurations\UmbracoSettings\DeveloperElementDefaultTests.cs" />
    <Compile Include="Configurations\UmbracoSettings\DeveloperElementTests.cs" />
    <Compile Include="Configurations\UmbracoSettings\DistributedCallElementDefaultTests.cs" />
    <Compile Include="Configurations\UmbracoSettings\DistributedCallElementTests.cs" />
    <Compile Include="Configurations\UmbracoSettings\HelpElementDefaultTests.cs" />
    <Compile Include="Configurations\UmbracoSettings\HelpElementTests.cs" />
    <Compile Include="Configurations\UmbracoSettings\LoggingElementDefaultTests.cs" />
    <Compile Include="Configurations\UmbracoSettings\LoggingElementTests.cs" />
    <Compile Include="Configurations\UmbracoSettings\PackageRepositoriesElementDefaultTests.cs" />
    <Compile Include="Configurations\UmbracoSettings\PackageRepositoriesElementTests.cs" />
    <Compile Include="Configurations\UmbracoSettings\ProvidersElementDefaultTests.cs" />
    <Compile Include="Configurations\UmbracoSettings\ProvidersElementTests.cs" />
    <Compile Include="Configurations\UmbracoSettings\RequestHandlerElementDefaultTests.cs" />
    <Compile Include="Configurations\UmbracoSettings\RequestHandlerElementTests.cs" />
    <Compile Include="Configurations\UmbracoSettings\ScheduledTasksElementDefaultTests.cs" />
    <Compile Include="Configurations\UmbracoSettings\ScheduledTasksElementTests.cs" />
    <Compile Include="Configurations\UmbracoSettings\SecurityElementDefaultTests.cs" />
    <Compile Include="Configurations\UmbracoSettings\SecurityElementTests.cs" />
    <Compile Include="Configurations\UmbracoSettings\TemplateElementDefaultTests.cs" />
    <Compile Include="Configurations\UmbracoSettings\TemplateElementTests.cs" />
    <Compile Include="Configurations\UmbracoSettings\UmbracoSettingsTests.cs" />
    <Compile Include="Configurations\UmbracoSettings\WebRoutingElementDefaultTests.cs" />
    <Compile Include="Configurations\UmbracoSettings\WebRoutingElementTests.cs" />
    <Compile Include="Web\Controllers\WebApiEditors\ContentControllerUnitTests.cs" />
    <Compile Include="Web\Controllers\WebApiEditors\FilterAllowedOutgoingContentAttributeTests.cs" />
    <Compile Include="Web\Controllers\WebApiEditors\MediaControllerUnitTests.cs" />
    <Compile Include="CoreXml\FrameworkXmlTests.cs" />
    <Compile Include="DynamicsAndReflection\QueryableExtensionTests.cs" />
    <Compile Include="DynamicsAndReflection\ExtensionMethodFinderTests.cs" />
    <Compile Include="DynamicsAndReflection\ReflectionTests.cs" />
    <Compile Include="Macros\MacroParserTests.cs" />
    <Compile Include="Migrations\Upgrades\ValidateV7UpgradeTest.cs" />
    <Compile Include="Models\ContentExtensionsTests.cs" />
    <Compile Include="Models\UserExtensionsTests.cs" />
    <Compile Include="Web\Mvc\MergeParentContextViewDataAttributeTests.cs" />
    <Compile Include="Web\Mvc\ViewDataDictionaryExtensionTests.cs" />
    <Compile Include="Persistence\PetaPocoExtensionsTest.cs" />
    <Compile Include="Persistence\Querying\ContentTypeSqlMappingTests.cs" />
    <Compile Include="Persistence\Repositories\MacroRepositoryTest.cs" />
    <Compile Include="Persistence\Repositories\MemberRepositoryTest.cs" />
    <Compile Include="Persistence\Repositories\MemberTypeRepositoryTest.cs" />
    <Compile Include="Persistence\Repositories\TagRepositoryTest.cs" />
    <Compile Include="Persistence\Repositories\NotificationsRepositoryTest.cs" />
    <Compile Include="Persistence\Repositories\TemplateRepositoryTest.cs" />
    <Compile Include="Persistence\Repositories\UserRepositoryTest.cs" />
    <Compile Include="Persistence\Repositories\UserTypeRepositoryTest.cs" />
    <Compile Include="Models\Mapping\ContentWebModelMappingTests.cs" />
    <Compile Include="PropertyEditors\ImageCropperTest.cs" />
    <Compile Include="PublishedContent\PublishedContentExtensionTests.cs" />
    <Compile Include="PropertyEditors\ColorListValidatorTest.cs" />
    <Compile Include="PropertyEditors\MultiValuePropertyEditorTests.cs" />
    <Compile Include="PropertyEditors\EnsureUniqueValuesValidatorTest.cs" />
    <Compile Include="PropertyEditors\LegacyPropertyEditorIdToAliasConverterTests.cs" />
    <Compile Include="PropertyEditors\PropertyEditorValueEditorTests.cs" />
    <Compile Include="PublishedContent\PublishedContentRequestEngineTests.cs" />
    <Compile Include="PublishedContent\RootNodeTests.cs" />
    <Compile Include="PublishedContent\StronglyTypedModels\CallingMethodTests.cs" />
    <Compile Include="PublishedContent\StronglyTypedModels\Subpage.cs" />
    <Compile Include="PublishedContent\StronglyTypedModels\Textpage.cs" />
    <Compile Include="PublishedContent\StronglyTypedModels\TypedModelBase.cs" />
    <Compile Include="PublishedContent\StronglyTypedModels\UmbracoTemplatePage`T.cs" />
    <Compile Include="Scheduling\BackgroundTaskRunnerTests.cs" />
    <Compile Include="ApplicationUrlHelperTests.cs" />
    <Compile Include="Services\FileServiceTests.cs" />
    <Compile Include="Services\LocalizedTextServiceTests.cs" />
    <Compile Include="Services\TagServiceTests.cs" />
    <Compile Include="Services\LocalizationServiceTests.cs" />
    <Compile Include="Resolvers\XsltExtensionsResolverTests.cs" />
    <Compile Include="Services\MemberServiceTests.cs" />
    <Compile Include="Services\MediaServiceTests.cs" />
    <Compile Include="Services\MemberTypeServiceTests.cs" />
    <Compile Include="Packaging\PackageInstallationTest.cs" />
    <Compile Include="Services\PackagingServiceTests.cs" />
    <Compile Include="Services\PerformanceTests.cs" />
    <Compile Include="Services\PreValueConverterTests.cs" />
    <Compile Include="Services\RelationServiceTests.cs" />
    <Compile Include="Services\MacroServiceTests.cs" />
    <Compile Include="Services\UserServiceTests.cs" />
    <Compile Include="Manifest\ManifestParserTests.cs" />
    <Compile Include="Templates\TemplateRepositoryTests.cs" />
<<<<<<< HEAD
=======
    <Compile Include="Templates\ViewHelperTests.cs" />
    <Compile Include="TestHelpers\BaseSeleniumTest.cs" />
    <Compile Include="Integration\InstallPackage.cs" />
>>>>>>> d9f38a20
    <Compile Include="CoreXml\NavigableNavigatorTests.cs" />
    <Compile Include="Cache\PublishedCache\PublishedMediaCacheTests.cs" />
    <Compile Include="Strings\CmsHelperCasingTests.cs" />
    <Compile Include="Strings\ShortStringHelperResolverTest.cs" />
    <Compile Include="Strings\LegacyShortStringHelperTests.cs" />
    <Compile Include="Strings\DefaultShortStringHelperTests.cs" />
    <Compile Include="Strings\LegacyStringExtensionsTests.cs" />
    <Compile Include="Strings\MockShortStringHelper.cs" />
    <Compile Include="Macros\MacroTests.cs" />
    <Compile Include="Migrations\AlterMigrationTests.cs" />
    <Compile Include="Migrations\Upgrades\BaseUpgradeTest.cs" />
    <Compile Include="Migrations\FindingMigrationsTest.cs" />
    <Compile Include="Migrations\SqlScripts\SqlResources.Designer.cs">
      <AutoGen>True</AutoGen>
      <DesignTime>True</DesignTime>
      <DependentUpon>SqlResources.resx</DependentUpon>
    </Compile>
    <Compile Include="Migrations\Stubs\AlterUserTableMigrationStub.cs" />
    <Compile Include="Migrations\Stubs\Dummy.cs" />
    <Compile Include="Migrations\Stubs\SixZeroMigration1.cs" />
    <Compile Include="Migrations\Upgrades\MySqlUpgradeTest.cs" />
    <Compile Include="Migrations\Upgrades\SqlCeDataUpgradeTest.cs" />
    <Compile Include="Migrations\Upgrades\SqlCeUpgradeTest.cs" />
    <Compile Include="Migrations\Upgrades\SqlServerUpgradeTest.cs" />
    <Compile Include="Migrations\Upgrades\ValidateOlderSchemaTest.cs" />
    <Compile Include="Models\Collections\PropertyCollectionTests.cs" />
    <Compile Include="Models\MediaXmlTest.cs" />
    <Compile Include="Persistence\FaultHandling\ConnectionRetryTest.cs" />
    <Compile Include="Persistence\Querying\ContentRepositorySqlClausesTest.cs" />
    <Compile Include="Persistence\Querying\ContentTypeRepositorySqlClausesTest.cs" />
    <Compile Include="Persistence\Querying\DataTypeDefinitionRepositorySqlClausesTest.cs" />
    <Compile Include="Persistence\Querying\ExpressionTests.cs" />
    <Compile Include="Persistence\Querying\MediaRepositorySqlClausesTest.cs" />
    <Compile Include="Persistence\Querying\MediaTypeRepositorySqlClausesTest.cs" />
    <Compile Include="Persistence\Repositories\ServerRegistrationRepositoryTest.cs" />
    <Compile Include="Persistence\SchemaValidationTest.cs" />
    <Compile Include="Persistence\SyntaxProvider\SqlCeSyntaxProviderTests.cs" />
    <Compile Include="PublishedContent\DynamicXmlConverterTests.cs" />
    <Compile Include="PublishedContent\DynamicXmlTests.cs" />
    <Compile Include="PublishedContent\PublishedContentDataTableTests.cs" />
    <Compile Include="PublishedContent\PublishedContentTestBase.cs" />
    <Compile Include="PublishedContent\PublishedContentTestElements.cs" />
    <Compile Include="PublishedContent\PublishedContentTests.cs" />
    <Compile Include="PublishedContent\PublishedMediaTests.cs" />
    <Compile Include="HashCodeCombinerTests.cs" />
    <Compile Include="Web\Mvc\HtmlHelperExtensionMethodsTests.cs" />
    <Compile Include="IO\IOHelperTest.cs" />
    <Compile Include="LibraryTests.cs" />
    <Compile Include="PropertyEditors\PropertyEditorValueConverterTests.cs" />
    <Compile Include="Models\ContentTests.cs" />
    <Compile Include="Models\ContentXmlTest.cs" />
    <Compile Include="Models\StylesheetTests.cs" />
    <Compile Include="Persistence\SqlCeTableByTableTest.cs" />
    <Compile Include="Persistence\DatabaseContextTests.cs" />
    <Compile Include="Persistence\Mappers\ContentMapperTest.cs" />
    <Compile Include="Persistence\Mappers\ContentTypeMapperTest.cs" />
    <Compile Include="Persistence\Mappers\DataTypeDefinitionMapperTest.cs" />
    <Compile Include="Persistence\Mappers\DictionaryMapperTest.cs" />
    <Compile Include="Persistence\Mappers\DictionaryTranslationMapperTest.cs" />
    <Compile Include="Persistence\Mappers\LanguageMapperTest.cs" />
    <Compile Include="Persistence\Mappers\MediaMapperTest.cs" />
    <Compile Include="Persistence\Mappers\PropertyGroupMapperTest.cs" />
    <Compile Include="Persistence\Mappers\PropertyTypeMapperTest.cs" />
    <Compile Include="Persistence\Mappers\RelationMapperTest.cs" />
    <Compile Include="Persistence\Mappers\RelationTypeMapperTest.cs" />
    <Compile Include="Persistence\Querying\PetaPocoSqlTests.cs" />
    <Compile Include="Persistence\Querying\QueryBuilderTests.cs" />
    <Compile Include="Persistence\Repositories\ContentRepositoryTest.cs" />
    <Compile Include="Persistence\Repositories\ContentTypeRepositoryTest.cs" />
    <Compile Include="Persistence\Repositories\DataTypeDefinitionRepositoryTest.cs" />
    <Compile Include="Persistence\Repositories\DictionaryRepositoryTest.cs" />
    <Compile Include="Persistence\Repositories\LanguageRepositoryTest.cs" />
    <Compile Include="Persistence\Repositories\MediaRepositoryTest.cs" />
    <Compile Include="Persistence\Repositories\MediaTypeRepositoryTest.cs" />
    <Compile Include="Persistence\Repositories\RelationRepositoryTest.cs" />
    <Compile Include="Persistence\Repositories\RelationTypeRepositoryTest.cs" />
    <Compile Include="Persistence\Repositories\ScriptRepositoryTest.cs" />
    <Compile Include="Persistence\Repositories\StylesheetRepositoryTest.cs" />
    <Compile Include="PublishedContent\PublishedContentMoreTests.cs" />
    <Compile Include="Publishing\PublishingStrategyTests.cs" />
    <Compile Include="Resolvers\ActionsResolverTests.cs" />
    <Compile Include="Logging\RingBufferTest.cs" />
    <Compile Include="TestHelpers\BaseUmbracoConfigurationTest.cs" />
    <Compile Include="TestHelpers\DatabaseTestBehaviorAttribute.cs" />
    <Compile Include="TestHelpers\Entities\MockedMember.cs" />
    <Compile Include="TestHelpers\Entities\MockedUser.cs" />
    <Compile Include="TestHelpers\Entities\MockedUserType.cs" />
    <Compile Include="TestHelpers\MockHelper.cs" />
    <Compile Include="TestHelpers\RequiresAutoMapperMappingsAttribute.cs" />
    <Compile Include="TestHelpers\TestProfiler.cs" />
    <Compile Include="TreesAndSections\ResourceFiles.Designer.cs">
      <AutoGen>True</AutoGen>
      <DesignTime>True</DesignTime>
      <DependentUpon>ResourceFiles.resx</DependentUpon>
    </Compile>
    <Compile Include="TreesAndSections\SectionTests.cs" />
    <Compile Include="TreesAndSections\ApplicationTreeTest.cs" />
    <Compile Include="PublishedContent\DynamicPublishedContentCustomExtensionMethods.cs" />
    <Compile Include="PublishedContent\DynamicPublishedContentTests.cs" />
    <Compile Include="PublishedContent\DynamicDocumentTestsBase.cs" />
    <Compile Include="ObjectExtensionsTests.cs" />
    <Compile Include="Cache\PublishedCache\PublishedContentCacheTests.cs" />
    <Compile Include="Resolvers\LazyManyObjectResolverTests.cs" />
    <Compile Include="Resolvers\ManyResolverTests.cs" />
    <Compile Include="Resolvers\SingleResolverTests.cs" />
    <Compile Include="Resolvers\ResolutionTests.cs" />
    <Compile Include="Routing\ContentFinderByAliasWithDomainsTests.cs" />
    <Compile Include="Routing\ContentFinderByNiceUrlWithDomainsTests.cs" />
    <Compile Include="Routing\DomainsAndCulturesTests.cs" />
    <Compile Include="Routing\NiceUrlsProviderWithDomainsTests.cs" />
    <Compile Include="Routing\SiteDomainHelperTests.cs" />
    <Compile Include="Routing\UrlsWithNestedDomains.cs" />
    <Compile Include="Services\BaseServiceTest.cs" />
    <Compile Include="Services\ContentServicePerformanceTest.cs" />
    <Compile Include="Services\ContentServiceTests.cs" />
    <Compile Include="Services\ContentTypeServiceTests.cs" />
    <Compile Include="Services\DataTypeServiceTests.cs" />
    <Compile Include="Services\EntityServiceTests.cs" />
    <Compile Include="Services\Importing\PackageImportTests.cs" />
    <Compile Include="Services\Importing\ImportResources.Designer.cs">
      <AutoGen>True</AutoGen>
      <DesignTime>True</DesignTime>
      <DependentUpon>ImportResources.resx</DependentUpon>
    </Compile>
    <Compile Include="Services\ThreadSafetyServiceTest.cs" />
    <Compile Include="Web\Controllers\PluginControllerAreaTests.cs" />
    <Compile Include="Cache\DistributedCache\DistributedCacheTests.cs" />
    <Compile Include="Templates\MasterPageHelperTests.cs" />
    <Compile Include="TestHelpers\BaseDatabaseFactoryTest.cs" />
    <Compile Include="TestHelpers\BaseRoutingTest.cs" />
    <Compile Include="TestHelpers\BaseUmbracoApplicationTest.cs" />
    <Compile Include="TestHelpers\DatabaseBehavior.cs" />
    <Compile Include="TestHelpers\SettingsForTests.cs" />
    <Compile Include="Configurations\GlobalSettingsTests.cs" />
    <Compile Include="Routing\ContentFinderByAliasTests.cs" />
    <Compile Include="Routing\ContentFinderByIdTests.cs" />
    <Compile Include="Routing\ContentFinderByNiceUrlAndTemplateTests.cs" />
    <Compile Include="Routing\ContentFinderByNiceUrlTests.cs" />
    <Compile Include="Routing\ContentFinderByPageIdQueryTests.cs" />
    <Compile Include="Routing\NiceUrlProviderTests.cs" />
    <Compile Include="Routing\RenderRouteHandlerTests.cs" />
    <Compile Include="Routing\RouteTestExtensions.cs" />
    <Compile Include="TestHelpers\Stubs\TestControllerFactory.cs" />
    <Compile Include="TestHelpers\BaseUsingSqlCeSyntax.cs" />
    <Compile Include="TestHelpers\BaseWebTest.cs" />
    <Compile Include="TestHelpers\Entities\MockedContent.cs" />
    <Compile Include="TestHelpers\Entities\MockedContentTypes.cs" />
    <Compile Include="TestHelpers\Entities\MockedEntity.cs" />
    <Compile Include="TestHelpers\Entities\MockedMedia.cs" />
    <Compile Include="UmbracoExamine\ContentServiceTest.cs" />
    <Compile Include="UmbracoExamine\EventsTest.cs" />
    <Compile Include="Plugins\TypeHelperTests.cs" />
    <Compile Include="UmbracoExamine\ExamineBaseTest.cs" />
    <Compile Include="UmbracoExamine\IndexInitializer.cs" />
    <Compile Include="UmbracoExamine\IndexTest.cs" />
    <Compile Include="UmbracoExamine\SearchTests.cs" />
    <Compile Include="UmbracoExamine\TestDataService.cs" />
    <Compile Include="UmbracoExamine\TestFiles.Designer.cs">
      <AutoGen>True</AutoGen>
      <DesignTime>True</DesignTime>
      <DependentUpon>TestFiles.resx</DependentUpon>
    </Compile>
    <Compile Include="UmbracoExamine\TestIndexField.cs" />
    <Compile Include="UmbracoExamine\TestLogService.cs" />
    <Compile Include="UI\LegacyDialogTests.cs" />
    <Compile Include="UmbracoExamine\TestMediaService.cs" />
    <Compile Include="UmbracoExamine\TestContentService.cs" />
    <Compile Include="UriExtensionsTests.cs" />
    <Compile Include="UriUtilityTests.cs" />
    <Compile Include="Resolvers\MacroFieldEditorsResolverTests.cs" />
    <Compile Include="Macros\MacroEngineFactoryTests.cs" />
    <Compile Include="MediaFactoryTests.cs" />
    <Compile Include="Resolvers\PackageActionsResolverTests.cs" />
    <Compile Include="Plugins\PluginManagerExtensions.cs" />
    <Compile Include="Plugins\PluginManagerTests.cs" />
    <Compile Include="TestHelpers\Stubs\FakeLastChanceFinder.cs" />
    <Compile Include="TestHelpers\TestHelper.cs" />
    <Compile Include="EnumerableExtensionsTests.cs" />
    <Compile Include="IO\AbstractFileSystemTests.cs" />
    <Compile Include="IO\FileSystemProviderManagerTests.cs" />
    <Compile Include="IO\PhysicalFileSystemTests.cs" />
    <Compile Include="Properties\AssemblyInfo.cs" />
    <Compile Include="Strings\StringExtensionsTests.cs" />
    <Compile Include="TestHelpers\FakeHttpContextFactory.cs" />
    <Compile Include="Plugins\TypeFinderTests.cs" />
    <Compile Include="Routing\UmbracoModuleTests.cs" />
    <Compile Include="VersionExtensionTests.cs" />
    <Compile Include="Web\WebExtensionMethodTests.cs" />
    <Compile Include="XmlExtensionsTests.cs" />
    <Compile Include="XmlHelperTests.cs" />
  </ItemGroup>
  <ItemGroup>
    <None Include="App.config">
      <SubType>Designer</SubType>
    </None>
    <None Include="Configurations\DashboardSettings\Dashboard.config">
      <SubType>Designer</SubType>
      <CopyToOutputDirectory>Always</CopyToOutputDirectory>
    </None>
    <None Include="Configurations\DashboardSettings\web.config">
      <SubType>Designer</SubType>
      <CopyToOutputDirectory>Always</CopyToOutputDirectory>
    </None>
    <None Include="Configurations\UmbracoSettings\umbracoSettings.minimal.config">
      <SubType>Designer</SubType>
      <CopyToOutputDirectory>Always</CopyToOutputDirectory>
    </None>
    <None Include="Configurations\UmbracoSettings\umbracoSettings.config">
      <SubType>Designer</SubType>
      <CopyToOutputDirectory>Always</CopyToOutputDirectory>
    </None>
    <None Include="packages.config" />
    <EmbeddedResource Include="TreesAndSections\applications.config" />
    <EmbeddedResource Include="TreesAndSections\trees.config" />
    <None Include="Packaging\Packages\Document_Type_Picker_1.1.umb" />
    <None Include="UmbracoExamine\TestFiles\umbraco-sort.config">
      <SubType>Designer</SubType>
    </None>
    <None Include="UmbracoExamine\TestFiles\umbraco.config" />
    <None Include="unit-test-log4net.config">
      <CopyToOutputDirectory>Always</CopyToOutputDirectory>
    </None>
  </ItemGroup>
  <ItemGroup>
    <ProjectReference Include="..\SQLCE4Umbraco\SqlCE4Umbraco.csproj">
      <Project>{5BA5425F-27A7-4677-865E-82246498AA2E}</Project>
      <Name>SqlCE4Umbraco</Name>
    </ProjectReference>
    <ProjectReference Include="..\umbraco.businesslogic\umbraco.businesslogic.csproj">
      <Project>{E469A9CE-1BEC-423F-AC44-713CD72457EA}</Project>
      <Name>umbraco.businesslogic</Name>
    </ProjectReference>
    <ProjectReference Include="..\umbraco.cms\umbraco.cms.csproj">
      <Project>{CCD75EC3-63DB-4184-B49D-51C1DD337230}</Project>
      <Name>umbraco.cms</Name>
    </ProjectReference>
    <ProjectReference Include="..\umbraco.controls\umbraco.controls.csproj">
      <Project>{6EDD2061-82F2-461B-BB6E-879245A832DE}</Project>
      <Name>umbraco.controls</Name>
    </ProjectReference>
    <ProjectReference Include="..\Umbraco.Core\Umbraco.Core.csproj">
      <Project>{31785BC3-256C-4613-B2F5-A1B0BDDED8C1}</Project>
      <Name>Umbraco.Core</Name>
    </ProjectReference>
    <ProjectReference Include="..\umbraco.datalayer\umbraco.datalayer.csproj">
      <Project>{C7CB79F0-1C97-4B33-BFA7-00731B579AE2}</Project>
      <Name>umbraco.datalayer</Name>
    </ProjectReference>
    <ProjectReference Include="..\umbraco.interfaces\umbraco.interfaces.csproj">
      <Project>{511F6D8D-7717-440A-9A57-A507E9A8B27F}</Project>
      <Name>umbraco.interfaces</Name>
    </ProjectReference>
    <ProjectReference Include="..\Umbraco.Web\Umbraco.Web.csproj">
      <Project>{651E1350-91B6-44B7-BD60-7207006D7003}</Project>
      <Name>Umbraco.Web</Name>
    </ProjectReference>
    <ProjectReference Include="..\UmbracoExamine\UmbracoExamine.csproj">
      <Project>{07fbc26b-2927-4a22-8d96-d644c667fecc}</Project>
      <Name>UmbracoExamine</Name>
    </ProjectReference>
  </ItemGroup>
  <ItemGroup>
    <EmbeddedResource Include="Migrations\SqlScripts\SqlResources.resx">
      <Generator>ResXFileCodeGenerator</Generator>
      <LastGenOutput>SqlResources.Designer.cs</LastGenOutput>
      <SubType>Designer</SubType>
    </EmbeddedResource>
    <EmbeddedResource Include="Services\Importing\ImportResources.resx">
      <Generator>ResXFileCodeGenerator</Generator>
      <LastGenOutput>ImportResources.Designer.cs</LastGenOutput>
      <SubType>Designer</SubType>
    </EmbeddedResource>
    <EmbeddedResource Include="TreesAndSections\ResourceFiles.resx">
      <Generator>ResXFileCodeGenerator</Generator>
      <LastGenOutput>ResourceFiles.Designer.cs</LastGenOutput>
    </EmbeddedResource>
    <EmbeddedResource Include="UmbracoExamine\TestFiles.resx">
      <Generator>ResXFileCodeGenerator</Generator>
      <LastGenOutput>TestFiles.Designer.cs</LastGenOutput>
      <SubType>Designer</SubType>
    </EmbeddedResource>
  </ItemGroup>
  <ItemGroup>
    <BootstrapperPackage Include=".NETFramework,Version=v4.0">
      <Visible>False</Visible>
      <ProductName>Microsoft .NET Framework 4 %28x86 and x64%29</ProductName>
      <Install>true</Install>
    </BootstrapperPackage>
    <BootstrapperPackage Include="Microsoft.Net.Client.3.5">
      <Visible>False</Visible>
      <ProductName>.NET Framework 3.5 SP1 Client Profile</ProductName>
      <Install>false</Install>
    </BootstrapperPackage>
    <BootstrapperPackage Include="Microsoft.Net.Framework.3.5.SP1">
      <Visible>False</Visible>
      <ProductName>.NET Framework 3.5 SP1</ProductName>
      <Install>false</Install>
    </BootstrapperPackage>
    <BootstrapperPackage Include="Microsoft.SQL.Server.Compact.4.0">
      <Visible>False</Visible>
      <ProductName>SQL Server Compact 4.0 SP1</ProductName>
      <Install>true</Install>
    </BootstrapperPackage>
    <BootstrapperPackage Include="Microsoft.Windows.Installer.4.5">
      <Visible>False</Visible>
      <ProductName>Windows Installer 4.5</ProductName>
      <Install>true</Install>
    </BootstrapperPackage>
  </ItemGroup>
  <ItemGroup>
    <None Include="Configurations\UmbracoSettings\web.config">
      <SubType>Designer</SubType>
      <CopyToOutputDirectory>Always</CopyToOutputDirectory>
    </None>
    <Content Include="Migrations\SqlScripts\MySqlTotal-480.sql" />
    <Content Include="Migrations\SqlScripts\SqlCe-SchemaAndData-4110.sql" />
    <Content Include="Migrations\SqlScripts\SqlCeTotal-480.sql" />
    <Content Include="Migrations\SqlScripts\SqlServerTotal-480.sql" />
    <Content Include="Services\Importing\CheckboxList-Content-Package.xml">
      <SubType>Designer</SubType>
    </Content>
    <Content Include="Services\Importing\CompositionsTestPackage-Random.xml" />
    <Content Include="Services\Importing\CompositionsTestPackage.xml" />
    <Content Include="Services\Importing\Dictionary-Package.xml" />
    <Content Include="Services\Importing\Fanoe-Package.xml" />
    <Content Include="UmbracoExamine\TestFiles\media.xml" />
    <Content Include="Services\Importing\InheritedDocTypes-Package.xml" />
    <Content Include="Services\Importing\SingleDocType.xml" />
    <Content Include="Services\Importing\StandardMvc-Package.xml">
      <SubType>Designer</SubType>
    </Content>
    <Content Include="Services\Importing\TemplateOnly-Package.xml" />
    <Content Include="Services\Importing\TemplateOnly-Updated-Package.xml" />
    <Content Include="Services\Importing\uBlogsy-Package.xml" />
    <Content Include="Services\Importing\XsltSearch-Package.xml" />
  </ItemGroup>
  <ItemGroup />
  <ItemGroup>
    <Service Include="{82A7F48D-3B50-4B1E-B82E-3ADA8210C358}" />
  </ItemGroup>
  <Import Project="$(MSBuildToolsPath)\Microsoft.CSharp.targets" />
  <PropertyGroup>
    <PostBuildEvent>
    </PostBuildEvent>
  </PropertyGroup>
  <Import Project="$(SolutionDir)\.nuget\nuget.targets" />
  <PropertyGroup>
    <PreBuildEvent>xcopy "$(ProjectDir)"..\packages\SqlServerCE.4.0.0.1\amd64\*.* "$(TargetDir)amd64\" /Y /F /E /I /C /D
xcopy "$(ProjectDir)"..\packages\SqlServerCE.4.0.0.1\x86\*.* "$(TargetDir)x86\" /Y /F /E /I /C /D</PreBuildEvent>
  </PropertyGroup>
  <Import Project="$(SolutionDir)\.nuget\nuget.targets" />
  <!-- To modify your build process, add your task inside one of the targets below and uncomment it. 
       Other similar extension points exist, see Microsoft.Common.targets.
  <Target Name="BeforeBuild">
  </Target>
  <Target Name="AfterBuild">
  </Target>
  -->
</Project><|MERGE_RESOLUTION|>--- conflicted
+++ resolved
@@ -1,711 +1,701 @@
-﻿<?xml version="1.0" encoding="utf-8"?>
-<Project ToolsVersion="12.0" DefaultTargets="Build" xmlns="http://schemas.microsoft.com/developer/msbuild/2003">
-  <PropertyGroup>
-    <Configuration Condition=" '$(Configuration)' == '' ">Debug</Configuration>
-    <Platform Condition=" '$(Platform)' == '' ">AnyCPU</Platform>
-    <ProductVersion>8.0.30703</ProductVersion>
-    <SchemaVersion>2.0</SchemaVersion>
-    <ProjectGuid>{5D3B8245-ADA6-453F-A008-50ED04BFE770}</ProjectGuid>
-    <OutputType>Library</OutputType>
-    <AppDesignerFolder>Properties</AppDesignerFolder>
-    <RootNamespace>Umbraco.Tests</RootNamespace>
-    <AssemblyName>Umbraco.Tests</AssemblyName>
-    <TargetFrameworkVersion>v4.6.1</TargetFrameworkVersion>
-    <FileAlignment>512</FileAlignment>
-    <SolutionDir Condition="$(SolutionDir) == '' Or $(SolutionDir) == '*Undefined*'">..\</SolutionDir>
-    <RestorePackages>true</RestorePackages>
-    <PublishUrl>publish\</PublishUrl>
-    <Install>true</Install>
-    <InstallFrom>Disk</InstallFrom>
-    <UpdateEnabled>false</UpdateEnabled>
-    <UpdateMode>Foreground</UpdateMode>
-    <UpdateInterval>7</UpdateInterval>
-    <UpdateIntervalUnits>Days</UpdateIntervalUnits>
-    <UpdatePeriodically>false</UpdatePeriodically>
-    <UpdateRequired>false</UpdateRequired>
-    <MapFileExtensions>true</MapFileExtensions>
-    <ApplicationRevision>0</ApplicationRevision>
-    <ApplicationVersion>1.0.0.%2a</ApplicationVersion>
-    <IsWebBootstrapper>false</IsWebBootstrapper>
-    <UseApplicationTrust>false</UseApplicationTrust>
-    <BootstrapperEnabled>true</BootstrapperEnabled>
-    <TargetFrameworkProfile />
-  </PropertyGroup>
-  <PropertyGroup Condition=" '$(Configuration)|$(Platform)' == 'Debug|AnyCPU' ">
-    <DebugSymbols>true</DebugSymbols>
-    <DebugType>full</DebugType>
-    <Optimize>false</Optimize>
-    <OutputPath>bin\Debug\</OutputPath>
-    <DefineConstants>DEBUG;TRACE</DefineConstants>
-    <ErrorReport>prompt</ErrorReport>
-    <WarningLevel>4</WarningLevel>
-    <Prefer32Bit>false</Prefer32Bit>
-  </PropertyGroup>
-  <PropertyGroup Condition=" '$(Configuration)|$(Platform)' == 'Release|AnyCPU' ">
-    <DebugType>pdbonly</DebugType>
-    <Optimize>true</Optimize>
-    <OutputPath>bin\Release\</OutputPath>
-    <DefineConstants>TRACE</DefineConstants>
-    <ErrorReport>prompt</ErrorReport>
-    <WarningLevel>4</WarningLevel>
-    <Prefer32Bit>false</Prefer32Bit>
-  </PropertyGroup>
-  <ItemGroup>
-    <Reference Include="AutoMapper, Version=4.1.1.0, Culture=neutral, PublicKeyToken=be96cd2c38ef1005, processorArchitecture=MSIL">
-      <HintPath>..\packages\AutoMapper.4.1.1\lib\net45\AutoMapper.dll</HintPath>
-      <Private>True</Private>
-    </Reference>
-    <Reference Include="Examine, Version=0.1.68.0, Culture=neutral, processorArchitecture=MSIL">
-      <HintPath>..\packages\Examine.0.1.68.0\lib\Examine.dll</HintPath>
-      <Private>True</Private>
-    </Reference>
-    <Reference Include="ICSharpCode.SharpZipLib, Version=0.86.0.518, Culture=neutral, PublicKeyToken=1b03e6acf1164f73, processorArchitecture=MSIL">
-      <SpecificVersion>False</SpecificVersion>
-      <HintPath>..\packages\SharpZipLib.0.86.0\lib\20\ICSharpCode.SharpZipLib.dll</HintPath>
-    </Reference>
-    <Reference Include="LightInject, Version=4.0.3.0, Culture=neutral, processorArchitecture=MSIL">
-      <HintPath>..\packages\LightInject.4.0.3\lib\net46\LightInject.dll</HintPath>
-      <Private>True</Private>
-    </Reference>
-    <Reference Include="log4net, Version=1.2.15.0, Culture=neutral, PublicKeyToken=669e0ddf0bb1aa2a, processorArchitecture=MSIL">
-      <HintPath>..\packages\log4net.2.0.5\lib\net45-full\log4net.dll</HintPath>
-      <Private>True</Private>
-    </Reference>
-    <Reference Include="Lucene.Net, Version=2.9.4.1, Culture=neutral, PublicKeyToken=85089178b9ac3181, processorArchitecture=MSIL">
-      <SpecificVersion>False</SpecificVersion>
-      <HintPath>..\packages\Lucene.Net.2.9.4.1\lib\net40\Lucene.Net.dll</HintPath>
-    </Reference>
-    <Reference Include="Microsoft.Owin, Version=3.0.1.0, Culture=neutral, PublicKeyToken=31bf3856ad364e35, processorArchitecture=MSIL">
-      <HintPath>..\packages\Microsoft.Owin.3.0.1\lib\net45\Microsoft.Owin.dll</HintPath>
-      <Private>True</Private>
-    </Reference>
-    <Reference Include="Microsoft.Web.Infrastructure, Version=1.0.0.0, Culture=neutral, PublicKeyToken=31bf3856ad364e35, processorArchitecture=MSIL">
-      <Private>True</Private>
-      <HintPath>..\packages\Microsoft.Web.Infrastructure.1.0.0.0\lib\net40\Microsoft.Web.Infrastructure.dll</HintPath>
-    </Reference>
-    <Reference Include="MiniProfiler, Version=3.2.0.157, Culture=neutral, PublicKeyToken=b44f9351044011a3, processorArchitecture=MSIL">
-      <HintPath>..\packages\MiniProfiler.3.2.0.157\lib\net40\MiniProfiler.dll</HintPath>
-      <Private>True</Private>
-    </Reference>
-    <Reference Include="Moq">
-      <HintPath>..\packages\Moq.4.1.1309.0919\lib\net40\Moq.dll</HintPath>
-    </Reference>
-    <Reference Include="Newtonsoft.Json, Version=6.0.0.0, Culture=neutral, PublicKeyToken=30ad4fe6b2a6aeed, processorArchitecture=MSIL">
-      <HintPath>..\packages\Newtonsoft.Json.6.0.8\lib\net45\Newtonsoft.Json.dll</HintPath>
-      <Private>True</Private>
-    </Reference>
-    <Reference Include="nunit.framework, Version=2.6.2.12296, Culture=neutral, PublicKeyToken=96d09a1eb7f44a77, processorArchitecture=MSIL">
-      <SpecificVersion>False</SpecificVersion>
-      <HintPath>..\packages\NUnit.2.6.2\lib\nunit.framework.dll</HintPath>
-    </Reference>
-<<<<<<< HEAD
-    <Reference Include="Semver, Version=1.1.2.0, Culture=neutral, processorArchitecture=MSIL">
-      <HintPath>..\packages\semver.1.1.2\lib\net451\Semver.dll</HintPath>
-      <Private>True</Private>
-=======
-    <Reference Include="Owin, Version=1.0.0.0, Culture=neutral, PublicKeyToken=f0ebd12fd5e55cc5, processorArchitecture=MSIL">
-      <HintPath>..\packages\Owin.1.0\lib\net40\Owin.dll</HintPath>
-      <Private>True</Private>
-    </Reference>
-    <Reference Include="Semver">
-      <HintPath>..\packages\semver.1.1.2\lib\net45\Semver.dll</HintPath>
->>>>>>> d9f38a20
-    </Reference>
-    <Reference Include="System" />
-    <Reference Include="System.ComponentModel.DataAnnotations" />
-    <Reference Include="System.configuration" />
-    <Reference Include="System.Core" />
-    <Reference Include="System.Data.Entity.Design" />
-    <Reference Include="System.Data.SqlServerCe, Version=4.0.0.1, Culture=neutral, PublicKeyToken=89845dcd8080cc91, processorArchitecture=MSIL">
-      <Private>True</Private>
-      <HintPath>..\packages\SqlServerCE.4.0.0.1\lib\System.Data.SqlServerCe.dll</HintPath>
-    </Reference>
-    <Reference Include="System.Data.SqlServerCe.Entity, Version=4.0.0.1, Culture=neutral, PublicKeyToken=89845dcd8080cc91, processorArchitecture=MSIL">
-      <Private>True</Private>
-      <HintPath>..\packages\SqlServerCE.4.0.0.1\lib\System.Data.SqlServerCe.Entity.dll</HintPath>
-    </Reference>
-    <Reference Include="System.Drawing" />
-    <Reference Include="System.Net.Http" />
-    <Reference Include="System.Net.Http.Formatting, Version=5.2.3.0, Culture=neutral, PublicKeyToken=31bf3856ad364e35, processorArchitecture=MSIL">
-      <SpecificVersion>False</SpecificVersion>
-      <HintPath>..\packages\Microsoft.AspNet.WebApi.Client.5.2.3\lib\net45\System.Net.Http.Formatting.dll</HintPath>
-    </Reference>
-    <Reference Include="System.Net.Http.WebRequest" />
-    <Reference Include="System.Runtime.Caching" />
-    <Reference Include="System.Runtime.Serialization" />
-    <Reference Include="System.Web" />
-    <Reference Include="System.Web.ApplicationServices" />
-    <Reference Include="System.Web.Helpers, Version=3.0.0.0, Culture=neutral, PublicKeyToken=31bf3856ad364e35, processorArchitecture=MSIL">
-      <HintPath>..\packages\Microsoft.AspNet.WebPages.3.2.3\lib\net45\System.Web.Helpers.dll</HintPath>
-      <Private>True</Private>
-    </Reference>
-    <Reference Include="System.Web.Http, Version=5.2.3.0, Culture=neutral, PublicKeyToken=31bf3856ad364e35, processorArchitecture=MSIL">
-      <SpecificVersion>False</SpecificVersion>
-      <HintPath>..\packages\Microsoft.AspNet.WebApi.Core.5.2.3\lib\net45\System.Web.Http.dll</HintPath>
-    </Reference>
-    <Reference Include="System.Web.Http.SelfHost, Version=4.0.0.0, Culture=neutral, PublicKeyToken=31bf3856ad364e35, processorArchitecture=MSIL">
-      <HintPath>..\packages\Microsoft.AspNet.WebApi.SelfHost.4.0.30506.0\lib\net40\System.Web.Http.SelfHost.dll</HintPath>
-    </Reference>
-    <Reference Include="System.Web.Http.WebHost, Version=5.2.3.0, Culture=neutral, PublicKeyToken=31bf3856ad364e35, processorArchitecture=MSIL">
-      <SpecificVersion>False</SpecificVersion>
-      <HintPath>..\packages\Microsoft.AspNet.WebApi.WebHost.5.2.3\lib\net45\System.Web.Http.WebHost.dll</HintPath>
-    </Reference>
-    <Reference Include="System.Web.Mvc, Version=5.2.3.0, Culture=neutral, PublicKeyToken=31bf3856ad364e35, processorArchitecture=MSIL">
-      <HintPath>..\packages\Microsoft.AspNet.Mvc.5.2.3\lib\net45\System.Web.Mvc.dll</HintPath>
-      <Private>True</Private>
-    </Reference>
-    <Reference Include="System.Web.Razor, Version=3.0.0.0, Culture=neutral, PublicKeyToken=31bf3856ad364e35, processorArchitecture=MSIL">
-      <HintPath>..\packages\Microsoft.AspNet.Razor.3.2.3\lib\net45\System.Web.Razor.dll</HintPath>
-      <Private>True</Private>
-    </Reference>
-    <Reference Include="System.Web.Services" />
-    <Reference Include="System.Web.WebPages, Version=3.0.0.0, Culture=neutral, PublicKeyToken=31bf3856ad364e35, processorArchitecture=MSIL">
-      <HintPath>..\packages\Microsoft.AspNet.WebPages.3.2.3\lib\net45\System.Web.WebPages.dll</HintPath>
-      <Private>True</Private>
-    </Reference>
-    <Reference Include="System.Web.WebPages.Deployment, Version=3.0.0.0, Culture=neutral, PublicKeyToken=31bf3856ad364e35, processorArchitecture=MSIL">
-      <HintPath>..\packages\Microsoft.AspNet.WebPages.3.2.3\lib\net45\System.Web.WebPages.Deployment.dll</HintPath>
-      <Private>True</Private>
-    </Reference>
-    <Reference Include="System.Web.WebPages.Razor, Version=3.0.0.0, Culture=neutral, PublicKeyToken=31bf3856ad364e35, processorArchitecture=MSIL">
-      <HintPath>..\packages\Microsoft.AspNet.WebPages.3.2.3\lib\net45\System.Web.WebPages.Razor.dll</HintPath>
-      <Private>True</Private>
-    </Reference>
-    <Reference Include="System.Xml.Linq" />
-    <Reference Include="System.Data.DataSetExtensions" />
-    <Reference Include="Microsoft.CSharp" />
-    <Reference Include="System.Data" />
-    <Reference Include="System.Xml" />
-    <Reference Include="WebDriver">
-      <HintPath>..\packages\Selenium.WebDriver.2.32.0\lib\net40\WebDriver.dll</HintPath>
-    </Reference>
-  </ItemGroup>
-  <ItemGroup>
-    <Compile Include="Web\AngularIntegration\AngularAntiForgeryTests.cs" />
-    <Compile Include="Web\AngularIntegration\ContentModelSerializationTests.cs" />
-    <Compile Include="Web\AngularIntegration\JsInitializationTests.cs" />
-    <Compile Include="Web\AngularIntegration\ServerVariablesParserTests.cs" />
-    <Compile Include="ApplicationContextTests.cs" />
-    <Compile Include="AttemptTests.cs" />
-    <Compile Include="Cache\CacheRefresherTests.cs" />
-    <Compile Include="Migrations\Stubs\DropForeignKeyMigrationStub.cs" />
-    <Compile Include="Models\Mapping\ContentTypeModelMappingTests.cs" />
-    <Compile Include="Cache\DeepCloneRuntimeCacheProviderTests.cs" />
-    <Compile Include="Cache\DefaultCachePolicyTests.cs" />
-    <Compile Include="Cache\FullDataSetCachePolicyTests.cs" />
-    <Compile Include="Cache\SingleItemsOnlyCachePolicyTests.cs" />
-    <Compile Include="Collections\DeepCloneableListTests.cs" />
-    <Compile Include="Web\Controllers\BackOfficeControllerUnitTests.cs" />
-    <Compile Include="DelegateExtensionsTests.cs" />
-    <Compile Include="Logging\AsyncRollingFileAppenderTest.cs" />
-    <Compile Include="Logging\DebugAppender.cs" />
-    <Compile Include="Logging\ParallelForwarderTest.cs" />
-    <Compile Include="Web\Mvc\RenderIndexActionSelectorAttributeTests.cs" />
-    <Compile Include="Persistence\Repositories\AuditRepositoryTest.cs" />
-    <Compile Include="Persistence\Repositories\DomainRepositoryTest.cs" />
-    <Compile Include="Persistence\Repositories\PartialViewRepositoryTests.cs" />
-    <Compile Include="Persistence\Repositories\PublicAccessRepositoryTest.cs" />
-    <Compile Include="Persistence\Repositories\TaskRepositoryTest.cs" />
-    <Compile Include="Persistence\Repositories\TaskTypeRepositoryTest.cs" />
-    <Compile Include="Resolvers\ResolverBaseTest.cs" />
-    <Compile Include="Routing\RoutesCacheTests.cs" />
-    <Compile Include="Routing\UrlRoutingTestBase.cs" />
-    <Compile Include="Security\BackOfficeCookieManagerTests.cs" />
-    <Compile Include="Security\UmbracoBackOfficeIdentityTests.cs" />
-    <Compile Include="Services\ContentTypeServiceExtensionsTests.cs" />
-    <Compile Include="Services\PublicAccessServiceTests.cs" />
-    <Compile Include="StringNewlineExtensions.cs" />
-    <Compile Include="Strings\StylesheetHelperTests.cs" />
-    <Compile Include="Strings\StringValidationTests.cs" />
-    <Compile Include="FrontEnd\UmbracoHelperTests.cs" />
-    <Compile Include="Integration\GetCultureTests.cs" />
-    <Compile Include="Membership\DynamicMemberContentTests.cs" />
-    <Compile Include="Membership\MembershipProviderBaseTests.cs" />
-    <Compile Include="Membership\UmbracoServiceMembershipProviderTests.cs" />
-    <Compile Include="Migrations\MigrationRunnerTests.cs" />
-    <Compile Include="Migrations\Stubs\FiveZeroMigration.cs" />
-    <Compile Include="Migrations\Stubs\FourElevenMigration.cs" />
-    <Compile Include="Migrations\Stubs\SixZeroMigration2.cs" />
-    <Compile Include="MockTests.cs" />
-    <Compile Include="Models\MacroTests.cs" />
-    <Compile Include="Models\Mapping\AutoMapperTests.cs" />
-    <Compile Include="Models\Collections\Item.cs" />
-    <Compile Include="Models\Collections\OrderItem.cs" />
-    <Compile Include="Models\Collections\SimpleOrder.cs" />
-    <Compile Include="Models\ContentTypeTests.cs" />
-    <Compile Include="Models\DataTypeDefinitionTests.cs" />
-    <Compile Include="Models\DeepCloneHelperTests.cs" />
-    <Compile Include="Models\DictionaryItemTests.cs" />
-    <Compile Include="Models\DictionaryTranslationTests.cs" />
-    <Compile Include="Models\LanguageTests.cs" />
-    <Compile Include="Models\MemberGroupTests.cs" />
-    <Compile Include="Models\MemberTests.cs" />
-    <Compile Include="Models\PreValueCollectionTests.cs" />
-    <Compile Include="Models\PropertyGroupTests.cs" />
-    <Compile Include="Models\PropertyTypeTests.cs" />
-    <Compile Include="Models\RelationTests.cs" />
-    <Compile Include="Models\RelationTypeTests.cs" />
-    <Compile Include="Models\TaskTests.cs" />
-    <Compile Include="Models\TaskTypeTests.cs" />
-    <Compile Include="Models\TemplateTests.cs" />
-    <Compile Include="Models\UmbracoEntityTests.cs" />
-    <Compile Include="Models\UserTests.cs" />
-    <Compile Include="Models\UserTypeTests.cs" />
-    <Compile Include="Web\Mvc\SurfaceControllerTests.cs" />
-    <Compile Include="Web\Mvc\UmbracoViewPageTests.cs" />
-    <Compile Include="BootManagers\CoreBootManagerTests.cs" />
-    <Compile Include="BootManagers\WebBootManagerTests.cs" />
-    <Compile Include="Cache\ObjectCacheProviderTests.cs" />
-    <Compile Include="Cache\CacheProviderTests.cs" />
-    <Compile Include="Cache\HttpRequestCacheProviderTests.cs" />
-    <Compile Include="Cache\HttpRuntimeCacheProviderTests.cs" />
-    <Compile Include="Cache\RuntimeCacheProviderTests.cs" />
-    <Compile Include="Configurations\DashboardSettings\DashboardSettingsTests.cs" />
-    <Compile Include="Configurations\FileSystemProviderTests.cs" />
-    <Compile Include="Configurations\UmbracoSettings\ContentElementDefaultTests.cs" />
-    <Compile Include="Configurations\UmbracoSettings\ContentElementTests.cs" />
-    <Compile Include="Configurations\UmbracoSettings\DeveloperElementDefaultTests.cs" />
-    <Compile Include="Configurations\UmbracoSettings\DeveloperElementTests.cs" />
-    <Compile Include="Configurations\UmbracoSettings\DistributedCallElementDefaultTests.cs" />
-    <Compile Include="Configurations\UmbracoSettings\DistributedCallElementTests.cs" />
-    <Compile Include="Configurations\UmbracoSettings\HelpElementDefaultTests.cs" />
-    <Compile Include="Configurations\UmbracoSettings\HelpElementTests.cs" />
-    <Compile Include="Configurations\UmbracoSettings\LoggingElementDefaultTests.cs" />
-    <Compile Include="Configurations\UmbracoSettings\LoggingElementTests.cs" />
-    <Compile Include="Configurations\UmbracoSettings\PackageRepositoriesElementDefaultTests.cs" />
-    <Compile Include="Configurations\UmbracoSettings\PackageRepositoriesElementTests.cs" />
-    <Compile Include="Configurations\UmbracoSettings\ProvidersElementDefaultTests.cs" />
-    <Compile Include="Configurations\UmbracoSettings\ProvidersElementTests.cs" />
-    <Compile Include="Configurations\UmbracoSettings\RequestHandlerElementDefaultTests.cs" />
-    <Compile Include="Configurations\UmbracoSettings\RequestHandlerElementTests.cs" />
-    <Compile Include="Configurations\UmbracoSettings\ScheduledTasksElementDefaultTests.cs" />
-    <Compile Include="Configurations\UmbracoSettings\ScheduledTasksElementTests.cs" />
-    <Compile Include="Configurations\UmbracoSettings\SecurityElementDefaultTests.cs" />
-    <Compile Include="Configurations\UmbracoSettings\SecurityElementTests.cs" />
-    <Compile Include="Configurations\UmbracoSettings\TemplateElementDefaultTests.cs" />
-    <Compile Include="Configurations\UmbracoSettings\TemplateElementTests.cs" />
-    <Compile Include="Configurations\UmbracoSettings\UmbracoSettingsTests.cs" />
-    <Compile Include="Configurations\UmbracoSettings\WebRoutingElementDefaultTests.cs" />
-    <Compile Include="Configurations\UmbracoSettings\WebRoutingElementTests.cs" />
-    <Compile Include="Web\Controllers\WebApiEditors\ContentControllerUnitTests.cs" />
-    <Compile Include="Web\Controllers\WebApiEditors\FilterAllowedOutgoingContentAttributeTests.cs" />
-    <Compile Include="Web\Controllers\WebApiEditors\MediaControllerUnitTests.cs" />
-    <Compile Include="CoreXml\FrameworkXmlTests.cs" />
-    <Compile Include="DynamicsAndReflection\QueryableExtensionTests.cs" />
-    <Compile Include="DynamicsAndReflection\ExtensionMethodFinderTests.cs" />
-    <Compile Include="DynamicsAndReflection\ReflectionTests.cs" />
-    <Compile Include="Macros\MacroParserTests.cs" />
-    <Compile Include="Migrations\Upgrades\ValidateV7UpgradeTest.cs" />
-    <Compile Include="Models\ContentExtensionsTests.cs" />
-    <Compile Include="Models\UserExtensionsTests.cs" />
-    <Compile Include="Web\Mvc\MergeParentContextViewDataAttributeTests.cs" />
-    <Compile Include="Web\Mvc\ViewDataDictionaryExtensionTests.cs" />
-    <Compile Include="Persistence\PetaPocoExtensionsTest.cs" />
-    <Compile Include="Persistence\Querying\ContentTypeSqlMappingTests.cs" />
-    <Compile Include="Persistence\Repositories\MacroRepositoryTest.cs" />
-    <Compile Include="Persistence\Repositories\MemberRepositoryTest.cs" />
-    <Compile Include="Persistence\Repositories\MemberTypeRepositoryTest.cs" />
-    <Compile Include="Persistence\Repositories\TagRepositoryTest.cs" />
-    <Compile Include="Persistence\Repositories\NotificationsRepositoryTest.cs" />
-    <Compile Include="Persistence\Repositories\TemplateRepositoryTest.cs" />
-    <Compile Include="Persistence\Repositories\UserRepositoryTest.cs" />
-    <Compile Include="Persistence\Repositories\UserTypeRepositoryTest.cs" />
-    <Compile Include="Models\Mapping\ContentWebModelMappingTests.cs" />
-    <Compile Include="PropertyEditors\ImageCropperTest.cs" />
-    <Compile Include="PublishedContent\PublishedContentExtensionTests.cs" />
-    <Compile Include="PropertyEditors\ColorListValidatorTest.cs" />
-    <Compile Include="PropertyEditors\MultiValuePropertyEditorTests.cs" />
-    <Compile Include="PropertyEditors\EnsureUniqueValuesValidatorTest.cs" />
-    <Compile Include="PropertyEditors\LegacyPropertyEditorIdToAliasConverterTests.cs" />
-    <Compile Include="PropertyEditors\PropertyEditorValueEditorTests.cs" />
-    <Compile Include="PublishedContent\PublishedContentRequestEngineTests.cs" />
-    <Compile Include="PublishedContent\RootNodeTests.cs" />
-    <Compile Include="PublishedContent\StronglyTypedModels\CallingMethodTests.cs" />
-    <Compile Include="PublishedContent\StronglyTypedModels\Subpage.cs" />
-    <Compile Include="PublishedContent\StronglyTypedModels\Textpage.cs" />
-    <Compile Include="PublishedContent\StronglyTypedModels\TypedModelBase.cs" />
-    <Compile Include="PublishedContent\StronglyTypedModels\UmbracoTemplatePage`T.cs" />
-    <Compile Include="Scheduling\BackgroundTaskRunnerTests.cs" />
-    <Compile Include="ApplicationUrlHelperTests.cs" />
-    <Compile Include="Services\FileServiceTests.cs" />
-    <Compile Include="Services\LocalizedTextServiceTests.cs" />
-    <Compile Include="Services\TagServiceTests.cs" />
-    <Compile Include="Services\LocalizationServiceTests.cs" />
-    <Compile Include="Resolvers\XsltExtensionsResolverTests.cs" />
-    <Compile Include="Services\MemberServiceTests.cs" />
-    <Compile Include="Services\MediaServiceTests.cs" />
-    <Compile Include="Services\MemberTypeServiceTests.cs" />
-    <Compile Include="Packaging\PackageInstallationTest.cs" />
-    <Compile Include="Services\PackagingServiceTests.cs" />
-    <Compile Include="Services\PerformanceTests.cs" />
-    <Compile Include="Services\PreValueConverterTests.cs" />
-    <Compile Include="Services\RelationServiceTests.cs" />
-    <Compile Include="Services\MacroServiceTests.cs" />
-    <Compile Include="Services\UserServiceTests.cs" />
-    <Compile Include="Manifest\ManifestParserTests.cs" />
-    <Compile Include="Templates\TemplateRepositoryTests.cs" />
-<<<<<<< HEAD
-=======
-    <Compile Include="Templates\ViewHelperTests.cs" />
-    <Compile Include="TestHelpers\BaseSeleniumTest.cs" />
-    <Compile Include="Integration\InstallPackage.cs" />
->>>>>>> d9f38a20
-    <Compile Include="CoreXml\NavigableNavigatorTests.cs" />
-    <Compile Include="Cache\PublishedCache\PublishedMediaCacheTests.cs" />
-    <Compile Include="Strings\CmsHelperCasingTests.cs" />
-    <Compile Include="Strings\ShortStringHelperResolverTest.cs" />
-    <Compile Include="Strings\LegacyShortStringHelperTests.cs" />
-    <Compile Include="Strings\DefaultShortStringHelperTests.cs" />
-    <Compile Include="Strings\LegacyStringExtensionsTests.cs" />
-    <Compile Include="Strings\MockShortStringHelper.cs" />
-    <Compile Include="Macros\MacroTests.cs" />
-    <Compile Include="Migrations\AlterMigrationTests.cs" />
-    <Compile Include="Migrations\Upgrades\BaseUpgradeTest.cs" />
-    <Compile Include="Migrations\FindingMigrationsTest.cs" />
-    <Compile Include="Migrations\SqlScripts\SqlResources.Designer.cs">
-      <AutoGen>True</AutoGen>
-      <DesignTime>True</DesignTime>
-      <DependentUpon>SqlResources.resx</DependentUpon>
-    </Compile>
-    <Compile Include="Migrations\Stubs\AlterUserTableMigrationStub.cs" />
-    <Compile Include="Migrations\Stubs\Dummy.cs" />
-    <Compile Include="Migrations\Stubs\SixZeroMigration1.cs" />
-    <Compile Include="Migrations\Upgrades\MySqlUpgradeTest.cs" />
-    <Compile Include="Migrations\Upgrades\SqlCeDataUpgradeTest.cs" />
-    <Compile Include="Migrations\Upgrades\SqlCeUpgradeTest.cs" />
-    <Compile Include="Migrations\Upgrades\SqlServerUpgradeTest.cs" />
-    <Compile Include="Migrations\Upgrades\ValidateOlderSchemaTest.cs" />
-    <Compile Include="Models\Collections\PropertyCollectionTests.cs" />
-    <Compile Include="Models\MediaXmlTest.cs" />
-    <Compile Include="Persistence\FaultHandling\ConnectionRetryTest.cs" />
-    <Compile Include="Persistence\Querying\ContentRepositorySqlClausesTest.cs" />
-    <Compile Include="Persistence\Querying\ContentTypeRepositorySqlClausesTest.cs" />
-    <Compile Include="Persistence\Querying\DataTypeDefinitionRepositorySqlClausesTest.cs" />
-    <Compile Include="Persistence\Querying\ExpressionTests.cs" />
-    <Compile Include="Persistence\Querying\MediaRepositorySqlClausesTest.cs" />
-    <Compile Include="Persistence\Querying\MediaTypeRepositorySqlClausesTest.cs" />
-    <Compile Include="Persistence\Repositories\ServerRegistrationRepositoryTest.cs" />
-    <Compile Include="Persistence\SchemaValidationTest.cs" />
-    <Compile Include="Persistence\SyntaxProvider\SqlCeSyntaxProviderTests.cs" />
-    <Compile Include="PublishedContent\DynamicXmlConverterTests.cs" />
-    <Compile Include="PublishedContent\DynamicXmlTests.cs" />
-    <Compile Include="PublishedContent\PublishedContentDataTableTests.cs" />
-    <Compile Include="PublishedContent\PublishedContentTestBase.cs" />
-    <Compile Include="PublishedContent\PublishedContentTestElements.cs" />
-    <Compile Include="PublishedContent\PublishedContentTests.cs" />
-    <Compile Include="PublishedContent\PublishedMediaTests.cs" />
-    <Compile Include="HashCodeCombinerTests.cs" />
-    <Compile Include="Web\Mvc\HtmlHelperExtensionMethodsTests.cs" />
-    <Compile Include="IO\IOHelperTest.cs" />
-    <Compile Include="LibraryTests.cs" />
-    <Compile Include="PropertyEditors\PropertyEditorValueConverterTests.cs" />
-    <Compile Include="Models\ContentTests.cs" />
-    <Compile Include="Models\ContentXmlTest.cs" />
-    <Compile Include="Models\StylesheetTests.cs" />
-    <Compile Include="Persistence\SqlCeTableByTableTest.cs" />
-    <Compile Include="Persistence\DatabaseContextTests.cs" />
-    <Compile Include="Persistence\Mappers\ContentMapperTest.cs" />
-    <Compile Include="Persistence\Mappers\ContentTypeMapperTest.cs" />
-    <Compile Include="Persistence\Mappers\DataTypeDefinitionMapperTest.cs" />
-    <Compile Include="Persistence\Mappers\DictionaryMapperTest.cs" />
-    <Compile Include="Persistence\Mappers\DictionaryTranslationMapperTest.cs" />
-    <Compile Include="Persistence\Mappers\LanguageMapperTest.cs" />
-    <Compile Include="Persistence\Mappers\MediaMapperTest.cs" />
-    <Compile Include="Persistence\Mappers\PropertyGroupMapperTest.cs" />
-    <Compile Include="Persistence\Mappers\PropertyTypeMapperTest.cs" />
-    <Compile Include="Persistence\Mappers\RelationMapperTest.cs" />
-    <Compile Include="Persistence\Mappers\RelationTypeMapperTest.cs" />
-    <Compile Include="Persistence\Querying\PetaPocoSqlTests.cs" />
-    <Compile Include="Persistence\Querying\QueryBuilderTests.cs" />
-    <Compile Include="Persistence\Repositories\ContentRepositoryTest.cs" />
-    <Compile Include="Persistence\Repositories\ContentTypeRepositoryTest.cs" />
-    <Compile Include="Persistence\Repositories\DataTypeDefinitionRepositoryTest.cs" />
-    <Compile Include="Persistence\Repositories\DictionaryRepositoryTest.cs" />
-    <Compile Include="Persistence\Repositories\LanguageRepositoryTest.cs" />
-    <Compile Include="Persistence\Repositories\MediaRepositoryTest.cs" />
-    <Compile Include="Persistence\Repositories\MediaTypeRepositoryTest.cs" />
-    <Compile Include="Persistence\Repositories\RelationRepositoryTest.cs" />
-    <Compile Include="Persistence\Repositories\RelationTypeRepositoryTest.cs" />
-    <Compile Include="Persistence\Repositories\ScriptRepositoryTest.cs" />
-    <Compile Include="Persistence\Repositories\StylesheetRepositoryTest.cs" />
-    <Compile Include="PublishedContent\PublishedContentMoreTests.cs" />
-    <Compile Include="Publishing\PublishingStrategyTests.cs" />
-    <Compile Include="Resolvers\ActionsResolverTests.cs" />
-    <Compile Include="Logging\RingBufferTest.cs" />
-    <Compile Include="TestHelpers\BaseUmbracoConfigurationTest.cs" />
-    <Compile Include="TestHelpers\DatabaseTestBehaviorAttribute.cs" />
-    <Compile Include="TestHelpers\Entities\MockedMember.cs" />
-    <Compile Include="TestHelpers\Entities\MockedUser.cs" />
-    <Compile Include="TestHelpers\Entities\MockedUserType.cs" />
-    <Compile Include="TestHelpers\MockHelper.cs" />
-    <Compile Include="TestHelpers\RequiresAutoMapperMappingsAttribute.cs" />
-    <Compile Include="TestHelpers\TestProfiler.cs" />
-    <Compile Include="TreesAndSections\ResourceFiles.Designer.cs">
-      <AutoGen>True</AutoGen>
-      <DesignTime>True</DesignTime>
-      <DependentUpon>ResourceFiles.resx</DependentUpon>
-    </Compile>
-    <Compile Include="TreesAndSections\SectionTests.cs" />
-    <Compile Include="TreesAndSections\ApplicationTreeTest.cs" />
-    <Compile Include="PublishedContent\DynamicPublishedContentCustomExtensionMethods.cs" />
-    <Compile Include="PublishedContent\DynamicPublishedContentTests.cs" />
-    <Compile Include="PublishedContent\DynamicDocumentTestsBase.cs" />
-    <Compile Include="ObjectExtensionsTests.cs" />
-    <Compile Include="Cache\PublishedCache\PublishedContentCacheTests.cs" />
-    <Compile Include="Resolvers\LazyManyObjectResolverTests.cs" />
-    <Compile Include="Resolvers\ManyResolverTests.cs" />
-    <Compile Include="Resolvers\SingleResolverTests.cs" />
-    <Compile Include="Resolvers\ResolutionTests.cs" />
-    <Compile Include="Routing\ContentFinderByAliasWithDomainsTests.cs" />
-    <Compile Include="Routing\ContentFinderByNiceUrlWithDomainsTests.cs" />
-    <Compile Include="Routing\DomainsAndCulturesTests.cs" />
-    <Compile Include="Routing\NiceUrlsProviderWithDomainsTests.cs" />
-    <Compile Include="Routing\SiteDomainHelperTests.cs" />
-    <Compile Include="Routing\UrlsWithNestedDomains.cs" />
-    <Compile Include="Services\BaseServiceTest.cs" />
-    <Compile Include="Services\ContentServicePerformanceTest.cs" />
-    <Compile Include="Services\ContentServiceTests.cs" />
-    <Compile Include="Services\ContentTypeServiceTests.cs" />
-    <Compile Include="Services\DataTypeServiceTests.cs" />
-    <Compile Include="Services\EntityServiceTests.cs" />
-    <Compile Include="Services\Importing\PackageImportTests.cs" />
-    <Compile Include="Services\Importing\ImportResources.Designer.cs">
-      <AutoGen>True</AutoGen>
-      <DesignTime>True</DesignTime>
-      <DependentUpon>ImportResources.resx</DependentUpon>
-    </Compile>
-    <Compile Include="Services\ThreadSafetyServiceTest.cs" />
-    <Compile Include="Web\Controllers\PluginControllerAreaTests.cs" />
-    <Compile Include="Cache\DistributedCache\DistributedCacheTests.cs" />
-    <Compile Include="Templates\MasterPageHelperTests.cs" />
-    <Compile Include="TestHelpers\BaseDatabaseFactoryTest.cs" />
-    <Compile Include="TestHelpers\BaseRoutingTest.cs" />
-    <Compile Include="TestHelpers\BaseUmbracoApplicationTest.cs" />
-    <Compile Include="TestHelpers\DatabaseBehavior.cs" />
-    <Compile Include="TestHelpers\SettingsForTests.cs" />
-    <Compile Include="Configurations\GlobalSettingsTests.cs" />
-    <Compile Include="Routing\ContentFinderByAliasTests.cs" />
-    <Compile Include="Routing\ContentFinderByIdTests.cs" />
-    <Compile Include="Routing\ContentFinderByNiceUrlAndTemplateTests.cs" />
-    <Compile Include="Routing\ContentFinderByNiceUrlTests.cs" />
-    <Compile Include="Routing\ContentFinderByPageIdQueryTests.cs" />
-    <Compile Include="Routing\NiceUrlProviderTests.cs" />
-    <Compile Include="Routing\RenderRouteHandlerTests.cs" />
-    <Compile Include="Routing\RouteTestExtensions.cs" />
-    <Compile Include="TestHelpers\Stubs\TestControllerFactory.cs" />
-    <Compile Include="TestHelpers\BaseUsingSqlCeSyntax.cs" />
-    <Compile Include="TestHelpers\BaseWebTest.cs" />
-    <Compile Include="TestHelpers\Entities\MockedContent.cs" />
-    <Compile Include="TestHelpers\Entities\MockedContentTypes.cs" />
-    <Compile Include="TestHelpers\Entities\MockedEntity.cs" />
-    <Compile Include="TestHelpers\Entities\MockedMedia.cs" />
-    <Compile Include="UmbracoExamine\ContentServiceTest.cs" />
-    <Compile Include="UmbracoExamine\EventsTest.cs" />
-    <Compile Include="Plugins\TypeHelperTests.cs" />
-    <Compile Include="UmbracoExamine\ExamineBaseTest.cs" />
-    <Compile Include="UmbracoExamine\IndexInitializer.cs" />
-    <Compile Include="UmbracoExamine\IndexTest.cs" />
-    <Compile Include="UmbracoExamine\SearchTests.cs" />
-    <Compile Include="UmbracoExamine\TestDataService.cs" />
-    <Compile Include="UmbracoExamine\TestFiles.Designer.cs">
-      <AutoGen>True</AutoGen>
-      <DesignTime>True</DesignTime>
-      <DependentUpon>TestFiles.resx</DependentUpon>
-    </Compile>
-    <Compile Include="UmbracoExamine\TestIndexField.cs" />
-    <Compile Include="UmbracoExamine\TestLogService.cs" />
-    <Compile Include="UI\LegacyDialogTests.cs" />
-    <Compile Include="UmbracoExamine\TestMediaService.cs" />
-    <Compile Include="UmbracoExamine\TestContentService.cs" />
-    <Compile Include="UriExtensionsTests.cs" />
-    <Compile Include="UriUtilityTests.cs" />
-    <Compile Include="Resolvers\MacroFieldEditorsResolverTests.cs" />
-    <Compile Include="Macros\MacroEngineFactoryTests.cs" />
-    <Compile Include="MediaFactoryTests.cs" />
-    <Compile Include="Resolvers\PackageActionsResolverTests.cs" />
-    <Compile Include="Plugins\PluginManagerExtensions.cs" />
-    <Compile Include="Plugins\PluginManagerTests.cs" />
-    <Compile Include="TestHelpers\Stubs\FakeLastChanceFinder.cs" />
-    <Compile Include="TestHelpers\TestHelper.cs" />
-    <Compile Include="EnumerableExtensionsTests.cs" />
-    <Compile Include="IO\AbstractFileSystemTests.cs" />
-    <Compile Include="IO\FileSystemProviderManagerTests.cs" />
-    <Compile Include="IO\PhysicalFileSystemTests.cs" />
-    <Compile Include="Properties\AssemblyInfo.cs" />
-    <Compile Include="Strings\StringExtensionsTests.cs" />
-    <Compile Include="TestHelpers\FakeHttpContextFactory.cs" />
-    <Compile Include="Plugins\TypeFinderTests.cs" />
-    <Compile Include="Routing\UmbracoModuleTests.cs" />
-    <Compile Include="VersionExtensionTests.cs" />
-    <Compile Include="Web\WebExtensionMethodTests.cs" />
-    <Compile Include="XmlExtensionsTests.cs" />
-    <Compile Include="XmlHelperTests.cs" />
-  </ItemGroup>
-  <ItemGroup>
-    <None Include="App.config">
-      <SubType>Designer</SubType>
-    </None>
-    <None Include="Configurations\DashboardSettings\Dashboard.config">
-      <SubType>Designer</SubType>
-      <CopyToOutputDirectory>Always</CopyToOutputDirectory>
-    </None>
-    <None Include="Configurations\DashboardSettings\web.config">
-      <SubType>Designer</SubType>
-      <CopyToOutputDirectory>Always</CopyToOutputDirectory>
-    </None>
-    <None Include="Configurations\UmbracoSettings\umbracoSettings.minimal.config">
-      <SubType>Designer</SubType>
-      <CopyToOutputDirectory>Always</CopyToOutputDirectory>
-    </None>
-    <None Include="Configurations\UmbracoSettings\umbracoSettings.config">
-      <SubType>Designer</SubType>
-      <CopyToOutputDirectory>Always</CopyToOutputDirectory>
-    </None>
-    <None Include="packages.config" />
-    <EmbeddedResource Include="TreesAndSections\applications.config" />
-    <EmbeddedResource Include="TreesAndSections\trees.config" />
-    <None Include="Packaging\Packages\Document_Type_Picker_1.1.umb" />
-    <None Include="UmbracoExamine\TestFiles\umbraco-sort.config">
-      <SubType>Designer</SubType>
-    </None>
-    <None Include="UmbracoExamine\TestFiles\umbraco.config" />
-    <None Include="unit-test-log4net.config">
-      <CopyToOutputDirectory>Always</CopyToOutputDirectory>
-    </None>
-  </ItemGroup>
-  <ItemGroup>
-    <ProjectReference Include="..\SQLCE4Umbraco\SqlCE4Umbraco.csproj">
-      <Project>{5BA5425F-27A7-4677-865E-82246498AA2E}</Project>
-      <Name>SqlCE4Umbraco</Name>
-    </ProjectReference>
-    <ProjectReference Include="..\umbraco.businesslogic\umbraco.businesslogic.csproj">
-      <Project>{E469A9CE-1BEC-423F-AC44-713CD72457EA}</Project>
-      <Name>umbraco.businesslogic</Name>
-    </ProjectReference>
-    <ProjectReference Include="..\umbraco.cms\umbraco.cms.csproj">
-      <Project>{CCD75EC3-63DB-4184-B49D-51C1DD337230}</Project>
-      <Name>umbraco.cms</Name>
-    </ProjectReference>
-    <ProjectReference Include="..\umbraco.controls\umbraco.controls.csproj">
-      <Project>{6EDD2061-82F2-461B-BB6E-879245A832DE}</Project>
-      <Name>umbraco.controls</Name>
-    </ProjectReference>
-    <ProjectReference Include="..\Umbraco.Core\Umbraco.Core.csproj">
-      <Project>{31785BC3-256C-4613-B2F5-A1B0BDDED8C1}</Project>
-      <Name>Umbraco.Core</Name>
-    </ProjectReference>
-    <ProjectReference Include="..\umbraco.datalayer\umbraco.datalayer.csproj">
-      <Project>{C7CB79F0-1C97-4B33-BFA7-00731B579AE2}</Project>
-      <Name>umbraco.datalayer</Name>
-    </ProjectReference>
-    <ProjectReference Include="..\umbraco.interfaces\umbraco.interfaces.csproj">
-      <Project>{511F6D8D-7717-440A-9A57-A507E9A8B27F}</Project>
-      <Name>umbraco.interfaces</Name>
-    </ProjectReference>
-    <ProjectReference Include="..\Umbraco.Web\Umbraco.Web.csproj">
-      <Project>{651E1350-91B6-44B7-BD60-7207006D7003}</Project>
-      <Name>Umbraco.Web</Name>
-    </ProjectReference>
-    <ProjectReference Include="..\UmbracoExamine\UmbracoExamine.csproj">
-      <Project>{07fbc26b-2927-4a22-8d96-d644c667fecc}</Project>
-      <Name>UmbracoExamine</Name>
-    </ProjectReference>
-  </ItemGroup>
-  <ItemGroup>
-    <EmbeddedResource Include="Migrations\SqlScripts\SqlResources.resx">
-      <Generator>ResXFileCodeGenerator</Generator>
-      <LastGenOutput>SqlResources.Designer.cs</LastGenOutput>
-      <SubType>Designer</SubType>
-    </EmbeddedResource>
-    <EmbeddedResource Include="Services\Importing\ImportResources.resx">
-      <Generator>ResXFileCodeGenerator</Generator>
-      <LastGenOutput>ImportResources.Designer.cs</LastGenOutput>
-      <SubType>Designer</SubType>
-    </EmbeddedResource>
-    <EmbeddedResource Include="TreesAndSections\ResourceFiles.resx">
-      <Generator>ResXFileCodeGenerator</Generator>
-      <LastGenOutput>ResourceFiles.Designer.cs</LastGenOutput>
-    </EmbeddedResource>
-    <EmbeddedResource Include="UmbracoExamine\TestFiles.resx">
-      <Generator>ResXFileCodeGenerator</Generator>
-      <LastGenOutput>TestFiles.Designer.cs</LastGenOutput>
-      <SubType>Designer</SubType>
-    </EmbeddedResource>
-  </ItemGroup>
-  <ItemGroup>
-    <BootstrapperPackage Include=".NETFramework,Version=v4.0">
-      <Visible>False</Visible>
-      <ProductName>Microsoft .NET Framework 4 %28x86 and x64%29</ProductName>
-      <Install>true</Install>
-    </BootstrapperPackage>
-    <BootstrapperPackage Include="Microsoft.Net.Client.3.5">
-      <Visible>False</Visible>
-      <ProductName>.NET Framework 3.5 SP1 Client Profile</ProductName>
-      <Install>false</Install>
-    </BootstrapperPackage>
-    <BootstrapperPackage Include="Microsoft.Net.Framework.3.5.SP1">
-      <Visible>False</Visible>
-      <ProductName>.NET Framework 3.5 SP1</ProductName>
-      <Install>false</Install>
-    </BootstrapperPackage>
-    <BootstrapperPackage Include="Microsoft.SQL.Server.Compact.4.0">
-      <Visible>False</Visible>
-      <ProductName>SQL Server Compact 4.0 SP1</ProductName>
-      <Install>true</Install>
-    </BootstrapperPackage>
-    <BootstrapperPackage Include="Microsoft.Windows.Installer.4.5">
-      <Visible>False</Visible>
-      <ProductName>Windows Installer 4.5</ProductName>
-      <Install>true</Install>
-    </BootstrapperPackage>
-  </ItemGroup>
-  <ItemGroup>
-    <None Include="Configurations\UmbracoSettings\web.config">
-      <SubType>Designer</SubType>
-      <CopyToOutputDirectory>Always</CopyToOutputDirectory>
-    </None>
-    <Content Include="Migrations\SqlScripts\MySqlTotal-480.sql" />
-    <Content Include="Migrations\SqlScripts\SqlCe-SchemaAndData-4110.sql" />
-    <Content Include="Migrations\SqlScripts\SqlCeTotal-480.sql" />
-    <Content Include="Migrations\SqlScripts\SqlServerTotal-480.sql" />
-    <Content Include="Services\Importing\CheckboxList-Content-Package.xml">
-      <SubType>Designer</SubType>
-    </Content>
-    <Content Include="Services\Importing\CompositionsTestPackage-Random.xml" />
-    <Content Include="Services\Importing\CompositionsTestPackage.xml" />
-    <Content Include="Services\Importing\Dictionary-Package.xml" />
-    <Content Include="Services\Importing\Fanoe-Package.xml" />
-    <Content Include="UmbracoExamine\TestFiles\media.xml" />
-    <Content Include="Services\Importing\InheritedDocTypes-Package.xml" />
-    <Content Include="Services\Importing\SingleDocType.xml" />
-    <Content Include="Services\Importing\StandardMvc-Package.xml">
-      <SubType>Designer</SubType>
-    </Content>
-    <Content Include="Services\Importing\TemplateOnly-Package.xml" />
-    <Content Include="Services\Importing\TemplateOnly-Updated-Package.xml" />
-    <Content Include="Services\Importing\uBlogsy-Package.xml" />
-    <Content Include="Services\Importing\XsltSearch-Package.xml" />
-  </ItemGroup>
-  <ItemGroup />
-  <ItemGroup>
-    <Service Include="{82A7F48D-3B50-4B1E-B82E-3ADA8210C358}" />
-  </ItemGroup>
-  <Import Project="$(MSBuildToolsPath)\Microsoft.CSharp.targets" />
-  <PropertyGroup>
-    <PostBuildEvent>
-    </PostBuildEvent>
-  </PropertyGroup>
-  <Import Project="$(SolutionDir)\.nuget\nuget.targets" />
-  <PropertyGroup>
-    <PreBuildEvent>xcopy "$(ProjectDir)"..\packages\SqlServerCE.4.0.0.1\amd64\*.* "$(TargetDir)amd64\" /Y /F /E /I /C /D
-xcopy "$(ProjectDir)"..\packages\SqlServerCE.4.0.0.1\x86\*.* "$(TargetDir)x86\" /Y /F /E /I /C /D</PreBuildEvent>
-  </PropertyGroup>
-  <Import Project="$(SolutionDir)\.nuget\nuget.targets" />
-  <!-- To modify your build process, add your task inside one of the targets below and uncomment it. 
-       Other similar extension points exist, see Microsoft.Common.targets.
-  <Target Name="BeforeBuild">
-  </Target>
-  <Target Name="AfterBuild">
-  </Target>
-  -->
+﻿<?xml version="1.0" encoding="utf-8"?>
+<Project ToolsVersion="12.0" DefaultTargets="Build" xmlns="http://schemas.microsoft.com/developer/msbuild/2003">
+  <PropertyGroup>
+    <Configuration Condition=" '$(Configuration)' == '' ">Debug</Configuration>
+    <Platform Condition=" '$(Platform)' == '' ">AnyCPU</Platform>
+    <ProductVersion>8.0.30703</ProductVersion>
+    <SchemaVersion>2.0</SchemaVersion>
+    <ProjectGuid>{5D3B8245-ADA6-453F-A008-50ED04BFE770}</ProjectGuid>
+    <OutputType>Library</OutputType>
+    <AppDesignerFolder>Properties</AppDesignerFolder>
+    <RootNamespace>Umbraco.Tests</RootNamespace>
+    <AssemblyName>Umbraco.Tests</AssemblyName>
+    <TargetFrameworkVersion>v4.6.1</TargetFrameworkVersion>
+    <FileAlignment>512</FileAlignment>
+    <SolutionDir Condition="$(SolutionDir) == '' Or $(SolutionDir) == '*Undefined*'">..\</SolutionDir>
+    <RestorePackages>true</RestorePackages>
+    <PublishUrl>publish\</PublishUrl>
+    <Install>true</Install>
+    <InstallFrom>Disk</InstallFrom>
+    <UpdateEnabled>false</UpdateEnabled>
+    <UpdateMode>Foreground</UpdateMode>
+    <UpdateInterval>7</UpdateInterval>
+    <UpdateIntervalUnits>Days</UpdateIntervalUnits>
+    <UpdatePeriodically>false</UpdatePeriodically>
+    <UpdateRequired>false</UpdateRequired>
+    <MapFileExtensions>true</MapFileExtensions>
+    <ApplicationRevision>0</ApplicationRevision>
+    <ApplicationVersion>1.0.0.%2a</ApplicationVersion>
+    <IsWebBootstrapper>false</IsWebBootstrapper>
+    <UseApplicationTrust>false</UseApplicationTrust>
+    <BootstrapperEnabled>true</BootstrapperEnabled>
+    <TargetFrameworkProfile />
+  </PropertyGroup>
+  <PropertyGroup Condition=" '$(Configuration)|$(Platform)' == 'Debug|AnyCPU' ">
+    <DebugSymbols>true</DebugSymbols>
+    <DebugType>full</DebugType>
+    <Optimize>false</Optimize>
+    <OutputPath>bin\Debug\</OutputPath>
+    <DefineConstants>DEBUG;TRACE</DefineConstants>
+    <ErrorReport>prompt</ErrorReport>
+    <WarningLevel>4</WarningLevel>
+    <Prefer32Bit>false</Prefer32Bit>
+  </PropertyGroup>
+  <PropertyGroup Condition=" '$(Configuration)|$(Platform)' == 'Release|AnyCPU' ">
+    <DebugType>pdbonly</DebugType>
+    <Optimize>true</Optimize>
+    <OutputPath>bin\Release\</OutputPath>
+    <DefineConstants>TRACE</DefineConstants>
+    <ErrorReport>prompt</ErrorReport>
+    <WarningLevel>4</WarningLevel>
+    <Prefer32Bit>false</Prefer32Bit>
+  </PropertyGroup>
+  <ItemGroup>
+    <Reference Include="AutoMapper, Version=4.1.1.0, Culture=neutral, PublicKeyToken=be96cd2c38ef1005, processorArchitecture=MSIL">
+      <HintPath>..\packages\AutoMapper.4.1.1\lib\net45\AutoMapper.dll</HintPath>
+      <Private>True</Private>
+    </Reference>
+    <Reference Include="Examine, Version=0.1.68.0, Culture=neutral, processorArchitecture=MSIL">
+      <HintPath>..\packages\Examine.0.1.68.0\lib\Examine.dll</HintPath>
+      <Private>True</Private>
+    </Reference>
+    <Reference Include="ICSharpCode.SharpZipLib, Version=0.86.0.518, Culture=neutral, PublicKeyToken=1b03e6acf1164f73, processorArchitecture=MSIL">
+      <SpecificVersion>False</SpecificVersion>
+      <HintPath>..\packages\SharpZipLib.0.86.0\lib\20\ICSharpCode.SharpZipLib.dll</HintPath>
+    </Reference>
+    <Reference Include="LightInject, Version=4.0.3.0, Culture=neutral, processorArchitecture=MSIL">
+      <HintPath>..\packages\LightInject.4.0.3\lib\net46\LightInject.dll</HintPath>
+      <Private>True</Private>
+    </Reference>
+    <Reference Include="log4net, Version=1.2.15.0, Culture=neutral, PublicKeyToken=669e0ddf0bb1aa2a, processorArchitecture=MSIL">
+      <HintPath>..\packages\log4net.2.0.5\lib\net45-full\log4net.dll</HintPath>
+      <Private>True</Private>
+    </Reference>
+    <Reference Include="Lucene.Net, Version=2.9.4.1, Culture=neutral, PublicKeyToken=85089178b9ac3181, processorArchitecture=MSIL">
+      <SpecificVersion>False</SpecificVersion>
+      <HintPath>..\packages\Lucene.Net.2.9.4.1\lib\net40\Lucene.Net.dll</HintPath>
+    </Reference>
+    <Reference Include="Microsoft.Owin, Version=3.0.1.0, Culture=neutral, PublicKeyToken=31bf3856ad364e35, processorArchitecture=MSIL">
+      <HintPath>..\packages\Microsoft.Owin.3.0.1\lib\net45\Microsoft.Owin.dll</HintPath>
+      <Private>True</Private>
+    </Reference>
+    <Reference Include="Microsoft.Web.Infrastructure, Version=1.0.0.0, Culture=neutral, PublicKeyToken=31bf3856ad364e35, processorArchitecture=MSIL">
+      <Private>True</Private>
+      <HintPath>..\packages\Microsoft.Web.Infrastructure.1.0.0.0\lib\net40\Microsoft.Web.Infrastructure.dll</HintPath>
+    </Reference>
+    <Reference Include="MiniProfiler, Version=3.2.0.157, Culture=neutral, PublicKeyToken=b44f9351044011a3, processorArchitecture=MSIL">
+      <HintPath>..\packages\MiniProfiler.3.2.0.157\lib\net40\MiniProfiler.dll</HintPath>
+      <Private>True</Private>
+    </Reference>
+    <Reference Include="Moq">
+      <HintPath>..\packages\Moq.4.1.1309.0919\lib\net40\Moq.dll</HintPath>
+    </Reference>
+    <Reference Include="Newtonsoft.Json, Version=6.0.0.0, Culture=neutral, PublicKeyToken=30ad4fe6b2a6aeed, processorArchitecture=MSIL">
+      <HintPath>..\packages\Newtonsoft.Json.6.0.8\lib\net45\Newtonsoft.Json.dll</HintPath>
+      <Private>True</Private>
+    </Reference>
+    <Reference Include="nunit.framework, Version=2.6.2.12296, Culture=neutral, PublicKeyToken=96d09a1eb7f44a77, processorArchitecture=MSIL">
+      <SpecificVersion>False</SpecificVersion>
+      <HintPath>..\packages\NUnit.2.6.2\lib\nunit.framework.dll</HintPath>
+    </Reference>
+    <Reference Include="Owin, Version=1.0.0.0, Culture=neutral, PublicKeyToken=f0ebd12fd5e55cc5, processorArchitecture=MSIL">
+      <HintPath>..\packages\Owin.1.0\lib\net40\Owin.dll</HintPath>
+      <Private>True</Private>
+    </Reference>
+    <Reference Include="Semver, Version=1.1.2.0, Culture=neutral, processorArchitecture=MSIL">
+      <HintPath>..\packages\semver.1.1.2\lib\net451\Semver.dll</HintPath>
+      <Private>True</Private>
+    </Reference>
+    <Reference Include="System" />
+    <Reference Include="System.ComponentModel.DataAnnotations" />
+    <Reference Include="System.configuration" />
+    <Reference Include="System.Core" />
+    <Reference Include="System.Data.Entity.Design" />
+    <Reference Include="System.Data.SqlServerCe, Version=4.0.0.1, Culture=neutral, PublicKeyToken=89845dcd8080cc91, processorArchitecture=MSIL">
+      <Private>True</Private>
+      <HintPath>..\packages\SqlServerCE.4.0.0.1\lib\System.Data.SqlServerCe.dll</HintPath>
+    </Reference>
+    <Reference Include="System.Data.SqlServerCe.Entity, Version=4.0.0.1, Culture=neutral, PublicKeyToken=89845dcd8080cc91, processorArchitecture=MSIL">
+      <Private>True</Private>
+      <HintPath>..\packages\SqlServerCE.4.0.0.1\lib\System.Data.SqlServerCe.Entity.dll</HintPath>
+    </Reference>
+    <Reference Include="System.Drawing" />
+    <Reference Include="System.Net.Http" />
+    <Reference Include="System.Net.Http.Formatting, Version=5.2.3.0, Culture=neutral, PublicKeyToken=31bf3856ad364e35, processorArchitecture=MSIL">
+      <SpecificVersion>False</SpecificVersion>
+      <HintPath>..\packages\Microsoft.AspNet.WebApi.Client.5.2.3\lib\net45\System.Net.Http.Formatting.dll</HintPath>
+    </Reference>
+    <Reference Include="System.Net.Http.WebRequest" />
+    <Reference Include="System.Runtime.Caching" />
+    <Reference Include="System.Runtime.Serialization" />
+    <Reference Include="System.Web" />
+    <Reference Include="System.Web.ApplicationServices" />
+    <Reference Include="System.Web.Helpers, Version=3.0.0.0, Culture=neutral, PublicKeyToken=31bf3856ad364e35, processorArchitecture=MSIL">
+      <HintPath>..\packages\Microsoft.AspNet.WebPages.3.2.3\lib\net45\System.Web.Helpers.dll</HintPath>
+      <Private>True</Private>
+    </Reference>
+    <Reference Include="System.Web.Http, Version=5.2.3.0, Culture=neutral, PublicKeyToken=31bf3856ad364e35, processorArchitecture=MSIL">
+      <SpecificVersion>False</SpecificVersion>
+      <HintPath>..\packages\Microsoft.AspNet.WebApi.Core.5.2.3\lib\net45\System.Web.Http.dll</HintPath>
+    </Reference>
+    <Reference Include="System.Web.Http.SelfHost, Version=4.0.0.0, Culture=neutral, PublicKeyToken=31bf3856ad364e35, processorArchitecture=MSIL">
+      <HintPath>..\packages\Microsoft.AspNet.WebApi.SelfHost.4.0.30506.0\lib\net40\System.Web.Http.SelfHost.dll</HintPath>
+    </Reference>
+    <Reference Include="System.Web.Http.WebHost, Version=5.2.3.0, Culture=neutral, PublicKeyToken=31bf3856ad364e35, processorArchitecture=MSIL">
+      <SpecificVersion>False</SpecificVersion>
+      <HintPath>..\packages\Microsoft.AspNet.WebApi.WebHost.5.2.3\lib\net45\System.Web.Http.WebHost.dll</HintPath>
+    </Reference>
+    <Reference Include="System.Web.Mvc, Version=5.2.3.0, Culture=neutral, PublicKeyToken=31bf3856ad364e35, processorArchitecture=MSIL">
+      <HintPath>..\packages\Microsoft.AspNet.Mvc.5.2.3\lib\net45\System.Web.Mvc.dll</HintPath>
+      <Private>True</Private>
+    </Reference>
+    <Reference Include="System.Web.Razor, Version=3.0.0.0, Culture=neutral, PublicKeyToken=31bf3856ad364e35, processorArchitecture=MSIL">
+      <HintPath>..\packages\Microsoft.AspNet.Razor.3.2.3\lib\net45\System.Web.Razor.dll</HintPath>
+      <Private>True</Private>
+    </Reference>
+    <Reference Include="System.Web.Services" />
+    <Reference Include="System.Web.WebPages, Version=3.0.0.0, Culture=neutral, PublicKeyToken=31bf3856ad364e35, processorArchitecture=MSIL">
+      <HintPath>..\packages\Microsoft.AspNet.WebPages.3.2.3\lib\net45\System.Web.WebPages.dll</HintPath>
+      <Private>True</Private>
+    </Reference>
+    <Reference Include="System.Web.WebPages.Deployment, Version=3.0.0.0, Culture=neutral, PublicKeyToken=31bf3856ad364e35, processorArchitecture=MSIL">
+      <HintPath>..\packages\Microsoft.AspNet.WebPages.3.2.3\lib\net45\System.Web.WebPages.Deployment.dll</HintPath>
+      <Private>True</Private>
+    </Reference>
+    <Reference Include="System.Web.WebPages.Razor, Version=3.0.0.0, Culture=neutral, PublicKeyToken=31bf3856ad364e35, processorArchitecture=MSIL">
+      <HintPath>..\packages\Microsoft.AspNet.WebPages.3.2.3\lib\net45\System.Web.WebPages.Razor.dll</HintPath>
+      <Private>True</Private>
+    </Reference>
+    <Reference Include="System.Xml.Linq" />
+    <Reference Include="System.Data.DataSetExtensions" />
+    <Reference Include="Microsoft.CSharp" />
+    <Reference Include="System.Data" />
+    <Reference Include="System.Xml" />
+    <Reference Include="WebDriver">
+      <HintPath>..\packages\Selenium.WebDriver.2.32.0\lib\net40\WebDriver.dll</HintPath>
+    </Reference>
+  </ItemGroup>
+  <ItemGroup>
+    <Compile Include="Web\AngularIntegration\AngularAntiForgeryTests.cs" />
+    <Compile Include="Web\AngularIntegration\ContentModelSerializationTests.cs" />
+    <Compile Include="Web\AngularIntegration\JsInitializationTests.cs" />
+    <Compile Include="Web\AngularIntegration\ServerVariablesParserTests.cs" />
+    <Compile Include="ApplicationContextTests.cs" />
+    <Compile Include="AttemptTests.cs" />
+    <Compile Include="Cache\CacheRefresherTests.cs" />
+    <Compile Include="Migrations\Stubs\DropForeignKeyMigrationStub.cs" />
+    <Compile Include="Models\Mapping\ContentTypeModelMappingTests.cs" />
+    <Compile Include="Cache\DeepCloneRuntimeCacheProviderTests.cs" />
+    <Compile Include="Cache\DefaultCachePolicyTests.cs" />
+    <Compile Include="Cache\FullDataSetCachePolicyTests.cs" />
+    <Compile Include="Cache\SingleItemsOnlyCachePolicyTests.cs" />
+    <Compile Include="Collections\DeepCloneableListTests.cs" />
+    <Compile Include="Web\Controllers\BackOfficeControllerUnitTests.cs" />
+    <Compile Include="DelegateExtensionsTests.cs" />
+    <Compile Include="Logging\AsyncRollingFileAppenderTest.cs" />
+    <Compile Include="Logging\DebugAppender.cs" />
+    <Compile Include="Logging\ParallelForwarderTest.cs" />
+    <Compile Include="Web\Mvc\RenderIndexActionSelectorAttributeTests.cs" />
+    <Compile Include="Persistence\Repositories\AuditRepositoryTest.cs" />
+    <Compile Include="Persistence\Repositories\DomainRepositoryTest.cs" />
+    <Compile Include="Persistence\Repositories\PartialViewRepositoryTests.cs" />
+    <Compile Include="Persistence\Repositories\PublicAccessRepositoryTest.cs" />
+    <Compile Include="Persistence\Repositories\TaskRepositoryTest.cs" />
+    <Compile Include="Persistence\Repositories\TaskTypeRepositoryTest.cs" />
+    <Compile Include="Resolvers\ResolverBaseTest.cs" />
+    <Compile Include="Routing\RoutesCacheTests.cs" />
+    <Compile Include="Routing\UrlRoutingTestBase.cs" />
+    <Compile Include="Security\BackOfficeCookieManagerTests.cs" />
+    <Compile Include="Security\UmbracoBackOfficeIdentityTests.cs" />
+    <Compile Include="Services\ContentTypeServiceExtensionsTests.cs" />
+    <Compile Include="Services\PublicAccessServiceTests.cs" />
+    <Compile Include="StringNewlineExtensions.cs" />
+    <Compile Include="Strings\StylesheetHelperTests.cs" />
+    <Compile Include="Strings\StringValidationTests.cs" />
+    <Compile Include="FrontEnd\UmbracoHelperTests.cs" />
+    <Compile Include="Integration\GetCultureTests.cs" />
+    <Compile Include="Membership\DynamicMemberContentTests.cs" />
+    <Compile Include="Membership\MembershipProviderBaseTests.cs" />
+    <Compile Include="Membership\UmbracoServiceMembershipProviderTests.cs" />
+    <Compile Include="Migrations\MigrationRunnerTests.cs" />
+    <Compile Include="Migrations\Stubs\FiveZeroMigration.cs" />
+    <Compile Include="Migrations\Stubs\FourElevenMigration.cs" />
+    <Compile Include="Migrations\Stubs\SixZeroMigration2.cs" />
+    <Compile Include="MockTests.cs" />
+    <Compile Include="Models\MacroTests.cs" />
+    <Compile Include="Models\Mapping\AutoMapperTests.cs" />
+    <Compile Include="Models\Collections\Item.cs" />
+    <Compile Include="Models\Collections\OrderItem.cs" />
+    <Compile Include="Models\Collections\SimpleOrder.cs" />
+    <Compile Include="Models\ContentTypeTests.cs" />
+    <Compile Include="Models\DataTypeDefinitionTests.cs" />
+    <Compile Include="Models\DeepCloneHelperTests.cs" />
+    <Compile Include="Models\DictionaryItemTests.cs" />
+    <Compile Include="Models\DictionaryTranslationTests.cs" />
+    <Compile Include="Models\LanguageTests.cs" />
+    <Compile Include="Models\MemberGroupTests.cs" />
+    <Compile Include="Models\MemberTests.cs" />
+    <Compile Include="Models\PreValueCollectionTests.cs" />
+    <Compile Include="Models\PropertyGroupTests.cs" />
+    <Compile Include="Models\PropertyTypeTests.cs" />
+    <Compile Include="Models\RelationTests.cs" />
+    <Compile Include="Models\RelationTypeTests.cs" />
+    <Compile Include="Models\TaskTests.cs" />
+    <Compile Include="Models\TaskTypeTests.cs" />
+    <Compile Include="Models\TemplateTests.cs" />
+    <Compile Include="Models\UmbracoEntityTests.cs" />
+    <Compile Include="Models\UserTests.cs" />
+    <Compile Include="Models\UserTypeTests.cs" />
+    <Compile Include="Web\Mvc\SurfaceControllerTests.cs" />
+    <Compile Include="Web\Mvc\UmbracoViewPageTests.cs" />
+    <Compile Include="BootManagers\CoreBootManagerTests.cs" />
+    <Compile Include="BootManagers\WebBootManagerTests.cs" />
+    <Compile Include="Cache\ObjectCacheProviderTests.cs" />
+    <Compile Include="Cache\CacheProviderTests.cs" />
+    <Compile Include="Cache\HttpRequestCacheProviderTests.cs" />
+    <Compile Include="Cache\HttpRuntimeCacheProviderTests.cs" />
+    <Compile Include="Cache\RuntimeCacheProviderTests.cs" />
+    <Compile Include="Configurations\DashboardSettings\DashboardSettingsTests.cs" />
+    <Compile Include="Configurations\FileSystemProviderTests.cs" />
+    <Compile Include="Configurations\UmbracoSettings\ContentElementDefaultTests.cs" />
+    <Compile Include="Configurations\UmbracoSettings\ContentElementTests.cs" />
+    <Compile Include="Configurations\UmbracoSettings\DeveloperElementDefaultTests.cs" />
+    <Compile Include="Configurations\UmbracoSettings\DeveloperElementTests.cs" />
+    <Compile Include="Configurations\UmbracoSettings\DistributedCallElementDefaultTests.cs" />
+    <Compile Include="Configurations\UmbracoSettings\DistributedCallElementTests.cs" />
+    <Compile Include="Configurations\UmbracoSettings\HelpElementDefaultTests.cs" />
+    <Compile Include="Configurations\UmbracoSettings\HelpElementTests.cs" />
+    <Compile Include="Configurations\UmbracoSettings\LoggingElementDefaultTests.cs" />
+    <Compile Include="Configurations\UmbracoSettings\LoggingElementTests.cs" />
+    <Compile Include="Configurations\UmbracoSettings\PackageRepositoriesElementDefaultTests.cs" />
+    <Compile Include="Configurations\UmbracoSettings\PackageRepositoriesElementTests.cs" />
+    <Compile Include="Configurations\UmbracoSettings\ProvidersElementDefaultTests.cs" />
+    <Compile Include="Configurations\UmbracoSettings\ProvidersElementTests.cs" />
+    <Compile Include="Configurations\UmbracoSettings\RequestHandlerElementDefaultTests.cs" />
+    <Compile Include="Configurations\UmbracoSettings\RequestHandlerElementTests.cs" />
+    <Compile Include="Configurations\UmbracoSettings\ScheduledTasksElementDefaultTests.cs" />
+    <Compile Include="Configurations\UmbracoSettings\ScheduledTasksElementTests.cs" />
+    <Compile Include="Configurations\UmbracoSettings\SecurityElementDefaultTests.cs" />
+    <Compile Include="Configurations\UmbracoSettings\SecurityElementTests.cs" />
+    <Compile Include="Configurations\UmbracoSettings\TemplateElementDefaultTests.cs" />
+    <Compile Include="Configurations\UmbracoSettings\TemplateElementTests.cs" />
+    <Compile Include="Configurations\UmbracoSettings\UmbracoSettingsTests.cs" />
+    <Compile Include="Configurations\UmbracoSettings\WebRoutingElementDefaultTests.cs" />
+    <Compile Include="Configurations\UmbracoSettings\WebRoutingElementTests.cs" />
+    <Compile Include="Web\Controllers\WebApiEditors\ContentControllerUnitTests.cs" />
+    <Compile Include="Web\Controllers\WebApiEditors\FilterAllowedOutgoingContentAttributeTests.cs" />
+    <Compile Include="Web\Controllers\WebApiEditors\MediaControllerUnitTests.cs" />
+    <Compile Include="CoreXml\FrameworkXmlTests.cs" />
+    <Compile Include="DynamicsAndReflection\QueryableExtensionTests.cs" />
+    <Compile Include="DynamicsAndReflection\ExtensionMethodFinderTests.cs" />
+    <Compile Include="DynamicsAndReflection\ReflectionTests.cs" />
+    <Compile Include="Macros\MacroParserTests.cs" />
+    <Compile Include="Migrations\Upgrades\ValidateV7UpgradeTest.cs" />
+    <Compile Include="Models\ContentExtensionsTests.cs" />
+    <Compile Include="Models\UserExtensionsTests.cs" />
+    <Compile Include="Web\Mvc\MergeParentContextViewDataAttributeTests.cs" />
+    <Compile Include="Web\Mvc\ViewDataDictionaryExtensionTests.cs" />
+    <Compile Include="Persistence\PetaPocoExtensionsTest.cs" />
+    <Compile Include="Persistence\Querying\ContentTypeSqlMappingTests.cs" />
+    <Compile Include="Persistence\Repositories\MacroRepositoryTest.cs" />
+    <Compile Include="Persistence\Repositories\MemberRepositoryTest.cs" />
+    <Compile Include="Persistence\Repositories\MemberTypeRepositoryTest.cs" />
+    <Compile Include="Persistence\Repositories\TagRepositoryTest.cs" />
+    <Compile Include="Persistence\Repositories\NotificationsRepositoryTest.cs" />
+    <Compile Include="Persistence\Repositories\TemplateRepositoryTest.cs" />
+    <Compile Include="Persistence\Repositories\UserRepositoryTest.cs" />
+    <Compile Include="Persistence\Repositories\UserTypeRepositoryTest.cs" />
+    <Compile Include="Models\Mapping\ContentWebModelMappingTests.cs" />
+    <Compile Include="PropertyEditors\ImageCropperTest.cs" />
+    <Compile Include="PublishedContent\PublishedContentExtensionTests.cs" />
+    <Compile Include="PropertyEditors\ColorListValidatorTest.cs" />
+    <Compile Include="PropertyEditors\MultiValuePropertyEditorTests.cs" />
+    <Compile Include="PropertyEditors\EnsureUniqueValuesValidatorTest.cs" />
+    <Compile Include="PropertyEditors\LegacyPropertyEditorIdToAliasConverterTests.cs" />
+    <Compile Include="PropertyEditors\PropertyEditorValueEditorTests.cs" />
+    <Compile Include="PublishedContent\PublishedContentRequestEngineTests.cs" />
+    <Compile Include="PublishedContent\RootNodeTests.cs" />
+    <Compile Include="PublishedContent\StronglyTypedModels\CallingMethodTests.cs" />
+    <Compile Include="PublishedContent\StronglyTypedModels\Subpage.cs" />
+    <Compile Include="PublishedContent\StronglyTypedModels\Textpage.cs" />
+    <Compile Include="PublishedContent\StronglyTypedModels\TypedModelBase.cs" />
+    <Compile Include="PublishedContent\StronglyTypedModels\UmbracoTemplatePage`T.cs" />
+    <Compile Include="Scheduling\BackgroundTaskRunnerTests.cs" />
+    <Compile Include="ApplicationUrlHelperTests.cs" />
+    <Compile Include="Services\FileServiceTests.cs" />
+    <Compile Include="Services\LocalizedTextServiceTests.cs" />
+    <Compile Include="Services\TagServiceTests.cs" />
+    <Compile Include="Services\LocalizationServiceTests.cs" />
+    <Compile Include="Resolvers\XsltExtensionsResolverTests.cs" />
+    <Compile Include="Services\MemberServiceTests.cs" />
+    <Compile Include="Services\MediaServiceTests.cs" />
+    <Compile Include="Services\MemberTypeServiceTests.cs" />
+    <Compile Include="Packaging\PackageInstallationTest.cs" />
+    <Compile Include="Services\PackagingServiceTests.cs" />
+    <Compile Include="Services\PerformanceTests.cs" />
+    <Compile Include="Services\PreValueConverterTests.cs" />
+    <Compile Include="Services\RelationServiceTests.cs" />
+    <Compile Include="Services\MacroServiceTests.cs" />
+    <Compile Include="Services\UserServiceTests.cs" />
+    <Compile Include="Manifest\ManifestParserTests.cs" />
+    <Compile Include="Templates\TemplateRepositoryTests.cs" />
+    <Compile Include="Templates\ViewHelperTests.cs" />
+    <Compile Include="CoreXml\NavigableNavigatorTests.cs" />
+    <Compile Include="Cache\PublishedCache\PublishedMediaCacheTests.cs" />
+    <Compile Include="Strings\CmsHelperCasingTests.cs" />
+    <Compile Include="Strings\ShortStringHelperResolverTest.cs" />
+    <Compile Include="Strings\LegacyShortStringHelperTests.cs" />
+    <Compile Include="Strings\DefaultShortStringHelperTests.cs" />
+    <Compile Include="Strings\LegacyStringExtensionsTests.cs" />
+    <Compile Include="Strings\MockShortStringHelper.cs" />
+    <Compile Include="Macros\MacroTests.cs" />
+    <Compile Include="Migrations\AlterMigrationTests.cs" />
+    <Compile Include="Migrations\Upgrades\BaseUpgradeTest.cs" />
+    <Compile Include="Migrations\FindingMigrationsTest.cs" />
+    <Compile Include="Migrations\SqlScripts\SqlResources.Designer.cs">
+      <AutoGen>True</AutoGen>
+      <DesignTime>True</DesignTime>
+      <DependentUpon>SqlResources.resx</DependentUpon>
+    </Compile>
+    <Compile Include="Migrations\Stubs\AlterUserTableMigrationStub.cs" />
+    <Compile Include="Migrations\Stubs\Dummy.cs" />
+    <Compile Include="Migrations\Stubs\SixZeroMigration1.cs" />
+    <Compile Include="Migrations\Upgrades\MySqlUpgradeTest.cs" />
+    <Compile Include="Migrations\Upgrades\SqlCeDataUpgradeTest.cs" />
+    <Compile Include="Migrations\Upgrades\SqlCeUpgradeTest.cs" />
+    <Compile Include="Migrations\Upgrades\SqlServerUpgradeTest.cs" />
+    <Compile Include="Migrations\Upgrades\ValidateOlderSchemaTest.cs" />
+    <Compile Include="Models\Collections\PropertyCollectionTests.cs" />
+    <Compile Include="Models\MediaXmlTest.cs" />
+    <Compile Include="Persistence\FaultHandling\ConnectionRetryTest.cs" />
+    <Compile Include="Persistence\Querying\ContentRepositorySqlClausesTest.cs" />
+    <Compile Include="Persistence\Querying\ContentTypeRepositorySqlClausesTest.cs" />
+    <Compile Include="Persistence\Querying\DataTypeDefinitionRepositorySqlClausesTest.cs" />
+    <Compile Include="Persistence\Querying\ExpressionTests.cs" />
+    <Compile Include="Persistence\Querying\MediaRepositorySqlClausesTest.cs" />
+    <Compile Include="Persistence\Querying\MediaTypeRepositorySqlClausesTest.cs" />
+    <Compile Include="Persistence\Repositories\ServerRegistrationRepositoryTest.cs" />
+    <Compile Include="Persistence\SchemaValidationTest.cs" />
+    <Compile Include="Persistence\SyntaxProvider\SqlCeSyntaxProviderTests.cs" />
+    <Compile Include="PublishedContent\DynamicXmlConverterTests.cs" />
+    <Compile Include="PublishedContent\DynamicXmlTests.cs" />
+    <Compile Include="PublishedContent\PublishedContentDataTableTests.cs" />
+    <Compile Include="PublishedContent\PublishedContentTestBase.cs" />
+    <Compile Include="PublishedContent\PublishedContentTestElements.cs" />
+    <Compile Include="PublishedContent\PublishedContentTests.cs" />
+    <Compile Include="PublishedContent\PublishedMediaTests.cs" />
+    <Compile Include="HashCodeCombinerTests.cs" />
+    <Compile Include="Web\Mvc\HtmlHelperExtensionMethodsTests.cs" />
+    <Compile Include="IO\IOHelperTest.cs" />
+    <Compile Include="LibraryTests.cs" />
+    <Compile Include="PropertyEditors\PropertyEditorValueConverterTests.cs" />
+    <Compile Include="Models\ContentTests.cs" />
+    <Compile Include="Models\ContentXmlTest.cs" />
+    <Compile Include="Models\StylesheetTests.cs" />
+    <Compile Include="Persistence\SqlCeTableByTableTest.cs" />
+    <Compile Include="Persistence\DatabaseContextTests.cs" />
+    <Compile Include="Persistence\Mappers\ContentMapperTest.cs" />
+    <Compile Include="Persistence\Mappers\ContentTypeMapperTest.cs" />
+    <Compile Include="Persistence\Mappers\DataTypeDefinitionMapperTest.cs" />
+    <Compile Include="Persistence\Mappers\DictionaryMapperTest.cs" />
+    <Compile Include="Persistence\Mappers\DictionaryTranslationMapperTest.cs" />
+    <Compile Include="Persistence\Mappers\LanguageMapperTest.cs" />
+    <Compile Include="Persistence\Mappers\MediaMapperTest.cs" />
+    <Compile Include="Persistence\Mappers\PropertyGroupMapperTest.cs" />
+    <Compile Include="Persistence\Mappers\PropertyTypeMapperTest.cs" />
+    <Compile Include="Persistence\Mappers\RelationMapperTest.cs" />
+    <Compile Include="Persistence\Mappers\RelationTypeMapperTest.cs" />
+    <Compile Include="Persistence\Querying\PetaPocoSqlTests.cs" />
+    <Compile Include="Persistence\Querying\QueryBuilderTests.cs" />
+    <Compile Include="Persistence\Repositories\ContentRepositoryTest.cs" />
+    <Compile Include="Persistence\Repositories\ContentTypeRepositoryTest.cs" />
+    <Compile Include="Persistence\Repositories\DataTypeDefinitionRepositoryTest.cs" />
+    <Compile Include="Persistence\Repositories\DictionaryRepositoryTest.cs" />
+    <Compile Include="Persistence\Repositories\LanguageRepositoryTest.cs" />
+    <Compile Include="Persistence\Repositories\MediaRepositoryTest.cs" />
+    <Compile Include="Persistence\Repositories\MediaTypeRepositoryTest.cs" />
+    <Compile Include="Persistence\Repositories\RelationRepositoryTest.cs" />
+    <Compile Include="Persistence\Repositories\RelationTypeRepositoryTest.cs" />
+    <Compile Include="Persistence\Repositories\ScriptRepositoryTest.cs" />
+    <Compile Include="Persistence\Repositories\StylesheetRepositoryTest.cs" />
+    <Compile Include="PublishedContent\PublishedContentMoreTests.cs" />
+    <Compile Include="Publishing\PublishingStrategyTests.cs" />
+    <Compile Include="Resolvers\ActionsResolverTests.cs" />
+    <Compile Include="Logging\RingBufferTest.cs" />
+    <Compile Include="TestHelpers\BaseUmbracoConfigurationTest.cs" />
+    <Compile Include="TestHelpers\DatabaseTestBehaviorAttribute.cs" />
+    <Compile Include="TestHelpers\Entities\MockedMember.cs" />
+    <Compile Include="TestHelpers\Entities\MockedUser.cs" />
+    <Compile Include="TestHelpers\Entities\MockedUserType.cs" />
+    <Compile Include="TestHelpers\MockHelper.cs" />
+    <Compile Include="TestHelpers\RequiresAutoMapperMappingsAttribute.cs" />
+    <Compile Include="TestHelpers\TestProfiler.cs" />
+    <Compile Include="TreesAndSections\ResourceFiles.Designer.cs">
+      <AutoGen>True</AutoGen>
+      <DesignTime>True</DesignTime>
+      <DependentUpon>ResourceFiles.resx</DependentUpon>
+    </Compile>
+    <Compile Include="TreesAndSections\SectionTests.cs" />
+    <Compile Include="TreesAndSections\ApplicationTreeTest.cs" />
+    <Compile Include="PublishedContent\DynamicPublishedContentCustomExtensionMethods.cs" />
+    <Compile Include="PublishedContent\DynamicPublishedContentTests.cs" />
+    <Compile Include="PublishedContent\DynamicDocumentTestsBase.cs" />
+    <Compile Include="ObjectExtensionsTests.cs" />
+    <Compile Include="Cache\PublishedCache\PublishedContentCacheTests.cs" />
+    <Compile Include="Resolvers\LazyManyObjectResolverTests.cs" />
+    <Compile Include="Resolvers\ManyResolverTests.cs" />
+    <Compile Include="Resolvers\SingleResolverTests.cs" />
+    <Compile Include="Resolvers\ResolutionTests.cs" />
+    <Compile Include="Routing\ContentFinderByAliasWithDomainsTests.cs" />
+    <Compile Include="Routing\ContentFinderByNiceUrlWithDomainsTests.cs" />
+    <Compile Include="Routing\DomainsAndCulturesTests.cs" />
+    <Compile Include="Routing\NiceUrlsProviderWithDomainsTests.cs" />
+    <Compile Include="Routing\SiteDomainHelperTests.cs" />
+    <Compile Include="Routing\UrlsWithNestedDomains.cs" />
+    <Compile Include="Services\BaseServiceTest.cs" />
+    <Compile Include="Services\ContentServicePerformanceTest.cs" />
+    <Compile Include="Services\ContentServiceTests.cs" />
+    <Compile Include="Services\ContentTypeServiceTests.cs" />
+    <Compile Include="Services\DataTypeServiceTests.cs" />
+    <Compile Include="Services\EntityServiceTests.cs" />
+    <Compile Include="Services\Importing\PackageImportTests.cs" />
+    <Compile Include="Services\Importing\ImportResources.Designer.cs">
+      <AutoGen>True</AutoGen>
+      <DesignTime>True</DesignTime>
+      <DependentUpon>ImportResources.resx</DependentUpon>
+    </Compile>
+    <Compile Include="Services\ThreadSafetyServiceTest.cs" />
+    <Compile Include="Web\Controllers\PluginControllerAreaTests.cs" />
+    <Compile Include="Cache\DistributedCache\DistributedCacheTests.cs" />
+    <Compile Include="Templates\MasterPageHelperTests.cs" />
+    <Compile Include="TestHelpers\BaseDatabaseFactoryTest.cs" />
+    <Compile Include="TestHelpers\BaseRoutingTest.cs" />
+    <Compile Include="TestHelpers\BaseUmbracoApplicationTest.cs" />
+    <Compile Include="TestHelpers\DatabaseBehavior.cs" />
+    <Compile Include="TestHelpers\SettingsForTests.cs" />
+    <Compile Include="Configurations\GlobalSettingsTests.cs" />
+    <Compile Include="Routing\ContentFinderByAliasTests.cs" />
+    <Compile Include="Routing\ContentFinderByIdTests.cs" />
+    <Compile Include="Routing\ContentFinderByNiceUrlAndTemplateTests.cs" />
+    <Compile Include="Routing\ContentFinderByNiceUrlTests.cs" />
+    <Compile Include="Routing\ContentFinderByPageIdQueryTests.cs" />
+    <Compile Include="Routing\NiceUrlProviderTests.cs" />
+    <Compile Include="Routing\RenderRouteHandlerTests.cs" />
+    <Compile Include="Routing\RouteTestExtensions.cs" />
+    <Compile Include="TestHelpers\Stubs\TestControllerFactory.cs" />
+    <Compile Include="TestHelpers\BaseUsingSqlCeSyntax.cs" />
+    <Compile Include="TestHelpers\BaseWebTest.cs" />
+    <Compile Include="TestHelpers\Entities\MockedContent.cs" />
+    <Compile Include="TestHelpers\Entities\MockedContentTypes.cs" />
+    <Compile Include="TestHelpers\Entities\MockedEntity.cs" />
+    <Compile Include="TestHelpers\Entities\MockedMedia.cs" />
+    <Compile Include="UmbracoExamine\ContentServiceTest.cs" />
+    <Compile Include="UmbracoExamine\EventsTest.cs" />
+    <Compile Include="Plugins\TypeHelperTests.cs" />
+    <Compile Include="UmbracoExamine\ExamineBaseTest.cs" />
+    <Compile Include="UmbracoExamine\IndexInitializer.cs" />
+    <Compile Include="UmbracoExamine\IndexTest.cs" />
+    <Compile Include="UmbracoExamine\SearchTests.cs" />
+    <Compile Include="UmbracoExamine\TestDataService.cs" />
+    <Compile Include="UmbracoExamine\TestFiles.Designer.cs">
+      <AutoGen>True</AutoGen>
+      <DesignTime>True</DesignTime>
+      <DependentUpon>TestFiles.resx</DependentUpon>
+    </Compile>
+    <Compile Include="UmbracoExamine\TestIndexField.cs" />
+    <Compile Include="UmbracoExamine\TestLogService.cs" />
+    <Compile Include="UI\LegacyDialogTests.cs" />
+    <Compile Include="UmbracoExamine\TestMediaService.cs" />
+    <Compile Include="UmbracoExamine\TestContentService.cs" />
+    <Compile Include="UriExtensionsTests.cs" />
+    <Compile Include="UriUtilityTests.cs" />
+    <Compile Include="Resolvers\MacroFieldEditorsResolverTests.cs" />
+    <Compile Include="Macros\MacroEngineFactoryTests.cs" />
+    <Compile Include="MediaFactoryTests.cs" />
+    <Compile Include="Resolvers\PackageActionsResolverTests.cs" />
+    <Compile Include="Plugins\PluginManagerExtensions.cs" />
+    <Compile Include="Plugins\PluginManagerTests.cs" />
+    <Compile Include="TestHelpers\Stubs\FakeLastChanceFinder.cs" />
+    <Compile Include="TestHelpers\TestHelper.cs" />
+    <Compile Include="EnumerableExtensionsTests.cs" />
+    <Compile Include="IO\AbstractFileSystemTests.cs" />
+    <Compile Include="IO\FileSystemProviderManagerTests.cs" />
+    <Compile Include="IO\PhysicalFileSystemTests.cs" />
+    <Compile Include="Properties\AssemblyInfo.cs" />
+    <Compile Include="Strings\StringExtensionsTests.cs" />
+    <Compile Include="TestHelpers\FakeHttpContextFactory.cs" />
+    <Compile Include="Plugins\TypeFinderTests.cs" />
+    <Compile Include="Routing\UmbracoModuleTests.cs" />
+    <Compile Include="VersionExtensionTests.cs" />
+    <Compile Include="Web\WebExtensionMethodTests.cs" />
+    <Compile Include="XmlExtensionsTests.cs" />
+    <Compile Include="XmlHelperTests.cs" />
+  </ItemGroup>
+  <ItemGroup>
+    <None Include="App.config">
+      <SubType>Designer</SubType>
+    </None>
+    <None Include="Configurations\DashboardSettings\Dashboard.config">
+      <SubType>Designer</SubType>
+      <CopyToOutputDirectory>Always</CopyToOutputDirectory>
+    </None>
+    <None Include="Configurations\DashboardSettings\web.config">
+      <SubType>Designer</SubType>
+      <CopyToOutputDirectory>Always</CopyToOutputDirectory>
+    </None>
+    <None Include="Configurations\UmbracoSettings\umbracoSettings.minimal.config">
+      <SubType>Designer</SubType>
+      <CopyToOutputDirectory>Always</CopyToOutputDirectory>
+    </None>
+    <None Include="Configurations\UmbracoSettings\umbracoSettings.config">
+      <SubType>Designer</SubType>
+      <CopyToOutputDirectory>Always</CopyToOutputDirectory>
+    </None>
+    <None Include="packages.config" />
+    <EmbeddedResource Include="TreesAndSections\applications.config" />
+    <EmbeddedResource Include="TreesAndSections\trees.config" />
+    <None Include="Packaging\Packages\Document_Type_Picker_1.1.umb" />
+    <None Include="UmbracoExamine\TestFiles\umbraco-sort.config">
+      <SubType>Designer</SubType>
+    </None>
+    <None Include="UmbracoExamine\TestFiles\umbraco.config" />
+    <None Include="unit-test-log4net.config">
+      <CopyToOutputDirectory>Always</CopyToOutputDirectory>
+    </None>
+  </ItemGroup>
+  <ItemGroup>
+    <ProjectReference Include="..\SQLCE4Umbraco\SqlCE4Umbraco.csproj">
+      <Project>{5BA5425F-27A7-4677-865E-82246498AA2E}</Project>
+      <Name>SqlCE4Umbraco</Name>
+    </ProjectReference>
+    <ProjectReference Include="..\umbraco.businesslogic\umbraco.businesslogic.csproj">
+      <Project>{E469A9CE-1BEC-423F-AC44-713CD72457EA}</Project>
+      <Name>umbraco.businesslogic</Name>
+    </ProjectReference>
+    <ProjectReference Include="..\umbraco.cms\umbraco.cms.csproj">
+      <Project>{CCD75EC3-63DB-4184-B49D-51C1DD337230}</Project>
+      <Name>umbraco.cms</Name>
+    </ProjectReference>
+    <ProjectReference Include="..\umbraco.controls\umbraco.controls.csproj">
+      <Project>{6EDD2061-82F2-461B-BB6E-879245A832DE}</Project>
+      <Name>umbraco.controls</Name>
+    </ProjectReference>
+    <ProjectReference Include="..\Umbraco.Core\Umbraco.Core.csproj">
+      <Project>{31785BC3-256C-4613-B2F5-A1B0BDDED8C1}</Project>
+      <Name>Umbraco.Core</Name>
+    </ProjectReference>
+    <ProjectReference Include="..\umbraco.datalayer\umbraco.datalayer.csproj">
+      <Project>{C7CB79F0-1C97-4B33-BFA7-00731B579AE2}</Project>
+      <Name>umbraco.datalayer</Name>
+    </ProjectReference>
+    <ProjectReference Include="..\umbraco.interfaces\umbraco.interfaces.csproj">
+      <Project>{511F6D8D-7717-440A-9A57-A507E9A8B27F}</Project>
+      <Name>umbraco.interfaces</Name>
+    </ProjectReference>
+    <ProjectReference Include="..\Umbraco.Web\Umbraco.Web.csproj">
+      <Project>{651E1350-91B6-44B7-BD60-7207006D7003}</Project>
+      <Name>Umbraco.Web</Name>
+    </ProjectReference>
+    <ProjectReference Include="..\UmbracoExamine\UmbracoExamine.csproj">
+      <Project>{07fbc26b-2927-4a22-8d96-d644c667fecc}</Project>
+      <Name>UmbracoExamine</Name>
+    </ProjectReference>
+  </ItemGroup>
+  <ItemGroup>
+    <EmbeddedResource Include="Migrations\SqlScripts\SqlResources.resx">
+      <Generator>ResXFileCodeGenerator</Generator>
+      <LastGenOutput>SqlResources.Designer.cs</LastGenOutput>
+      <SubType>Designer</SubType>
+    </EmbeddedResource>
+    <EmbeddedResource Include="Services\Importing\ImportResources.resx">
+      <Generator>ResXFileCodeGenerator</Generator>
+      <LastGenOutput>ImportResources.Designer.cs</LastGenOutput>
+      <SubType>Designer</SubType>
+    </EmbeddedResource>
+    <EmbeddedResource Include="TreesAndSections\ResourceFiles.resx">
+      <Generator>ResXFileCodeGenerator</Generator>
+      <LastGenOutput>ResourceFiles.Designer.cs</LastGenOutput>
+    </EmbeddedResource>
+    <EmbeddedResource Include="UmbracoExamine\TestFiles.resx">
+      <Generator>ResXFileCodeGenerator</Generator>
+      <LastGenOutput>TestFiles.Designer.cs</LastGenOutput>
+      <SubType>Designer</SubType>
+    </EmbeddedResource>
+  </ItemGroup>
+  <ItemGroup>
+    <BootstrapperPackage Include=".NETFramework,Version=v4.0">
+      <Visible>False</Visible>
+      <ProductName>Microsoft .NET Framework 4 %28x86 and x64%29</ProductName>
+      <Install>true</Install>
+    </BootstrapperPackage>
+    <BootstrapperPackage Include="Microsoft.Net.Client.3.5">
+      <Visible>False</Visible>
+      <ProductName>.NET Framework 3.5 SP1 Client Profile</ProductName>
+      <Install>false</Install>
+    </BootstrapperPackage>
+    <BootstrapperPackage Include="Microsoft.Net.Framework.3.5.SP1">
+      <Visible>False</Visible>
+      <ProductName>.NET Framework 3.5 SP1</ProductName>
+      <Install>false</Install>
+    </BootstrapperPackage>
+    <BootstrapperPackage Include="Microsoft.SQL.Server.Compact.4.0">
+      <Visible>False</Visible>
+      <ProductName>SQL Server Compact 4.0 SP1</ProductName>
+      <Install>true</Install>
+    </BootstrapperPackage>
+    <BootstrapperPackage Include="Microsoft.Windows.Installer.4.5">
+      <Visible>False</Visible>
+      <ProductName>Windows Installer 4.5</ProductName>
+      <Install>true</Install>
+    </BootstrapperPackage>
+  </ItemGroup>
+  <ItemGroup>
+    <None Include="Configurations\UmbracoSettings\web.config">
+      <SubType>Designer</SubType>
+      <CopyToOutputDirectory>Always</CopyToOutputDirectory>
+    </None>
+    <Content Include="Migrations\SqlScripts\MySqlTotal-480.sql" />
+    <Content Include="Migrations\SqlScripts\SqlCe-SchemaAndData-4110.sql" />
+    <Content Include="Migrations\SqlScripts\SqlCeTotal-480.sql" />
+    <Content Include="Migrations\SqlScripts\SqlServerTotal-480.sql" />
+    <Content Include="Services\Importing\CheckboxList-Content-Package.xml">
+      <SubType>Designer</SubType>
+    </Content>
+    <Content Include="Services\Importing\CompositionsTestPackage-Random.xml" />
+    <Content Include="Services\Importing\CompositionsTestPackage.xml" />
+    <Content Include="Services\Importing\Dictionary-Package.xml" />
+    <Content Include="Services\Importing\Fanoe-Package.xml" />
+    <Content Include="UmbracoExamine\TestFiles\media.xml" />
+    <Content Include="Services\Importing\InheritedDocTypes-Package.xml" />
+    <Content Include="Services\Importing\SingleDocType.xml" />
+    <Content Include="Services\Importing\StandardMvc-Package.xml">
+      <SubType>Designer</SubType>
+    </Content>
+    <Content Include="Services\Importing\TemplateOnly-Package.xml" />
+    <Content Include="Services\Importing\TemplateOnly-Updated-Package.xml" />
+    <Content Include="Services\Importing\uBlogsy-Package.xml" />
+    <Content Include="Services\Importing\XsltSearch-Package.xml" />
+  </ItemGroup>
+  <ItemGroup />
+  <ItemGroup>
+    <Service Include="{82A7F48D-3B50-4B1E-B82E-3ADA8210C358}" />
+  </ItemGroup>
+  <Import Project="$(MSBuildToolsPath)\Microsoft.CSharp.targets" />
+  <PropertyGroup>
+    <PostBuildEvent>
+    </PostBuildEvent>
+  </PropertyGroup>
+  <Import Project="$(SolutionDir)\.nuget\nuget.targets" />
+  <PropertyGroup>
+    <PreBuildEvent>xcopy "$(ProjectDir)"..\packages\SqlServerCE.4.0.0.1\amd64\*.* "$(TargetDir)amd64\" /Y /F /E /I /C /D
+xcopy "$(ProjectDir)"..\packages\SqlServerCE.4.0.0.1\x86\*.* "$(TargetDir)x86\" /Y /F /E /I /C /D</PreBuildEvent>
+  </PropertyGroup>
+  <Import Project="$(SolutionDir)\.nuget\nuget.targets" />
+  <!-- To modify your build process, add your task inside one of the targets below and uncomment it. 
+       Other similar extension points exist, see Microsoft.Common.targets.
+  <Target Name="BeforeBuild">
+  </Target>
+  <Target Name="AfterBuild">
+  </Target>
+  -->
 </Project>