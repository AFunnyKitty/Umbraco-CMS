<<<<<<< HEAD
﻿using System;
using System.Collections;
using System.Collections.Generic;
using System.IO;
using System.Text;
using System.Web;
using System.Web.Routing;
using Umbraco.Core;
using Umbraco.Core.Configuration;
using Umbraco.Core.IO;
using Umbraco.Core.Logging;
using Umbraco.Web.Routing;
using Umbraco.Web.Security;
using Umbraco.Core.Collections;
using Umbraco.Core.Configuration.UmbracoSettings;
using Umbraco.Core.Exceptions;
using Umbraco.Core.Models.PublishedContent;
using Umbraco.Core.Persistence;
using Umbraco.Core.Security;
using Umbraco.Core.Services;
using Umbraco.Web.Composing;
using Umbraco.Web.PublishedCache;


// fixme
// need an UmbracoInjectedModules that is declared in web.config
// need a web.config configuration section w/ modules = umbraco.webServer/modules
// so it's all explicit

[assembly: PreApplicationStartMethod(typeof(Umbraco.Web.ContainerUmbracoModule), "Start")]
namespace Umbraco.Web
{
    // fixme
    // name that one UmbracoModule, and the nested one UmbracoRequestModule - deals with front-end requests
    public class UmbracoModules : IHttpModule
    {
        private readonly List<IHttpModule> _modules = new List<IHttpModule>();

        /// <inheritdoc />
        public void Init(HttpApplication context)
        {
            // fixme - need to get moduleTypes from some sort of Umbraco configuration

            foreach (var moduleType in moduleTypes)
            {
                var module = (IHttpModule) Current.Container.GetInstance(moduleType);
                _modules.Add(module);
                module.Init(context);
            }
        }

        /// <inheritdoc />
        public void Dispose()
        {
            foreach (var module in _modules)
                module.Dispose();
        }
    }

    public class ContainerUmbracoModule : IHttpModule
    {
        private static readonly Type[] ModuleTypes =
        {
            typeof(UmbracoModule)
        };

        private readonly List<IHttpModule> _modules = new List<IHttpModule>();

        public static void Start()
        {
            // registers the ContainerUmbracoModule (without having to have it in web.config)
            // fixme - in which order? is it going to be first or last?
            // fixme - do we need to remove the original UmbracoModule from web.config then?
            HttpApplication.RegisterModule(typeof(ContainerUmbracoModule));
        }

        public void Init(HttpApplication context)
        {
            // see: https://haacked.com/archive/2011/06/03/dependency-injection-with-asp-net-httpmodules.aspx/

            foreach (var moduleType in ModuleTypes)
            {
                var module = (IHttpModule) Current.Container.GetInstance(moduleType);
                _modules.Add(module);
                module.Init(context);
            }
        }

        public void Dispose()
        {
            foreach (var module in _modules)
                module.Dispose();
        }
    }

    // also look at IOHelper.ResolveUrlsFromTextString - nightmarish?!

    // context.RewritePath supports ~/ or else must begin with /vdir
    //  Request.RawUrl is still there
    // response.Redirect does?! always remap to /vdir?!

    public class UmbracoModule : IHttpModule
    {
        #region Dependencies

        // fixme these dont need to be publish and properties anymore?!

        public IUmbracoSettingsSection UmbracoSettings { get; }

        public IGlobalSettings GlobalSettings { get; }

        public IUmbracoContextAccessor UmbracoContextAccessor { get; }

        public IPublishedSnapshotService PublishedSnapshotService { get; }

        public IUserService UserService { get; }

        public UrlProviderCollection UrlProviders { get; }

        public IRuntimeState Runtime { get; }

        public ILogger Logger { get; }

        internal PublishedRouter PublishedRouter { get; }

        internal IUmbracoDatabaseFactory DatabaseFactory { get; }

        internal IVariationContextAccessor VariationContextAccessor { get; }

        #endregion

        public UmbracoModule(
            IUmbracoSettingsSection umbracoSettings,
            IGlobalSettings globalSettings,
            IUmbracoContextAccessor umbracoContextAccessor,
            IPublishedSnapshotService publishedSnapshotService,
            IUserService userService,
            UrlProviderCollection urlProviders,
            IRuntimeState runtime,
            ILogger logger,
            PublishedRouter publishedRouter,
            IUmbracoDatabaseFactory databaseFactory,
            IVariationContextAccessor variationContextAccessor)
        {
            _combinedRouteCollection = new Lazy<RouteCollection>(CreateRouteCollection);

            UmbracoSettings = umbracoSettings;
            GlobalSettings = globalSettings;
            UmbracoContextAccessor = umbracoContextAccessor;
            PublishedSnapshotService = publishedSnapshotService;
            UserService = userService;
            UrlProviders = urlProviders;
            Runtime = runtime;
            Logger = logger;
            PublishedRouter = publishedRouter;
            DatabaseFactory = databaseFactory;
            VariationContextAccessor = variationContextAccessor;
        }

        #region HttpModule event handlers

        /// <summary>
        /// Begins to process a request.
        /// </summary>
        /// <param name="httpContext"></param>
        private void BeginRequest(HttpContextBase httpContext)
        {
            // ensure application url is initialized
            ((RuntimeState) Current.RuntimeState).EnsureApplicationUrl(httpContext.Request);

            // do not process if client-side request
            if (httpContext.Request.Url.IsClientSideRequest())
                return;

            // write the trace output for diagnostics at the end of the request
            httpContext.Trace.Write("UmbracoModule", "Umbraco request begins");

            // ok, process

            // create the LegacyRequestInitializer
            // and initialize legacy stuff
            var legacyRequestInitializer = new LegacyRequestInitializer(httpContext.Request.Url, httpContext);
            legacyRequestInitializer.InitializeRequest();

            // create the UmbracoContext singleton, one per request, and assign
            // replace existing if any (eg during app startup, a temp one is created)
            UmbracoContext.EnsureContext(
                UmbracoContextAccessor,
                httpContext,
                PublishedSnapshotService,
                new WebSecurity(httpContext, UserService, GlobalSettings),
                UmbracoConfig.For.UmbracoSettings(),
                UrlProviders,
                GlobalSettings,
                VariationContextAccessor,
                true);
        }

        /// <summary>
        /// Processses the Umbraco Request
        /// </summary>
        /// <param name="httpContext"></param>
        /// <remarks>
        ///
        /// This will check if we are trying to route to the default back office page (i.e. ~/Umbraco/ or ~/Umbraco or ~/Umbraco/Default )
        /// and ensure that the MVC handler executes for that. This is required because the route for /Umbraco will never execute because
        /// files/folders exist there and we cannot set the RouteCollection.RouteExistingFiles = true since that will muck a lot of other things up.
        /// So we handle it here and explicitly execute the MVC controller.
        ///
        /// </remarks>
        void ProcessRequest(HttpContextBase httpContext)
        {
            // do not process if client-side request
            if (httpContext.Request.Url.IsClientSideRequest())
                return;

            if (UmbracoContext.Current == null)
                throw new InvalidOperationException("The UmbracoContext.Current is null, ProcessRequest cannot proceed unless there is a current UmbracoContext");

            var umbracoContext = UmbracoContext.Current;

            // re-write for the default back office path
            if (httpContext.Request.Url.IsDefaultBackOfficeRequest(GlobalSettings))
            {
                if (EnsureRuntime(httpContext, umbracoContext.OriginalRequestUrl))
                    RewriteToBackOfficeHandler(httpContext);
                return;
            }

            // do not process if this request is not a front-end routable page
            var isRoutableAttempt = EnsureUmbracoRoutablePage(umbracoContext, httpContext);

            // raise event here
            OnRouteAttempt(new RoutableAttemptEventArgs(isRoutableAttempt.Result, umbracoContext, httpContext));
            if (isRoutableAttempt.Success == false) return;

            httpContext.Trace.Write("UmbracoModule", "Umbraco request confirmed");

            // ok, process

            // note: requestModule.UmbracoRewrite also did some stripping of &umbPage
            // from the querystring... that was in v3.x to fix some issues with pre-forms
            // auth. Paul Sterling confirmed in jan. 2013 that we can get rid of it.

            // instanciate, prepare and process the published content request
            // important to use CleanedUmbracoUrl - lowercase path-only version of the current url
            var request = PublishedRouter.CreateRequest(umbracoContext);
            umbracoContext.PublishedRequest = request;
            PublishedRouter.PrepareRequest(request);

            // HandleHttpResponseStatus returns a value indicating that the request should
            // not be processed any further, eg because it has been redirect. then, exit.
            if (HandleHttpResponseStatus(httpContext, request, Logger))
                return;

            if (request.HasPublishedContent == false)
                httpContext.RemapHandler(new PublishedContentNotFoundHandler());
            else
                RewriteToUmbracoHandler(httpContext, request);
        }

        #endregion

        #region Methods

        /// <summary>
        /// Checks the current request and ensures that it is routable based on the structure of the request and URI
        /// </summary>
        /// <param name="context"></param>
        /// <param name="httpContext"></param>
        /// <returns></returns>
        internal Attempt<EnsureRoutableOutcome> EnsureUmbracoRoutablePage(UmbracoContext context, HttpContextBase httpContext)
        {
            var uri = context.OriginalRequestUrl;

            var reason = EnsureRoutableOutcome.IsRoutable;

            // ensure this is a document request
            if (EnsureDocumentRequest(httpContext, uri) == false)
            {
                reason = EnsureRoutableOutcome.NotDocumentRequest;
            }
            // ensure the runtime is in the proper state
            // and deal with needed redirects, etc
            else if (EnsureRuntime(httpContext, uri) == false)
            {
                reason = EnsureRoutableOutcome.NotReady;
            }
            // ensure Umbraco has documents to serve
            else if (EnsureHasContent(context, httpContext) == false)
            {
                reason = EnsureRoutableOutcome.NoContent;
            }

            return Attempt.If(reason == EnsureRoutableOutcome.IsRoutable, reason);
        }

        /// <summary>
        /// Ensures that the request is a document request (i.e. one that the module should handle)
        /// </summary>
        /// <param name="httpContext"></param>
        /// <param name="uri"></param>
        /// <returns></returns>
        private bool EnsureDocumentRequest(HttpContextBase httpContext, Uri uri)
        {
            var maybeDoc = true;
            var lpath = uri.AbsolutePath.ToLowerInvariant();

            // handle directory-urls used for asmx
            // legacy - what's the point really?
            if (/*maybeDoc &&*/ GlobalSettings.UseDirectoryUrls)
            {
                var asmxPos = lpath.IndexOf(".asmx/", StringComparison.OrdinalIgnoreCase);
                if (asmxPos >= 0)
                {
                    // use uri.AbsolutePath, not path, 'cos path has been lowercased
                    httpContext.RewritePath(uri.AbsolutePath.Substring(0, asmxPos + 5), // filePath
                        uri.AbsolutePath.Substring(asmxPos + 5), // pathInfo
                        uri.Query.TrimStart('?'));
                    maybeDoc = false;
                }
            }

            // a document request should be
            // /foo/bar/nil
            // /foo/bar/nil/
            // /foo/bar/nil.aspx
            // where /foo is not a reserved path

            // if the path contains an extension that is not .aspx
            // then it cannot be a document request
            var extension = Path.GetExtension(lpath);
            if (maybeDoc && extension.IsNullOrWhiteSpace() == false && extension != ".aspx")
                maybeDoc = false;

            // at that point, either we have no extension, or it is .aspx

            // if the path is reserved then it cannot be a document request
            if (maybeDoc && GlobalSettings.IsReservedPathOrUrl(lpath, httpContext, _combinedRouteCollection.Value))
                maybeDoc = false;

            //NOTE: No need to warn, plus if we do we should log the document, as this message doesn't really tell us anything :)
            //if (!maybeDoc)
            //{
            //    Logger.Warn<UmbracoModule>("Not a document");
            //}

            return maybeDoc;
        }

        private bool EnsureRuntime(HttpContextBase httpContext, Uri uri)
        {
            var debug = Runtime.Debug;
            var level = Runtime.Level;
            switch (level)
            {
                case RuntimeLevel.Unknown:
                case RuntimeLevel.Boot:
                    // not ready yet, but wait
                    ReportRuntime(level, "Umbraco is booting.");

                    // let requests pile up and wait for 10s then show the splash anyway
                    if (UmbracoConfig.For.UmbracoSettings().Content.EnableSplashWhileLoading == false
                        && ((RuntimeState) Runtime).WaitForRunLevel(TimeSpan.FromSeconds(10))) return true;

                    // redirect to booting page
                    httpContext.Response.StatusCode = 503; // temp not available
                    const string bootUrl = "~/config/splashes/booting.aspx";
                    httpContext.Response.AddHeader("Retry-After", debug ? "1" : "30"); // seconds
                    httpContext.RewritePath(UriUtility.ToAbsolute(bootUrl) + "?url=" + HttpUtility.UrlEncode(uri.ToString()));
                    return false; // cannot serve content

                case RuntimeLevel.BootFailed:
                    // redirect to death page
                    ReportRuntime(level, "Umbraco has failed.");

                    httpContext.Response.StatusCode = 503; // temp not available
                    const string deathUrl = "~/config/splashes/death.aspx";
                    httpContext.Response.AddHeader("Retry-After", debug ? "1" : "300"); // seconds
                    httpContext.RewritePath(UriUtility.ToAbsolute(deathUrl) + "?url=" + HttpUtility.UrlEncode(uri.ToString()));
                    return false; // cannot serve content

                case RuntimeLevel.Run:
                    // ok
                    return true;

                case RuntimeLevel.Install:
                case RuntimeLevel.Upgrade:
                    // redirect to install
                    ReportRuntime(level, "Umbraco must install or upgrade.");
                    var installPath = UriUtility.ToAbsolute(SystemDirectories.Install);
                    var installUrl = $"{installPath}/?redir=true&url={HttpUtility.UrlEncode(uri.ToString())}";
                    httpContext.Response.Redirect(installUrl, true);
                    return false; // cannot serve content

                default:
                    throw new NotSupportedException($"Unexpected runtime level: {Current.RuntimeState.Level}.");
            }
        }

        private static bool _reported;
        private static RuntimeLevel _reportedLevel;

        private void ReportRuntime(RuntimeLevel level, string message)
        {
            if (_reported && _reportedLevel == level) return;
            _reported = true;
            _reportedLevel = level;
            Logger.Warn<UmbracoModule>(message);
        }

        // ensures Umbraco has at least one published node
        // if not, rewrites to splash and return false
        // if yes, return true
        private bool EnsureHasContent(UmbracoContext context, HttpContextBase httpContext)
        {
            if (context.ContentCache.HasContent())
                return true;

            Logger.Warn<UmbracoModule>("Umbraco has no content");

            const string noContentUrl = "~/config/splashes/noNodes.aspx";
            httpContext.RewritePath(UriUtility.ToAbsolute(noContentUrl));

            return false;
        }

        // returns a value indicating whether redirection took place and the request has
        // been completed - because we don't want to Response.End() here to terminate
        // everything properly.
        internal static bool HandleHttpResponseStatus(HttpContextBase context, PublishedRequest pcr, ILogger logger)
        {
            var end = false;
            var response = context.Response;

            logger.Debug<UmbracoModule>(() => $"Response status: Redirect={(pcr.IsRedirect ? (pcr.IsRedirectPermanent ? "permanent" : "redirect") : "none")}, Is404={(pcr.Is404 ? "true" : "false")}, StatusCode={pcr.ResponseStatusCode}");

            if(pcr.Cacheability != default)
                response.Cache.SetCacheability(pcr.Cacheability);

            foreach (var cacheExtension in pcr.CacheExtensions)
                response.Cache.AppendCacheExtension(cacheExtension);

            foreach (var header in pcr.Headers)
                response.AppendHeader(header.Key, header.Value);

            if (pcr.IsRedirect)
            {
                if (pcr.IsRedirectPermanent)
                    response.RedirectPermanent(pcr.RedirectUrl, false); // do not end response
                else
                    response.Redirect(pcr.RedirectUrl, false); // do not end response
                end = true;
            }
            else if (pcr.Is404)
            {
                response.StatusCode = 404;
                response.TrySkipIisCustomErrors = UmbracoConfig.For.UmbracoSettings().WebRouting.TrySkipIisCustomErrors;

                if (response.TrySkipIisCustomErrors == false)
                    logger.Warn<UmbracoModule>("Status code is 404 yet TrySkipIisCustomErrors is false - IIS will take over.");
            }

            if (pcr.ResponseStatusCode > 0)
            {
                // set status code -- even for redirects
                response.StatusCode = pcr.ResponseStatusCode;
                response.StatusDescription = pcr.ResponseStatusDescription;
            }
            //if (pcr.IsRedirect)
            //    response.End(); // end response -- kills the thread and does not return!

            if (pcr.IsRedirect == false) return end;

            response.Flush();
            // bypass everything and directly execute EndRequest event -- but returns
            context.ApplicationInstance.CompleteRequest();
            // though some say that .CompleteRequest() does not properly shutdown the response
            // and the request will hang until the whole code has run... would need to test?
            logger.Debug<UmbracoModule>("Response status: redirecting, complete request now.");

            return end;
        }

        /// <summary>
        /// Rewrites to the default back office page.
        /// </summary>
        /// <param name="context"></param>
        private void RewriteToBackOfficeHandler(HttpContextBase context)
        {
            // GlobalSettings.Path has already been through IOHelper.ResolveUrl() so it begins with / and vdir (if any)
            var rewritePath = GlobalSettings.Path.TrimEnd('/') + "/Default";
            // rewrite the path to the path of the handler (i.e. /umbraco/RenderMvc)
            context.RewritePath(rewritePath, "", "", false);

            //if it is MVC we need to do something special, we are not using TransferRequest as this will
            //require us to rewrite the path with query strings and then reparse the query strings, this would
            //also mean that we need to handle IIS 7 vs pre-IIS 7 differently. Instead we are just going to create
            //an instance of the UrlRoutingModule and call it's PostResolveRequestCache method. This does:
            // * Looks up the route based on the new rewritten URL
            // * Creates the RequestContext with all route parameters and then executes the correct handler that matches the route
            //we also cannot re-create this functionality because the setter for the HttpContext.Request.RequestContext is internal
            //so really, this is pretty much the only way without using Server.TransferRequest and if we did that, we'd have to rethink
            //a bunch of things!
            var urlRouting = new UrlRoutingModule();
            urlRouting.PostResolveRequestCache(context);
        }

        /// <summary>
        /// Rewrites to the Umbraco handler - we always send the request via our MVC rendering engine, this will deal with
        /// requests destined for webforms.
        /// </summary>
        /// <param name="context"></param>
        /// <param name="pcr"> </param>
        private void RewriteToUmbracoHandler(HttpContextBase context, PublishedRequest pcr)
        {
            // NOTE: we do not want to use TransferRequest even though many docs say it is better with IIS7, turns out this is
            // not what we need. The purpose of TransferRequest is to ensure that .net processes all of the rules for the newly
            // rewritten url, but this is not what we want!
            // read: http://forums.iis.net/t/1146511.aspx

            var query = pcr.Uri.Query.TrimStart('?');

            // GlobalSettings.Path has already been through IOHelper.ResolveUrl() so it begins with / and vdir (if any)
            var rewritePath = GlobalSettings.Path.TrimEnd('/') + "/RenderMvc";
            // rewrite the path to the path of the handler (i.e. /umbraco/RenderMvc)
            context.RewritePath(rewritePath, "", query, false);

            //if it is MVC we need to do something special, we are not using TransferRequest as this will
            //require us to rewrite the path with query strings and then reparse the query strings, this would
            //also mean that we need to handle IIS 7 vs pre-IIS 7 differently. Instead we are just going to create
            //an instance of the UrlRoutingModule and call it's PostResolveRequestCache method. This does:
            // * Looks up the route based on the new rewritten URL
            // * Creates the RequestContext with all route parameters and then executes the correct handler that matches the route
            //we also cannot re-create this functionality because the setter for the HttpContext.Request.RequestContext is internal
            //so really, this is pretty much the only way without using Server.TransferRequest and if we did that, we'd have to rethink
            //a bunch of things!
            var urlRouting = new UrlRoutingModule();
            urlRouting.PostResolveRequestCache(context);
        }


        /// <summary>
        /// Any object that is in the HttpContext.Items collection that is IDisposable will get disposed on the end of the request
        /// </summary>
        /// <param name="http"></param>
        private void DisposeHttpContextItems(HttpContext http)
        {
            // do not process if client-side request
            if (http.Request.Url.IsClientSideRequest())
                return;

            //get a list of keys to dispose
            var keys = new HashSet<object>();
            foreach (DictionaryEntry i in http.Items)
            {
                if (i.Value is IDisposeOnRequestEnd || i.Key is IDisposeOnRequestEnd)
                {
                    keys.Add(i.Key);
                }
            }
            //dispose each item and key that was found as disposable.
            foreach (var k in keys)
            {
                try
                {
                    http.Items[k].DisposeIfDisposable();
                }
                catch (Exception ex)
                {
                    Logger.Error<UmbracoModule>("Could not dispose item with key " + k, ex);
                }
                try
                {
                    k.DisposeIfDisposable();
                }
                catch (Exception ex)
                {
                    Logger.Error<UmbracoModule>("Could not dispose item key " + k, ex);
                }
            }
        }

        #endregion

        #region IHttpModule

        /// <summary>
        /// Initialize the module,  this will trigger for each new application
        /// and there may be more than 1 application per application domain
        /// </summary>
        /// <param name="app"></param>
        public void Init(HttpApplication app)
        {
            if (Core.Composing.Current.RuntimeState.Level == RuntimeLevel.BootFailed) // fixme inject the runtimeState!
            {
                // there's nothing we can do really
                app.BeginRequest += (sender, args) =>
                {
                    // would love to avoid throwing, and instead display a customized Umbraco 500
                    // page - however if we don't throw here, something else might go wrong, and
                    // it's this later exception that would be reported. could not figure out how
                    // to prevent it, either with httpContext.Response.End() or .ApplicationInstance
                    // .CompleteRequest()

                    // also, if something goes wrong with our DI setup, the logging subsystem may
                    // not even kick in, so here we try to give as much detail as possible

                    Exception e = Core.Composing.Current.RuntimeState.BootFailedException;
                    if (e == null)
                        throw new BootFailedException(BootFailedException.DefaultMessage);
                    var m = new StringBuilder();
                    m.Append(BootFailedException.DefaultMessage);
                    while (e != null)
                    {
                        m.Append($"\n\n-> {e.GetType().FullName}: {e.Message}");
                        if (string.IsNullOrWhiteSpace(e.StackTrace) == false)
                            m.Append($"\n{e.StackTrace}");
                        e = e.InnerException;
                    }
                    throw new BootFailedException(m.ToString());
                };
                return;
            }

            // fixme
            // modules **are** instanciated by the container so we **don't** have to
            // get our dependencies injected manually, through properties.
            //Core.Composing.Current.Container.InjectProperties(this);

            app.BeginRequest += (sender, e) =>
            {
                var httpContext = ((HttpApplication) sender).Context;
                Logger.Debug<UmbracoModule>(() => $"Begin request: {httpContext.Request.Url}.");
                BeginRequest(new HttpContextWrapper(httpContext));
            };

            //disable asp.net headers (security)
            // This is the correct place to modify headers according to MS:
            // https://our.umbraco.org/forum/umbraco-7/using-umbraco-7/65241-Heap-error-from-header-manipulation?p=0#comment220889
            app.PostReleaseRequestState += (sender, args) =>
            {
                var httpContext = ((HttpApplication) sender).Context;
                try
                {
                    httpContext.Response.Headers.Remove("Server");
                    //this doesn't normally work since IIS sets it but we'll keep it here anyways.
                    httpContext.Response.Headers.Remove("X-Powered-By");
                    httpContext.Response.Headers.Remove("X-AspNet-Version");
                    httpContext.Response.Headers.Remove("X-AspNetMvc-Version");
                }
                catch (PlatformNotSupportedException)
                {
                    // can't remove headers this way on IIS6 or cassini.
                }
            };

            app.PostAuthenticateRequest += (sender, e) =>
            {
                var httpContext = ((HttpApplication) sender).Context;
                //ensure the thread culture is set
                httpContext.User?.Identity?.EnsureCulture();
=======
﻿using System;
using System.Collections;
using System.Collections.Generic;
using System.IO;
using System.Text;
using System.Web;
using System.Web.Routing;
using LightInject;
using Umbraco.Core;
using Umbraco.Core.Configuration;
using Umbraco.Core.IO;
using Umbraco.Core.Logging;
using Umbraco.Web.Routing;
using Umbraco.Web.Security;
using Umbraco.Core.Collections;
using Umbraco.Core.Configuration.UmbracoSettings;
using Umbraco.Core.Exceptions;
using Umbraco.Core.Models.PublishedContent;
using Umbraco.Core.Persistence;
using Umbraco.Core.Security;
using Umbraco.Core.Services;
using Umbraco.Web.Composing;
using Umbraco.Web.PublishedCache;

namespace Umbraco.Web
{
    // also look at IOHelper.ResolveUrlsFromTextString - nightmarish?!

    // context.RewritePath supports ~/ or else must begin with /vdir
    //  Request.RawUrl is still there
    // response.Redirect does?! always remap to /vdir?!

    public class UmbracoModule : IHttpModule
    {
        #region Dependencies

        // modules are *not* instanciated by the container so we have to
        // get our dependencies injected manually, through properties, in
        // Init(). works for dependencies that are singletons.

        [Inject]
        public IUmbracoSettingsSection UmbracoSettings { get; set; }

        [Inject]
        public IGlobalSettings GlobalSettings { get; set; }

        [Inject]
        public IUmbracoContextAccessor UmbracoContextAccessor { get; set; }

        [Inject]
        public IPublishedSnapshotService PublishedSnapshotService { get; set; }

        [Inject]
        public IUserService UserService { get; set; }

        [Inject]
        public UrlProviderCollection UrlProviders { get; set; }

        [Inject]
        public IRuntimeState Runtime { get; set; }

        [Inject]
        public ILogger Logger { get; set; }

        [Inject]
        internal PublishedRouter PublishedRouter { get; set; }

        [Inject]
        internal IUmbracoDatabaseFactory DatabaseFactory { get; set; }

        [Inject]
        internal IVariationContextAccessor VariationContextAccessor { get; set; }

        #endregion

        public UmbracoModule()
        {
            _combinedRouteCollection = new Lazy<RouteCollection>(CreateRouteCollection);
        }

        #region HttpModule event handlers

        /// <summary>
        /// Begins to process a request.
        /// </summary>
        /// <param name="httpContext"></param>
        private void BeginRequest(HttpContextBase httpContext)
        {
            // ensure application url is initialized
            ((RuntimeState) Current.RuntimeState).EnsureApplicationUrl(httpContext.Request);

            // do not process if client-side request
            if (httpContext.Request.Url.IsClientSideRequest())
                return;

            // write the trace output for diagnostics at the end of the request
            httpContext.Trace.Write("UmbracoModule", "Umbraco request begins");

            // ok, process

            // create the LegacyRequestInitializer
            // and initialize legacy stuff
            var legacyRequestInitializer = new LegacyRequestInitializer(httpContext.Request.Url, httpContext);
            legacyRequestInitializer.InitializeRequest();

            // create the UmbracoContext singleton, one per request, and assign
            // replace existing if any (eg during app startup, a temp one is created)
            UmbracoContext.EnsureContext(
                UmbracoContextAccessor,
                httpContext,
                PublishedSnapshotService,
                new WebSecurity(httpContext, UserService, GlobalSettings),
                UmbracoConfig.For.UmbracoSettings(),
                UrlProviders,
                GlobalSettings,
                VariationContextAccessor,
                true);
        }

        /// <summary>
        /// Processses the Umbraco Request
        /// </summary>
        /// <param name="httpContext"></param>
        /// <remarks>
        ///
        /// This will check if we are trying to route to the default back office page (i.e. ~/Umbraco/ or ~/Umbraco or ~/Umbraco/Default )
        /// and ensure that the MVC handler executes for that. This is required because the route for /Umbraco will never execute because
        /// files/folders exist there and we cannot set the RouteCollection.RouteExistingFiles = true since that will muck a lot of other things up.
        /// So we handle it here and explicitly execute the MVC controller.
        ///
        /// </remarks>
        void ProcessRequest(HttpContextBase httpContext)
        {
            // do not process if client-side request
            if (httpContext.Request.Url.IsClientSideRequest())
                return;

            if (UmbracoContext.Current == null)
                throw new InvalidOperationException("The UmbracoContext.Current is null, ProcessRequest cannot proceed unless there is a current UmbracoContext");

            var umbracoContext = UmbracoContext.Current;

            // re-write for the default back office path
            if (httpContext.Request.Url.IsDefaultBackOfficeRequest(GlobalSettings))
            {
                if (EnsureRuntime(httpContext, umbracoContext.OriginalRequestUrl))
                    RewriteToBackOfficeHandler(httpContext);
                return;
            }

            // do not process if this request is not a front-end routable page
            var isRoutableAttempt = EnsureUmbracoRoutablePage(umbracoContext, httpContext);

            // raise event here
            OnRouteAttempt(new RoutableAttemptEventArgs(isRoutableAttempt.Result, umbracoContext, httpContext));
            if (isRoutableAttempt.Success == false) return;

            httpContext.Trace.Write("UmbracoModule", "Umbraco request confirmed");

            // ok, process

            // note: requestModule.UmbracoRewrite also did some stripping of &umbPage
            // from the querystring... that was in v3.x to fix some issues with pre-forms
            // auth. Paul Sterling confirmed in jan. 2013 that we can get rid of it.

            // instanciate, prepare and process the published content request
            // important to use CleanedUmbracoUrl - lowercase path-only version of the current url
            var request = PublishedRouter.CreateRequest(umbracoContext);
            umbracoContext.PublishedRequest = request;
            PublishedRouter.PrepareRequest(request);

            // HandleHttpResponseStatus returns a value indicating that the request should
            // not be processed any further, eg because it has been redirect. then, exit.
            if (HandleHttpResponseStatus(httpContext, request, Logger))
                return;

            if (request.HasPublishedContent == false)
                httpContext.RemapHandler(new PublishedContentNotFoundHandler());
            else
                RewriteToUmbracoHandler(httpContext, request);
        }

        #endregion

        #region Methods

        /// <summary>
        /// Checks the current request and ensures that it is routable based on the structure of the request and URI
        /// </summary>
        /// <param name="context"></param>
        /// <param name="httpContext"></param>
        /// <returns></returns>
        internal Attempt<EnsureRoutableOutcome> EnsureUmbracoRoutablePage(UmbracoContext context, HttpContextBase httpContext)
        {
            var uri = context.OriginalRequestUrl;

            var reason = EnsureRoutableOutcome.IsRoutable;

            // ensure this is a document request
            if (EnsureDocumentRequest(httpContext, uri) == false)
            {
                reason = EnsureRoutableOutcome.NotDocumentRequest;
            }
            // ensure the runtime is in the proper state
            // and deal with needed redirects, etc
            else if (EnsureRuntime(httpContext, uri) == false)
            {
                reason = EnsureRoutableOutcome.NotReady;
            }
            // ensure Umbraco has documents to serve
            else if (EnsureHasContent(context, httpContext) == false)
            {
                reason = EnsureRoutableOutcome.NoContent;
            }

            return Attempt.If(reason == EnsureRoutableOutcome.IsRoutable, reason);
        }

        /// <summary>
        /// Ensures that the request is a document request (i.e. one that the module should handle)
        /// </summary>
        /// <param name="httpContext"></param>
        /// <param name="uri"></param>
        /// <returns></returns>
        private bool EnsureDocumentRequest(HttpContextBase httpContext, Uri uri)
        {
            var maybeDoc = true;
            var lpath = uri.AbsolutePath.ToLowerInvariant();

            // handle directory-urls used for asmx
            // legacy - what's the point really?
            if (/*maybeDoc &&*/ GlobalSettings.UseDirectoryUrls)
            {
                var asmxPos = lpath.IndexOf(".asmx/", StringComparison.OrdinalIgnoreCase);
                if (asmxPos >= 0)
                {
                    // use uri.AbsolutePath, not path, 'cos path has been lowercased
                    httpContext.RewritePath(uri.AbsolutePath.Substring(0, asmxPos + 5), // filePath
                        uri.AbsolutePath.Substring(asmxPos + 5), // pathInfo
                        uri.Query.TrimStart('?'));
                    maybeDoc = false;
                }
            }

            // a document request should be
            // /foo/bar/nil
            // /foo/bar/nil/
            // /foo/bar/nil.aspx
            // where /foo is not a reserved path

            // if the path contains an extension that is not .aspx
            // then it cannot be a document request
            var extension = Path.GetExtension(lpath);
            if (maybeDoc && extension.IsNullOrWhiteSpace() == false && extension != ".aspx")
                maybeDoc = false;

            // at that point, either we have no extension, or it is .aspx

            // if the path is reserved then it cannot be a document request
            if (maybeDoc && GlobalSettings.IsReservedPathOrUrl(lpath, httpContext, _combinedRouteCollection.Value))
                maybeDoc = false;

            //NOTE: No need to warn, plus if we do we should log the document, as this message doesn't really tell us anything :)
            //if (!maybeDoc)
            //{
            //    Logger.Warn<UmbracoModule>("Not a document");
            //}

            return maybeDoc;
        }

        private bool EnsureRuntime(HttpContextBase httpContext, Uri uri)
        {
            var debug = Runtime.Debug;
            var level = Runtime.Level;
            switch (level)
            {
                case RuntimeLevel.Unknown:
                case RuntimeLevel.Boot:
                    // not ready yet, but wait
                    ReportRuntime(level, "Umbraco is booting.");

                    // let requests pile up and wait for 10s then show the splash anyway
                    if (UmbracoConfig.For.UmbracoSettings().Content.EnableSplashWhileLoading == false
                        && ((RuntimeState) Runtime).WaitForRunLevel(TimeSpan.FromSeconds(10))) return true;

                    // redirect to booting page
                    httpContext.Response.StatusCode = 503; // temp not available
                    const string bootUrl = "~/config/splashes/booting.aspx";
                    httpContext.Response.AddHeader("Retry-After", debug ? "1" : "30"); // seconds
                    httpContext.RewritePath(UriUtility.ToAbsolute(bootUrl) + "?url=" + HttpUtility.UrlEncode(uri.ToString()));
                    return false; // cannot serve content

                case RuntimeLevel.BootFailed:
                    // redirect to death page
                    ReportRuntime(level, "Umbraco has failed.");

                    httpContext.Response.StatusCode = 503; // temp not available
                    const string deathUrl = "~/config/splashes/death.aspx";
                    httpContext.Response.AddHeader("Retry-After", debug ? "1" : "300"); // seconds
                    httpContext.RewritePath(UriUtility.ToAbsolute(deathUrl) + "?url=" + HttpUtility.UrlEncode(uri.ToString()));
                    return false; // cannot serve content

                case RuntimeLevel.Run:
                    // ok
                    return true;

                case RuntimeLevel.Install:
                case RuntimeLevel.Upgrade:
                    // redirect to install
                    ReportRuntime(level, "Umbraco must install or upgrade.");
                    var installPath = UriUtility.ToAbsolute(SystemDirectories.Install);
                    var installUrl = $"{installPath}/?redir=true&url={HttpUtility.UrlEncode(uri.ToString())}";
                    httpContext.Response.Redirect(installUrl, true);
                    return false; // cannot serve content

                default:
                    throw new NotSupportedException($"Unexpected runtime level: {Current.RuntimeState.Level}.");
            }
        }

        private static bool _reported;
        private static RuntimeLevel _reportedLevel;

        private void ReportRuntime(RuntimeLevel level, string message)
        {
            if (_reported && _reportedLevel == level) return;
            _reported = true;
            _reportedLevel = level;
            Logger.Warn<UmbracoModule>(message);
        }

        // ensures Umbraco has at least one published node
        // if not, rewrites to splash and return false
        // if yes, return true
        private bool EnsureHasContent(UmbracoContext context, HttpContextBase httpContext)
        {
            if (context.ContentCache.HasContent())
                return true;

            Logger.Warn<UmbracoModule>("Umbraco has no content");

            const string noContentUrl = "~/config/splashes/noNodes.aspx";
            httpContext.RewritePath(UriUtility.ToAbsolute(noContentUrl));

            return false;
        }

        // returns a value indicating whether redirection took place and the request has
        // been completed - because we don't want to Response.End() here to terminate
        // everything properly.
        internal static bool HandleHttpResponseStatus(HttpContextBase context, PublishedRequest pcr, ILogger logger)
        {
            var end = false;
            var response = context.Response;

            logger.Debug<UmbracoModule>(() => $"Response status: Redirect={(pcr.IsRedirect ? (pcr.IsRedirectPermanent ? "permanent" : "redirect") : "none")}, Is404={(pcr.Is404 ? "true" : "false")}, StatusCode={pcr.ResponseStatusCode}");

            if(pcr.Cacheability != default)
                response.Cache.SetCacheability(pcr.Cacheability);

            foreach (var cacheExtension in pcr.CacheExtensions)
                response.Cache.AppendCacheExtension(cacheExtension);

            foreach (var header in pcr.Headers)
                response.AppendHeader(header.Key, header.Value);

            if (pcr.IsRedirect)
            {
                if (pcr.IsRedirectPermanent)
                    response.RedirectPermanent(pcr.RedirectUrl, false); // do not end response
                else
                    response.Redirect(pcr.RedirectUrl, false); // do not end response
                end = true;
            }
            else if (pcr.Is404)
            {
                response.StatusCode = 404;
                response.TrySkipIisCustomErrors = UmbracoConfig.For.UmbracoSettings().WebRouting.TrySkipIisCustomErrors;

                if (response.TrySkipIisCustomErrors == false)
                    logger.Warn<UmbracoModule>("Status code is 404 yet TrySkipIisCustomErrors is false - IIS will take over.");
            }

            if (pcr.ResponseStatusCode > 0)
            {
                // set status code -- even for redirects
                response.StatusCode = pcr.ResponseStatusCode;
                response.StatusDescription = pcr.ResponseStatusDescription;
            }
            //if (pcr.IsRedirect)
            //    response.End(); // end response -- kills the thread and does not return!

            if (pcr.IsRedirect == false) return end;

            response.Flush();
            // bypass everything and directly execute EndRequest event -- but returns
            context.ApplicationInstance.CompleteRequest();
            // though some say that .CompleteRequest() does not properly shutdown the response
            // and the request will hang until the whole code has run... would need to test?
            logger.Debug<UmbracoModule>("Response status: redirecting, complete request now.");

            return end;
        }

        /// <summary>
        /// Rewrites to the default back office page.
        /// </summary>
        /// <param name="context"></param>
        private void RewriteToBackOfficeHandler(HttpContextBase context)
        {
            // GlobalSettings.Path has already been through IOHelper.ResolveUrl() so it begins with / and vdir (if any)
            var rewritePath = GlobalSettings.Path.TrimEnd('/') + "/Default";
            // rewrite the path to the path of the handler (i.e. /umbraco/RenderMvc)
            context.RewritePath(rewritePath, "", "", false);

            //if it is MVC we need to do something special, we are not using TransferRequest as this will
            //require us to rewrite the path with query strings and then reparse the query strings, this would
            //also mean that we need to handle IIS 7 vs pre-IIS 7 differently. Instead we are just going to create
            //an instance of the UrlRoutingModule and call it's PostResolveRequestCache method. This does:
            // * Looks up the route based on the new rewritten URL
            // * Creates the RequestContext with all route parameters and then executes the correct handler that matches the route
            //we also cannot re-create this functionality because the setter for the HttpContext.Request.RequestContext is internal
            //so really, this is pretty much the only way without using Server.TransferRequest and if we did that, we'd have to rethink
            //a bunch of things!
            var urlRouting = new UrlRoutingModule();
            urlRouting.PostResolveRequestCache(context);
        }

        /// <summary>
        /// Rewrites to the Umbraco handler - we always send the request via our MVC rendering engine, this will deal with
        /// requests destined for webforms.
        /// </summary>
        /// <param name="context"></param>
        /// <param name="pcr"> </param>
        private void RewriteToUmbracoHandler(HttpContextBase context, PublishedRequest pcr)
        {
            // NOTE: we do not want to use TransferRequest even though many docs say it is better with IIS7, turns out this is
            // not what we need. The purpose of TransferRequest is to ensure that .net processes all of the rules for the newly
            // rewritten url, but this is not what we want!
            // read: http://forums.iis.net/t/1146511.aspx

            var query = pcr.Uri.Query.TrimStart('?');

            // GlobalSettings.Path has already been through IOHelper.ResolveUrl() so it begins with / and vdir (if any)
            var rewritePath = GlobalSettings.Path.TrimEnd('/') + "/RenderMvc";
            // rewrite the path to the path of the handler (i.e. /umbraco/RenderMvc)
            context.RewritePath(rewritePath, "", query, false);

            //if it is MVC we need to do something special, we are not using TransferRequest as this will
            //require us to rewrite the path with query strings and then reparse the query strings, this would
            //also mean that we need to handle IIS 7 vs pre-IIS 7 differently. Instead we are just going to create
            //an instance of the UrlRoutingModule and call it's PostResolveRequestCache method. This does:
            // * Looks up the route based on the new rewritten URL
            // * Creates the RequestContext with all route parameters and then executes the correct handler that matches the route
            //we also cannot re-create this functionality because the setter for the HttpContext.Request.RequestContext is internal
            //so really, this is pretty much the only way without using Server.TransferRequest and if we did that, we'd have to rethink
            //a bunch of things!
            var urlRouting = new UrlRoutingModule();
            urlRouting.PostResolveRequestCache(context);
        }


        /// <summary>
        /// Any object that is in the HttpContext.Items collection that is IDisposable will get disposed on the end of the request
        /// </summary>
        /// <param name="http"></param>
        private void DisposeHttpContextItems(HttpContext http)
        {
            // do not process if client-side request
            if (http.Request.Url.IsClientSideRequest())
                return;

            //get a list of keys to dispose
            var keys = new HashSet<object>();
            foreach (DictionaryEntry i in http.Items)
            {
                if (i.Value is IDisposeOnRequestEnd || i.Key is IDisposeOnRequestEnd)
                {
                    keys.Add(i.Key);
                }
            }
            //dispose each item and key that was found as disposable.
            foreach (var k in keys)
            {
                try
                {
                    http.Items[k].DisposeIfDisposable();
                }
                catch (Exception ex)
                {
                    Logger.Error<UmbracoModule>("Could not dispose item with key " + k, ex);
                }
                try
                {
                    k.DisposeIfDisposable();
                }
                catch (Exception ex)
                {
                    Logger.Error<UmbracoModule>("Could not dispose item key " + k, ex);
                }
            }
        }

        #endregion

        #region IHttpModule

        /// <summary>
        /// Initialize the module,  this will trigger for each new application
        /// and there may be more than 1 application per application domain
        /// </summary>
        /// <param name="app"></param>
        public void Init(HttpApplication app)
        {
            if (Core.Composing.Current.RuntimeState.Level == RuntimeLevel.BootFailed)
            {
                // there's nothing we can do really
                app.BeginRequest += (sender, args) =>
                {
                    // would love to avoid throwing, and instead display a customized Umbraco 500
                    // page - however if we don't throw here, something else might go wrong, and
                    // it's this later exception that would be reported. could not figure out how
                    // to prevent it, either with httpContext.Response.End() or .ApplicationInstance
                    // .CompleteRequest()

                    // also, if something goes wrong with our DI setup, the logging subsystem may
                    // not even kick in, so here we try to give as much detail as possible

                    Exception e = Core.Composing.Current.RuntimeState.BootFailedException;
                    if (e == null)
                        throw new BootFailedException(BootFailedException.DefaultMessage);
                    var m = new StringBuilder();
                    m.Append(BootFailedException.DefaultMessage);
                    while (e != null)
                    {
                        m.Append($"\n\n-> {e.GetType().FullName}: {e.Message}");
                        if (string.IsNullOrWhiteSpace(e.StackTrace) == false)
                            m.Append($"\n{e.StackTrace}");
                        e = e.InnerException;
                    }
                    throw new BootFailedException(m.ToString());
                };
                return;
            }

            // modules are *not* instanciated by the container so we have to
            // get our dependencies injected manually, through properties.
            Core.Composing.Current.Container.InjectProperties(this);

            app.BeginRequest += (sender, e) =>
            {
                var httpContext = ((HttpApplication) sender).Context;
                Logger.Debug<UmbracoModule>(() => $"Begin request: {httpContext.Request.Url}.");
                BeginRequest(new HttpContextWrapper(httpContext));
            };

            //disable asp.net headers (security)
            // This is the correct place to modify headers according to MS:
            // https://our.umbraco.org/forum/umbraco-7/using-umbraco-7/65241-Heap-error-from-header-manipulation?p=0#comment220889
            app.PostReleaseRequestState += (sender, args) =>
            {
                var httpContext = ((HttpApplication) sender).Context;
                try
                {
                    httpContext.Response.Headers.Remove("Server");
                    //this doesn't normally work since IIS sets it but we'll keep it here anyways.
                    httpContext.Response.Headers.Remove("X-Powered-By");
                    httpContext.Response.Headers.Remove("X-AspNet-Version");
                    httpContext.Response.Headers.Remove("X-AspNetMvc-Version");
                }
                catch (PlatformNotSupportedException)
                {
                    // can't remove headers this way on IIS6 or cassini.
                }
>>>>>>> 2bae3e2e
            };

            app.PostAuthenticateRequest += (sender, e) =>
            {
                var httpContext = ((HttpApplication) sender).Context;
                //ensure the thread culture is set
                httpContext.User?.Identity?.EnsureCulture();
            };

            app.PostResolveRequestCache += (sender, e) =>
            {
                var httpContext = ((HttpApplication) sender).Context;
                ProcessRequest(new HttpContextWrapper(httpContext));
            };

            app.EndRequest += (sender, args) =>
            {
                var httpContext = ((HttpApplication) sender).Context;

                if (UmbracoContext.Current != null && UmbracoContext.Current.IsFrontEndUmbracoRequest)
                {
                    Logger.Debug<UmbracoModule>(() => $"End Request. ({DateTime.Now.Subtract(UmbracoContext.Current.ObjectCreated).TotalMilliseconds}ms)");
                }

                OnEndRequest(new UmbracoRequestEventArgs(UmbracoContext.Current, new HttpContextWrapper(httpContext)));

                DisposeHttpContextItems(httpContext);
            };
        }

        public void Dispose()
        { }

        #endregion

        #region Events

        public static event EventHandler<RoutableAttemptEventArgs> RouteAttempt;

        private void OnRouteAttempt(RoutableAttemptEventArgs args)
        {
            RouteAttempt?.Invoke(this, args);
        }

        public static event EventHandler<UmbracoRequestEventArgs> EndRequest;

        private void OnEndRequest(UmbracoRequestEventArgs args)
        {
            EndRequest?.Invoke(this, args);
        }

        #endregion

        /// <summary>
        /// This is used to be passed into the GlobalSettings.IsReservedPathOrUrl and will include some 'fake' routes
        /// used to determine if a path is reserved.
        /// </summary>
        /// <remarks>
        /// This is basically used to reserve paths dynamically
        /// </remarks>
        private readonly Lazy<RouteCollection> _combinedRouteCollection;

        private RouteCollection CreateRouteCollection()
        {
            var routes = new RouteCollection();

            foreach (var route in RouteTable.Routes)
                routes.Add(route);

            foreach (var reservedPath in ReservedPaths)
            {
                try
                {
                    routes.Add("_umbreserved_" + reservedPath.ReplaceNonAlphanumericChars(""),
                        new Route(reservedPath.TrimStart('/'), new StopRoutingHandler()));
                }
                catch (Exception ex)
                {
                    Logger.Error<UmbracoModule>("Could not add reserved path route", ex);
                }
            }

            return routes;
        }

        /// <summary>
        /// This is used internally to track any registered callback paths for Identity providers. If the request path matches
        /// any of the registered paths, then the module will let the request keep executing
        /// </summary>
        internal static readonly ConcurrentHashSet<string> ReservedPaths = new ConcurrentHashSet<string>();
    }
}<|MERGE_RESOLUTION|>--- conflicted
+++ resolved
@@ -1,4 +1,3 @@
-<<<<<<< HEAD
 ﻿using System;
 using System.Collections;
 using System.Collections.Generic;
@@ -661,590 +660,6 @@
                 var httpContext = ((HttpApplication) sender).Context;
                 //ensure the thread culture is set
                 httpContext.User?.Identity?.EnsureCulture();
-=======
-﻿using System;
-using System.Collections;
-using System.Collections.Generic;
-using System.IO;
-using System.Text;
-using System.Web;
-using System.Web.Routing;
-using LightInject;
-using Umbraco.Core;
-using Umbraco.Core.Configuration;
-using Umbraco.Core.IO;
-using Umbraco.Core.Logging;
-using Umbraco.Web.Routing;
-using Umbraco.Web.Security;
-using Umbraco.Core.Collections;
-using Umbraco.Core.Configuration.UmbracoSettings;
-using Umbraco.Core.Exceptions;
-using Umbraco.Core.Models.PublishedContent;
-using Umbraco.Core.Persistence;
-using Umbraco.Core.Security;
-using Umbraco.Core.Services;
-using Umbraco.Web.Composing;
-using Umbraco.Web.PublishedCache;
-
-namespace Umbraco.Web
-{
-    // also look at IOHelper.ResolveUrlsFromTextString - nightmarish?!
-
-    // context.RewritePath supports ~/ or else must begin with /vdir
-    //  Request.RawUrl is still there
-    // response.Redirect does?! always remap to /vdir?!
-
-    public class UmbracoModule : IHttpModule
-    {
-        #region Dependencies
-
-        // modules are *not* instanciated by the container so we have to
-        // get our dependencies injected manually, through properties, in
-        // Init(). works for dependencies that are singletons.
-
-        [Inject]
-        public IUmbracoSettingsSection UmbracoSettings { get; set; }
-
-        [Inject]
-        public IGlobalSettings GlobalSettings { get; set; }
-
-        [Inject]
-        public IUmbracoContextAccessor UmbracoContextAccessor { get; set; }
-
-        [Inject]
-        public IPublishedSnapshotService PublishedSnapshotService { get; set; }
-
-        [Inject]
-        public IUserService UserService { get; set; }
-
-        [Inject]
-        public UrlProviderCollection UrlProviders { get; set; }
-
-        [Inject]
-        public IRuntimeState Runtime { get; set; }
-
-        [Inject]
-        public ILogger Logger { get; set; }
-
-        [Inject]
-        internal PublishedRouter PublishedRouter { get; set; }
-
-        [Inject]
-        internal IUmbracoDatabaseFactory DatabaseFactory { get; set; }
-
-        [Inject]
-        internal IVariationContextAccessor VariationContextAccessor { get; set; }
-
-        #endregion
-
-        public UmbracoModule()
-        {
-            _combinedRouteCollection = new Lazy<RouteCollection>(CreateRouteCollection);
-        }
-
-        #region HttpModule event handlers
-
-        /// <summary>
-        /// Begins to process a request.
-        /// </summary>
-        /// <param name="httpContext"></param>
-        private void BeginRequest(HttpContextBase httpContext)
-        {
-            // ensure application url is initialized
-            ((RuntimeState) Current.RuntimeState).EnsureApplicationUrl(httpContext.Request);
-
-            // do not process if client-side request
-            if (httpContext.Request.Url.IsClientSideRequest())
-                return;
-
-            // write the trace output for diagnostics at the end of the request
-            httpContext.Trace.Write("UmbracoModule", "Umbraco request begins");
-
-            // ok, process
-
-            // create the LegacyRequestInitializer
-            // and initialize legacy stuff
-            var legacyRequestInitializer = new LegacyRequestInitializer(httpContext.Request.Url, httpContext);
-            legacyRequestInitializer.InitializeRequest();
-
-            // create the UmbracoContext singleton, one per request, and assign
-            // replace existing if any (eg during app startup, a temp one is created)
-            UmbracoContext.EnsureContext(
-                UmbracoContextAccessor,
-                httpContext,
-                PublishedSnapshotService,
-                new WebSecurity(httpContext, UserService, GlobalSettings),
-                UmbracoConfig.For.UmbracoSettings(),
-                UrlProviders,
-                GlobalSettings,
-                VariationContextAccessor,
-                true);
-        }
-
-        /// <summary>
-        /// Processses the Umbraco Request
-        /// </summary>
-        /// <param name="httpContext"></param>
-        /// <remarks>
-        ///
-        /// This will check if we are trying to route to the default back office page (i.e. ~/Umbraco/ or ~/Umbraco or ~/Umbraco/Default )
-        /// and ensure that the MVC handler executes for that. This is required because the route for /Umbraco will never execute because
-        /// files/folders exist there and we cannot set the RouteCollection.RouteExistingFiles = true since that will muck a lot of other things up.
-        /// So we handle it here and explicitly execute the MVC controller.
-        ///
-        /// </remarks>
-        void ProcessRequest(HttpContextBase httpContext)
-        {
-            // do not process if client-side request
-            if (httpContext.Request.Url.IsClientSideRequest())
-                return;
-
-            if (UmbracoContext.Current == null)
-                throw new InvalidOperationException("The UmbracoContext.Current is null, ProcessRequest cannot proceed unless there is a current UmbracoContext");
-
-            var umbracoContext = UmbracoContext.Current;
-
-            // re-write for the default back office path
-            if (httpContext.Request.Url.IsDefaultBackOfficeRequest(GlobalSettings))
-            {
-                if (EnsureRuntime(httpContext, umbracoContext.OriginalRequestUrl))
-                    RewriteToBackOfficeHandler(httpContext);
-                return;
-            }
-
-            // do not process if this request is not a front-end routable page
-            var isRoutableAttempt = EnsureUmbracoRoutablePage(umbracoContext, httpContext);
-
-            // raise event here
-            OnRouteAttempt(new RoutableAttemptEventArgs(isRoutableAttempt.Result, umbracoContext, httpContext));
-            if (isRoutableAttempt.Success == false) return;
-
-            httpContext.Trace.Write("UmbracoModule", "Umbraco request confirmed");
-
-            // ok, process
-
-            // note: requestModule.UmbracoRewrite also did some stripping of &umbPage
-            // from the querystring... that was in v3.x to fix some issues with pre-forms
-            // auth. Paul Sterling confirmed in jan. 2013 that we can get rid of it.
-
-            // instanciate, prepare and process the published content request
-            // important to use CleanedUmbracoUrl - lowercase path-only version of the current url
-            var request = PublishedRouter.CreateRequest(umbracoContext);
-            umbracoContext.PublishedRequest = request;
-            PublishedRouter.PrepareRequest(request);
-
-            // HandleHttpResponseStatus returns a value indicating that the request should
-            // not be processed any further, eg because it has been redirect. then, exit.
-            if (HandleHttpResponseStatus(httpContext, request, Logger))
-                return;
-
-            if (request.HasPublishedContent == false)
-                httpContext.RemapHandler(new PublishedContentNotFoundHandler());
-            else
-                RewriteToUmbracoHandler(httpContext, request);
-        }
-
-        #endregion
-
-        #region Methods
-
-        /// <summary>
-        /// Checks the current request and ensures that it is routable based on the structure of the request and URI
-        /// </summary>
-        /// <param name="context"></param>
-        /// <param name="httpContext"></param>
-        /// <returns></returns>
-        internal Attempt<EnsureRoutableOutcome> EnsureUmbracoRoutablePage(UmbracoContext context, HttpContextBase httpContext)
-        {
-            var uri = context.OriginalRequestUrl;
-
-            var reason = EnsureRoutableOutcome.IsRoutable;
-
-            // ensure this is a document request
-            if (EnsureDocumentRequest(httpContext, uri) == false)
-            {
-                reason = EnsureRoutableOutcome.NotDocumentRequest;
-            }
-            // ensure the runtime is in the proper state
-            // and deal with needed redirects, etc
-            else if (EnsureRuntime(httpContext, uri) == false)
-            {
-                reason = EnsureRoutableOutcome.NotReady;
-            }
-            // ensure Umbraco has documents to serve
-            else if (EnsureHasContent(context, httpContext) == false)
-            {
-                reason = EnsureRoutableOutcome.NoContent;
-            }
-
-            return Attempt.If(reason == EnsureRoutableOutcome.IsRoutable, reason);
-        }
-
-        /// <summary>
-        /// Ensures that the request is a document request (i.e. one that the module should handle)
-        /// </summary>
-        /// <param name="httpContext"></param>
-        /// <param name="uri"></param>
-        /// <returns></returns>
-        private bool EnsureDocumentRequest(HttpContextBase httpContext, Uri uri)
-        {
-            var maybeDoc = true;
-            var lpath = uri.AbsolutePath.ToLowerInvariant();
-
-            // handle directory-urls used for asmx
-            // legacy - what's the point really?
-            if (/*maybeDoc &&*/ GlobalSettings.UseDirectoryUrls)
-            {
-                var asmxPos = lpath.IndexOf(".asmx/", StringComparison.OrdinalIgnoreCase);
-                if (asmxPos >= 0)
-                {
-                    // use uri.AbsolutePath, not path, 'cos path has been lowercased
-                    httpContext.RewritePath(uri.AbsolutePath.Substring(0, asmxPos + 5), // filePath
-                        uri.AbsolutePath.Substring(asmxPos + 5), // pathInfo
-                        uri.Query.TrimStart('?'));
-                    maybeDoc = false;
-                }
-            }
-
-            // a document request should be
-            // /foo/bar/nil
-            // /foo/bar/nil/
-            // /foo/bar/nil.aspx
-            // where /foo is not a reserved path
-
-            // if the path contains an extension that is not .aspx
-            // then it cannot be a document request
-            var extension = Path.GetExtension(lpath);
-            if (maybeDoc && extension.IsNullOrWhiteSpace() == false && extension != ".aspx")
-                maybeDoc = false;
-
-            // at that point, either we have no extension, or it is .aspx
-
-            // if the path is reserved then it cannot be a document request
-            if (maybeDoc && GlobalSettings.IsReservedPathOrUrl(lpath, httpContext, _combinedRouteCollection.Value))
-                maybeDoc = false;
-
-            //NOTE: No need to warn, plus if we do we should log the document, as this message doesn't really tell us anything :)
-            //if (!maybeDoc)
-            //{
-            //    Logger.Warn<UmbracoModule>("Not a document");
-            //}
-
-            return maybeDoc;
-        }
-
-        private bool EnsureRuntime(HttpContextBase httpContext, Uri uri)
-        {
-            var debug = Runtime.Debug;
-            var level = Runtime.Level;
-            switch (level)
-            {
-                case RuntimeLevel.Unknown:
-                case RuntimeLevel.Boot:
-                    // not ready yet, but wait
-                    ReportRuntime(level, "Umbraco is booting.");
-
-                    // let requests pile up and wait for 10s then show the splash anyway
-                    if (UmbracoConfig.For.UmbracoSettings().Content.EnableSplashWhileLoading == false
-                        && ((RuntimeState) Runtime).WaitForRunLevel(TimeSpan.FromSeconds(10))) return true;
-
-                    // redirect to booting page
-                    httpContext.Response.StatusCode = 503; // temp not available
-                    const string bootUrl = "~/config/splashes/booting.aspx";
-                    httpContext.Response.AddHeader("Retry-After", debug ? "1" : "30"); // seconds
-                    httpContext.RewritePath(UriUtility.ToAbsolute(bootUrl) + "?url=" + HttpUtility.UrlEncode(uri.ToString()));
-                    return false; // cannot serve content
-
-                case RuntimeLevel.BootFailed:
-                    // redirect to death page
-                    ReportRuntime(level, "Umbraco has failed.");
-
-                    httpContext.Response.StatusCode = 503; // temp not available
-                    const string deathUrl = "~/config/splashes/death.aspx";
-                    httpContext.Response.AddHeader("Retry-After", debug ? "1" : "300"); // seconds
-                    httpContext.RewritePath(UriUtility.ToAbsolute(deathUrl) + "?url=" + HttpUtility.UrlEncode(uri.ToString()));
-                    return false; // cannot serve content
-
-                case RuntimeLevel.Run:
-                    // ok
-                    return true;
-
-                case RuntimeLevel.Install:
-                case RuntimeLevel.Upgrade:
-                    // redirect to install
-                    ReportRuntime(level, "Umbraco must install or upgrade.");
-                    var installPath = UriUtility.ToAbsolute(SystemDirectories.Install);
-                    var installUrl = $"{installPath}/?redir=true&url={HttpUtility.UrlEncode(uri.ToString())}";
-                    httpContext.Response.Redirect(installUrl, true);
-                    return false; // cannot serve content
-
-                default:
-                    throw new NotSupportedException($"Unexpected runtime level: {Current.RuntimeState.Level}.");
-            }
-        }
-
-        private static bool _reported;
-        private static RuntimeLevel _reportedLevel;
-
-        private void ReportRuntime(RuntimeLevel level, string message)
-        {
-            if (_reported && _reportedLevel == level) return;
-            _reported = true;
-            _reportedLevel = level;
-            Logger.Warn<UmbracoModule>(message);
-        }
-
-        // ensures Umbraco has at least one published node
-        // if not, rewrites to splash and return false
-        // if yes, return true
-        private bool EnsureHasContent(UmbracoContext context, HttpContextBase httpContext)
-        {
-            if (context.ContentCache.HasContent())
-                return true;
-
-            Logger.Warn<UmbracoModule>("Umbraco has no content");
-
-            const string noContentUrl = "~/config/splashes/noNodes.aspx";
-            httpContext.RewritePath(UriUtility.ToAbsolute(noContentUrl));
-
-            return false;
-        }
-
-        // returns a value indicating whether redirection took place and the request has
-        // been completed - because we don't want to Response.End() here to terminate
-        // everything properly.
-        internal static bool HandleHttpResponseStatus(HttpContextBase context, PublishedRequest pcr, ILogger logger)
-        {
-            var end = false;
-            var response = context.Response;
-
-            logger.Debug<UmbracoModule>(() => $"Response status: Redirect={(pcr.IsRedirect ? (pcr.IsRedirectPermanent ? "permanent" : "redirect") : "none")}, Is404={(pcr.Is404 ? "true" : "false")}, StatusCode={pcr.ResponseStatusCode}");
-
-            if(pcr.Cacheability != default)
-                response.Cache.SetCacheability(pcr.Cacheability);
-
-            foreach (var cacheExtension in pcr.CacheExtensions)
-                response.Cache.AppendCacheExtension(cacheExtension);
-
-            foreach (var header in pcr.Headers)
-                response.AppendHeader(header.Key, header.Value);
-
-            if (pcr.IsRedirect)
-            {
-                if (pcr.IsRedirectPermanent)
-                    response.RedirectPermanent(pcr.RedirectUrl, false); // do not end response
-                else
-                    response.Redirect(pcr.RedirectUrl, false); // do not end response
-                end = true;
-            }
-            else if (pcr.Is404)
-            {
-                response.StatusCode = 404;
-                response.TrySkipIisCustomErrors = UmbracoConfig.For.UmbracoSettings().WebRouting.TrySkipIisCustomErrors;
-
-                if (response.TrySkipIisCustomErrors == false)
-                    logger.Warn<UmbracoModule>("Status code is 404 yet TrySkipIisCustomErrors is false - IIS will take over.");
-            }
-
-            if (pcr.ResponseStatusCode > 0)
-            {
-                // set status code -- even for redirects
-                response.StatusCode = pcr.ResponseStatusCode;
-                response.StatusDescription = pcr.ResponseStatusDescription;
-            }
-            //if (pcr.IsRedirect)
-            //    response.End(); // end response -- kills the thread and does not return!
-
-            if (pcr.IsRedirect == false) return end;
-
-            response.Flush();
-            // bypass everything and directly execute EndRequest event -- but returns
-            context.ApplicationInstance.CompleteRequest();
-            // though some say that .CompleteRequest() does not properly shutdown the response
-            // and the request will hang until the whole code has run... would need to test?
-            logger.Debug<UmbracoModule>("Response status: redirecting, complete request now.");
-
-            return end;
-        }
-
-        /// <summary>
-        /// Rewrites to the default back office page.
-        /// </summary>
-        /// <param name="context"></param>
-        private void RewriteToBackOfficeHandler(HttpContextBase context)
-        {
-            // GlobalSettings.Path has already been through IOHelper.ResolveUrl() so it begins with / and vdir (if any)
-            var rewritePath = GlobalSettings.Path.TrimEnd('/') + "/Default";
-            // rewrite the path to the path of the handler (i.e. /umbraco/RenderMvc)
-            context.RewritePath(rewritePath, "", "", false);
-
-            //if it is MVC we need to do something special, we are not using TransferRequest as this will
-            //require us to rewrite the path with query strings and then reparse the query strings, this would
-            //also mean that we need to handle IIS 7 vs pre-IIS 7 differently. Instead we are just going to create
-            //an instance of the UrlRoutingModule and call it's PostResolveRequestCache method. This does:
-            // * Looks up the route based on the new rewritten URL
-            // * Creates the RequestContext with all route parameters and then executes the correct handler that matches the route
-            //we also cannot re-create this functionality because the setter for the HttpContext.Request.RequestContext is internal
-            //so really, this is pretty much the only way without using Server.TransferRequest and if we did that, we'd have to rethink
-            //a bunch of things!
-            var urlRouting = new UrlRoutingModule();
-            urlRouting.PostResolveRequestCache(context);
-        }
-
-        /// <summary>
-        /// Rewrites to the Umbraco handler - we always send the request via our MVC rendering engine, this will deal with
-        /// requests destined for webforms.
-        /// </summary>
-        /// <param name="context"></param>
-        /// <param name="pcr"> </param>
-        private void RewriteToUmbracoHandler(HttpContextBase context, PublishedRequest pcr)
-        {
-            // NOTE: we do not want to use TransferRequest even though many docs say it is better with IIS7, turns out this is
-            // not what we need. The purpose of TransferRequest is to ensure that .net processes all of the rules for the newly
-            // rewritten url, but this is not what we want!
-            // read: http://forums.iis.net/t/1146511.aspx
-
-            var query = pcr.Uri.Query.TrimStart('?');
-
-            // GlobalSettings.Path has already been through IOHelper.ResolveUrl() so it begins with / and vdir (if any)
-            var rewritePath = GlobalSettings.Path.TrimEnd('/') + "/RenderMvc";
-            // rewrite the path to the path of the handler (i.e. /umbraco/RenderMvc)
-            context.RewritePath(rewritePath, "", query, false);
-
-            //if it is MVC we need to do something special, we are not using TransferRequest as this will
-            //require us to rewrite the path with query strings and then reparse the query strings, this would
-            //also mean that we need to handle IIS 7 vs pre-IIS 7 differently. Instead we are just going to create
-            //an instance of the UrlRoutingModule and call it's PostResolveRequestCache method. This does:
-            // * Looks up the route based on the new rewritten URL
-            // * Creates the RequestContext with all route parameters and then executes the correct handler that matches the route
-            //we also cannot re-create this functionality because the setter for the HttpContext.Request.RequestContext is internal
-            //so really, this is pretty much the only way without using Server.TransferRequest and if we did that, we'd have to rethink
-            //a bunch of things!
-            var urlRouting = new UrlRoutingModule();
-            urlRouting.PostResolveRequestCache(context);
-        }
-
-
-        /// <summary>
-        /// Any object that is in the HttpContext.Items collection that is IDisposable will get disposed on the end of the request
-        /// </summary>
-        /// <param name="http"></param>
-        private void DisposeHttpContextItems(HttpContext http)
-        {
-            // do not process if client-side request
-            if (http.Request.Url.IsClientSideRequest())
-                return;
-
-            //get a list of keys to dispose
-            var keys = new HashSet<object>();
-            foreach (DictionaryEntry i in http.Items)
-            {
-                if (i.Value is IDisposeOnRequestEnd || i.Key is IDisposeOnRequestEnd)
-                {
-                    keys.Add(i.Key);
-                }
-            }
-            //dispose each item and key that was found as disposable.
-            foreach (var k in keys)
-            {
-                try
-                {
-                    http.Items[k].DisposeIfDisposable();
-                }
-                catch (Exception ex)
-                {
-                    Logger.Error<UmbracoModule>("Could not dispose item with key " + k, ex);
-                }
-                try
-                {
-                    k.DisposeIfDisposable();
-                }
-                catch (Exception ex)
-                {
-                    Logger.Error<UmbracoModule>("Could not dispose item key " + k, ex);
-                }
-            }
-        }
-
-        #endregion
-
-        #region IHttpModule
-
-        /// <summary>
-        /// Initialize the module,  this will trigger for each new application
-        /// and there may be more than 1 application per application domain
-        /// </summary>
-        /// <param name="app"></param>
-        public void Init(HttpApplication app)
-        {
-            if (Core.Composing.Current.RuntimeState.Level == RuntimeLevel.BootFailed)
-            {
-                // there's nothing we can do really
-                app.BeginRequest += (sender, args) =>
-                {
-                    // would love to avoid throwing, and instead display a customized Umbraco 500
-                    // page - however if we don't throw here, something else might go wrong, and
-                    // it's this later exception that would be reported. could not figure out how
-                    // to prevent it, either with httpContext.Response.End() or .ApplicationInstance
-                    // .CompleteRequest()
-
-                    // also, if something goes wrong with our DI setup, the logging subsystem may
-                    // not even kick in, so here we try to give as much detail as possible
-
-                    Exception e = Core.Composing.Current.RuntimeState.BootFailedException;
-                    if (e == null)
-                        throw new BootFailedException(BootFailedException.DefaultMessage);
-                    var m = new StringBuilder();
-                    m.Append(BootFailedException.DefaultMessage);
-                    while (e != null)
-                    {
-                        m.Append($"\n\n-> {e.GetType().FullName}: {e.Message}");
-                        if (string.IsNullOrWhiteSpace(e.StackTrace) == false)
-                            m.Append($"\n{e.StackTrace}");
-                        e = e.InnerException;
-                    }
-                    throw new BootFailedException(m.ToString());
-                };
-                return;
-            }
-
-            // modules are *not* instanciated by the container so we have to
-            // get our dependencies injected manually, through properties.
-            Core.Composing.Current.Container.InjectProperties(this);
-
-            app.BeginRequest += (sender, e) =>
-            {
-                var httpContext = ((HttpApplication) sender).Context;
-                Logger.Debug<UmbracoModule>(() => $"Begin request: {httpContext.Request.Url}.");
-                BeginRequest(new HttpContextWrapper(httpContext));
-            };
-
-            //disable asp.net headers (security)
-            // This is the correct place to modify headers according to MS:
-            // https://our.umbraco.org/forum/umbraco-7/using-umbraco-7/65241-Heap-error-from-header-manipulation?p=0#comment220889
-            app.PostReleaseRequestState += (sender, args) =>
-            {
-                var httpContext = ((HttpApplication) sender).Context;
-                try
-                {
-                    httpContext.Response.Headers.Remove("Server");
-                    //this doesn't normally work since IIS sets it but we'll keep it here anyways.
-                    httpContext.Response.Headers.Remove("X-Powered-By");
-                    httpContext.Response.Headers.Remove("X-AspNet-Version");
-                    httpContext.Response.Headers.Remove("X-AspNetMvc-Version");
-                }
-                catch (PlatformNotSupportedException)
-                {
-                    // can't remove headers this way on IIS6 or cassini.
-                }
->>>>>>> 2bae3e2e
-            };
-
-            app.PostAuthenticateRequest += (sender, e) =>
-            {
-                var httpContext = ((HttpApplication) sender).Context;
-                //ensure the thread culture is set
-                httpContext.User?.Identity?.EnsureCulture();
             };
 
             app.PostResolveRequestCache += (sender, e) =>
