﻿using System;
using System.Linq;
using NUnit.Framework;
using Umbraco.Core;
using Umbraco.Core.Models;
using Umbraco.Core.Models.Membership;
using Umbraco.Core.Persistence;
using Umbraco.Core.Persistence.Caching;
using Umbraco.Core.Persistence.Querying;
using Umbraco.Core.Persistence.Repositories;
using Umbraco.Core.Persistence.UnitOfWork;
using Umbraco.Tests.TestHelpers;

namespace Umbraco.Tests.Persistence.Repositories
{
    [TestFixture]
    public class DataTypeDefinitionRepositoryTest : BaseDatabaseFactoryTest
    {
        [SetUp]
        public override void Initialize()
        {
            base.Initialize();
        }

        private DataTypeDefinitionRepository CreateRepository(IDatabaseUnitOfWork unitOfWork)
        {
            var dataTypeDefinitionRepository = new DataTypeDefinitionRepository(unitOfWork, NullCacheProvider.Current);
            return dataTypeDefinitionRepository;
        }

        [Test]
        public void Can_Instantiate_Repository_From_Resolver()
        {
            // Arrange
            var provider = new PetaPocoUnitOfWorkProvider();
            var unitOfWork = provider.GetUnitOfWork();

            // Act
            var repository = RepositoryResolver.Current.ResolveByType<IDataTypeDefinitionRepository>(unitOfWork);

            // Assert
            Assert.That(repository, Is.Not.Null);
        }

        [Test]
        public void Can_Perform_Get_On_DataTypeDefinitionRepository()
        {
            // Arrange
            var provider = new PetaPocoUnitOfWorkProvider();
            var unitOfWork = provider.GetUnitOfWork();
            using (var repository = CreateRepository(unitOfWork))
            {
                // Act
                var dataTypeDefinition = repository.Get(-42);

                // Assert
                Assert.That(dataTypeDefinition, Is.Not.Null);
                Assert.That(dataTypeDefinition.HasIdentity, Is.True);
                Assert.That(dataTypeDefinition.Name, Is.EqualTo("Dropdown"));    
            }
            
        }

        [Test]
        public void Can_Perform_GetAll_On_DataTypeDefinitionRepository()
        {
            // Arrange
            var provider = new PetaPocoUnitOfWorkProvider();
            var unitOfWork = provider.GetUnitOfWork();
            using (var repository = CreateRepository(unitOfWork))
            {

                // Act
                var dataTypeDefinitions = repository.GetAll();

                // Assert
                Assert.That(dataTypeDefinitions, Is.Not.Null);
                Assert.That(dataTypeDefinitions.Any(), Is.True);
                Assert.That(dataTypeDefinitions.Any(x => x == null), Is.False);
                Assert.That(dataTypeDefinitions.Count(), Is.EqualTo(24));
            }
        }

        [Test]
        public void Can_Perform_GetAll_With_Params_On_DataTypeDefinitionRepository()
        {
            // Arrange
            var provider = new PetaPocoUnitOfWorkProvider();
            var unitOfWork = provider.GetUnitOfWork();
            using (var repository = CreateRepository(unitOfWork))
            {

                // Act
                var dataTypeDefinitions = repository.GetAll(-40, -41, -42);

                // Assert
                Assert.That(dataTypeDefinitions, Is.Not.Null);
                Assert.That(dataTypeDefinitions.Any(), Is.True);
                Assert.That(dataTypeDefinitions.Any(x => x == null), Is.False);
                Assert.That(dataTypeDefinitions.Count(), Is.EqualTo(3));
            }
        }

        [Test]
        public void Can_Perform_GetByQuery_On_DataTypeDefinitionRepository()
        {
            // Arrange
            var provider = new PetaPocoUnitOfWorkProvider();
            var unitOfWork = provider.GetUnitOfWork();
<<<<<<< HEAD
            var repository = new DataTypeDefinitionRepository(unitOfWork, NullCacheProvider.Current);

            // Act
            var query = Query<IDataTypeDefinition>.Builder.Where(x => x.PropertyEditorAlias == Constants.PropertyEditors.RadioButtonListAlias);
            var result = repository.GetByQuery(query);

            // Assert
            Assert.That(result, Is.Not.Null);
            Assert.That(result.Any(), Is.True);
            Assert.That(result.FirstOrDefault().Name, Is.EqualTo("Radiobox"));
=======
            using (var repository = CreateRepository(unitOfWork))
            {

                // Act
                var query = Query<IDataTypeDefinition>.Builder.Where(x => x.ControlId == new Guid(Constants.PropertyEditors.RadioButtonList));
                var result = repository.GetByQuery(query);

                // Assert
                Assert.That(result, Is.Not.Null);
                Assert.That(result.Any(), Is.True);
                Assert.That(result.FirstOrDefault().Name, Is.EqualTo("Radiobox"));
            }
>>>>>>> c8fa881b
        }

        [Test]
        public void Can_Perform_Count_On_DataTypeDefinitionRepository()
        {
            // Arrange
            var provider = new PetaPocoUnitOfWorkProvider();
            var unitOfWork = provider.GetUnitOfWork();
            using (var repository = CreateRepository(unitOfWork))
            {

                // Act
                var query = Query<IDataTypeDefinition>.Builder.Where(x => x.Name.StartsWith("D"));
                int count = repository.Count(query);

                // Assert
                Assert.That(count, Is.EqualTo(4));
            }
        }

        [Test]
        public void Can_Perform_Add_On_DataTypeDefinitionRepository()
        {
            // Arrange
            var provider = new PetaPocoUnitOfWorkProvider();
            var unitOfWork = provider.GetUnitOfWork();
<<<<<<< HEAD
            var repository = new DataTypeDefinitionRepository(unitOfWork);

            var dataTypeDefinition = new DataTypeDefinition(-1, "Test.TestEditor")
                                         {
                                             DatabaseType = DataTypeDatabaseType.Integer,
                                             Name = "AgeDataType",
                                             CreatorId = 0
                                         };

            // Act
            repository.AddOrUpdate(dataTypeDefinition);
            unitOfWork.Commit();
            var exists = repository.Exists(dataTypeDefinition.Id);

            // Assert
            Assert.That(dataTypeDefinition.HasIdentity, Is.True);
            Assert.That(exists, Is.True);
=======
            using (var repository = CreateRepository(unitOfWork))
            {

                var dataTypeDefinition = new DataTypeDefinition(-1, new Guid("0FE4B127-D48C-4807-8371-67FC2A0E27D7"))
                    {
                        DatabaseType = DataTypeDatabaseType.Integer,
                        Name = "AgeDataType",
                        CreatorId = 0
                    };

                // Act
                repository.AddOrUpdate(dataTypeDefinition);
                unitOfWork.Commit();
                var exists = repository.Exists(dataTypeDefinition.Id);

                // Assert
                Assert.That(dataTypeDefinition.HasIdentity, Is.True);
                Assert.That(exists, Is.True);
            }
>>>>>>> c8fa881b
        }

        [Test]
        public void Can_Perform_Update_On_DataTypeDefinitionRepository()
        {
            // Arrange
            var provider = new PetaPocoUnitOfWorkProvider();
            var unitOfWork = provider.GetUnitOfWork();
<<<<<<< HEAD
            var repository = new DataTypeDefinitionRepository(unitOfWork);

            var dataTypeDefinition = new DataTypeDefinition(-1, "Test.blah")
                                         {
                                             DatabaseType = DataTypeDatabaseType.Integer,
                                             Name = "AgeDataType",
                                             CreatorId = 0
                                         };
            repository.AddOrUpdate(dataTypeDefinition);
            unitOfWork.Commit();

            // Act
            var definition = repository.Get(dataTypeDefinition.Id);
            definition.Name = "AgeDataType Updated";
            definition.PropertyEditorAlias = "Test.TestEditor"; //change
            repository.AddOrUpdate(definition);
            unitOfWork.Commit();

            var definitionUpdated = repository.Get(dataTypeDefinition.Id);

            // Assert
            Assert.That(definitionUpdated, Is.Not.Null);
            Assert.That(definitionUpdated.Name, Is.EqualTo("AgeDataType Updated"));
            Assert.That(definitionUpdated.PropertyEditorAlias, Is.EqualTo("Test.TestEditor"));
=======
            using (var repository = CreateRepository(unitOfWork))
            {

                var dataTypeDefinition = new DataTypeDefinition(-1, new Guid("0FE4B127-D48C-4807-8371-67FC2A0E27D7"))
                    {
                        DatabaseType = DataTypeDatabaseType.Integer,
                        Name = "AgeDataType",
                        CreatorId = 0
                    };
                repository.AddOrUpdate(dataTypeDefinition);
                unitOfWork.Commit();

                // Act
                var definition = repository.Get(dataTypeDefinition.Id);
                definition.Name = "AgeDataType Updated";
                repository.AddOrUpdate(definition);
                unitOfWork.Commit();

                var definitionUpdated = repository.Get(dataTypeDefinition.Id);

                // Assert
                Assert.That(definitionUpdated, Is.Not.Null);
                Assert.That(definitionUpdated.Name, Is.EqualTo("AgeDataType Updated"));
            }
>>>>>>> c8fa881b
        }

        [Test]
        public void Can_Perform_Delete_On_DataTypeDefinitionRepository()
        {
            // Arrange
            var provider = new PetaPocoUnitOfWorkProvider();
            var unitOfWork = provider.GetUnitOfWork();
<<<<<<< HEAD
            var repository = new DataTypeDefinitionRepository(unitOfWork);

            var dataTypeDefinition = new DataTypeDefinition(-1, "Test.TestEditor")
                                         {
                                             DatabaseType = DataTypeDatabaseType.Integer,
                                             Name = "AgeDataType",
                                             CreatorId = 0
                                         };

            // Act
            repository.AddOrUpdate(dataTypeDefinition);
            unitOfWork.Commit();
            var existsBefore = repository.Exists(dataTypeDefinition.Id);

            repository.Delete(dataTypeDefinition);
            unitOfWork.Commit();

            var existsAfter = repository.Exists(dataTypeDefinition.Id);

            // Assert
            Assert.That(existsBefore, Is.True);
            Assert.That(existsAfter, Is.False);
=======
            using (var repository = CreateRepository(unitOfWork))
            {

                var dataTypeDefinition = new DataTypeDefinition(-1, new Guid("0FE4B127-D48C-4807-8371-67FC2A0E27D7"))
                    {
                        DatabaseType = DataTypeDatabaseType.Integer,
                        Name = "AgeDataType",
                        CreatorId = 0
                    };

                // Act
                repository.AddOrUpdate(dataTypeDefinition);
                unitOfWork.Commit();
                var existsBefore = repository.Exists(dataTypeDefinition.Id);

                repository.Delete(dataTypeDefinition);
                unitOfWork.Commit();

                var existsAfter = repository.Exists(dataTypeDefinition.Id);

                // Assert
                Assert.That(existsBefore, Is.True);
                Assert.That(existsAfter, Is.False);
            }
>>>>>>> c8fa881b
        }

        [Test]
        public void Can_Perform_Exists_On_DataTypeDefinitionRepository()
        {
            // Arrange
            var provider = new PetaPocoUnitOfWorkProvider();
            var unitOfWork = provider.GetUnitOfWork();
            using (var repository = CreateRepository(unitOfWork))
            {

                // Act
                var exists = repository.Exists(1042); //Macro Container
                var doesntExist = repository.Exists(-80);

                // Assert
                Assert.That(exists, Is.True);
                Assert.That(doesntExist, Is.False);
            }
        }

        [TearDown]
        public override void TearDown()
        {
            base.TearDown();
        }
    }
}<|MERGE_RESOLUTION|>--- conflicted
+++ resolved
@@ -1,343 +1,260 @@
-﻿using System;
-using System.Linq;
-using NUnit.Framework;
-using Umbraco.Core;
-using Umbraco.Core.Models;
-using Umbraco.Core.Models.Membership;
-using Umbraco.Core.Persistence;
-using Umbraco.Core.Persistence.Caching;
-using Umbraco.Core.Persistence.Querying;
-using Umbraco.Core.Persistence.Repositories;
-using Umbraco.Core.Persistence.UnitOfWork;
-using Umbraco.Tests.TestHelpers;
-
-namespace Umbraco.Tests.Persistence.Repositories
-{
-    [TestFixture]
-    public class DataTypeDefinitionRepositoryTest : BaseDatabaseFactoryTest
-    {
-        [SetUp]
-        public override void Initialize()
-        {
-            base.Initialize();
-        }
-
-        private DataTypeDefinitionRepository CreateRepository(IDatabaseUnitOfWork unitOfWork)
-        {
-            var dataTypeDefinitionRepository = new DataTypeDefinitionRepository(unitOfWork, NullCacheProvider.Current);
-            return dataTypeDefinitionRepository;
-        }
-
-        [Test]
-        public void Can_Instantiate_Repository_From_Resolver()
-        {
-            // Arrange
-            var provider = new PetaPocoUnitOfWorkProvider();
-            var unitOfWork = provider.GetUnitOfWork();
-
-            // Act
-            var repository = RepositoryResolver.Current.ResolveByType<IDataTypeDefinitionRepository>(unitOfWork);
-
-            // Assert
-            Assert.That(repository, Is.Not.Null);
-        }
-
-        [Test]
-        public void Can_Perform_Get_On_DataTypeDefinitionRepository()
-        {
-            // Arrange
-            var provider = new PetaPocoUnitOfWorkProvider();
-            var unitOfWork = provider.GetUnitOfWork();
-            using (var repository = CreateRepository(unitOfWork))
-            {
-                // Act
-                var dataTypeDefinition = repository.Get(-42);
-
-                // Assert
-                Assert.That(dataTypeDefinition, Is.Not.Null);
-                Assert.That(dataTypeDefinition.HasIdentity, Is.True);
-                Assert.That(dataTypeDefinition.Name, Is.EqualTo("Dropdown"));    
-            }
-            
-        }
-
-        [Test]
-        public void Can_Perform_GetAll_On_DataTypeDefinitionRepository()
-        {
-            // Arrange
-            var provider = new PetaPocoUnitOfWorkProvider();
-            var unitOfWork = provider.GetUnitOfWork();
-            using (var repository = CreateRepository(unitOfWork))
-            {
-
-                // Act
-                var dataTypeDefinitions = repository.GetAll();
-
-                // Assert
-                Assert.That(dataTypeDefinitions, Is.Not.Null);
-                Assert.That(dataTypeDefinitions.Any(), Is.True);
-                Assert.That(dataTypeDefinitions.Any(x => x == null), Is.False);
-                Assert.That(dataTypeDefinitions.Count(), Is.EqualTo(24));
-            }
-        }
-
-        [Test]
-        public void Can_Perform_GetAll_With_Params_On_DataTypeDefinitionRepository()
-        {
-            // Arrange
-            var provider = new PetaPocoUnitOfWorkProvider();
-            var unitOfWork = provider.GetUnitOfWork();
-            using (var repository = CreateRepository(unitOfWork))
-            {
-
-                // Act
-                var dataTypeDefinitions = repository.GetAll(-40, -41, -42);
-
-                // Assert
-                Assert.That(dataTypeDefinitions, Is.Not.Null);
-                Assert.That(dataTypeDefinitions.Any(), Is.True);
-                Assert.That(dataTypeDefinitions.Any(x => x == null), Is.False);
-                Assert.That(dataTypeDefinitions.Count(), Is.EqualTo(3));
-            }
-        }
-
-        [Test]
-        public void Can_Perform_GetByQuery_On_DataTypeDefinitionRepository()
-        {
-            // Arrange
-            var provider = new PetaPocoUnitOfWorkProvider();
-            var unitOfWork = provider.GetUnitOfWork();
-<<<<<<< HEAD
-            var repository = new DataTypeDefinitionRepository(unitOfWork, NullCacheProvider.Current);
-
-            // Act
-            var query = Query<IDataTypeDefinition>.Builder.Where(x => x.PropertyEditorAlias == Constants.PropertyEditors.RadioButtonListAlias);
-            var result = repository.GetByQuery(query);
-
-            // Assert
-            Assert.That(result, Is.Not.Null);
-            Assert.That(result.Any(), Is.True);
-            Assert.That(result.FirstOrDefault().Name, Is.EqualTo("Radiobox"));
-=======
-            using (var repository = CreateRepository(unitOfWork))
-            {
-
-                // Act
-                var query = Query<IDataTypeDefinition>.Builder.Where(x => x.ControlId == new Guid(Constants.PropertyEditors.RadioButtonList));
-                var result = repository.GetByQuery(query);
-
-                // Assert
-                Assert.That(result, Is.Not.Null);
-                Assert.That(result.Any(), Is.True);
-                Assert.That(result.FirstOrDefault().Name, Is.EqualTo("Radiobox"));
-            }
->>>>>>> c8fa881b
-        }
-
-        [Test]
-        public void Can_Perform_Count_On_DataTypeDefinitionRepository()
-        {
-            // Arrange
-            var provider = new PetaPocoUnitOfWorkProvider();
-            var unitOfWork = provider.GetUnitOfWork();
-            using (var repository = CreateRepository(unitOfWork))
-            {
-
-                // Act
-                var query = Query<IDataTypeDefinition>.Builder.Where(x => x.Name.StartsWith("D"));
-                int count = repository.Count(query);
-
-                // Assert
-                Assert.That(count, Is.EqualTo(4));
-            }
-        }
-
-        [Test]
-        public void Can_Perform_Add_On_DataTypeDefinitionRepository()
-        {
-            // Arrange
-            var provider = new PetaPocoUnitOfWorkProvider();
-            var unitOfWork = provider.GetUnitOfWork();
-<<<<<<< HEAD
-            var repository = new DataTypeDefinitionRepository(unitOfWork);
-
-            var dataTypeDefinition = new DataTypeDefinition(-1, "Test.TestEditor")
-                                         {
-                                             DatabaseType = DataTypeDatabaseType.Integer,
-                                             Name = "AgeDataType",
-                                             CreatorId = 0
-                                         };
-
-            // Act
-            repository.AddOrUpdate(dataTypeDefinition);
-            unitOfWork.Commit();
-            var exists = repository.Exists(dataTypeDefinition.Id);
-
-            // Assert
-            Assert.That(dataTypeDefinition.HasIdentity, Is.True);
-            Assert.That(exists, Is.True);
-=======
-            using (var repository = CreateRepository(unitOfWork))
-            {
-
-                var dataTypeDefinition = new DataTypeDefinition(-1, new Guid("0FE4B127-D48C-4807-8371-67FC2A0E27D7"))
-                    {
-                        DatabaseType = DataTypeDatabaseType.Integer,
-                        Name = "AgeDataType",
-                        CreatorId = 0
-                    };
-
-                // Act
-                repository.AddOrUpdate(dataTypeDefinition);
-                unitOfWork.Commit();
-                var exists = repository.Exists(dataTypeDefinition.Id);
-
-                // Assert
-                Assert.That(dataTypeDefinition.HasIdentity, Is.True);
-                Assert.That(exists, Is.True);
-            }
->>>>>>> c8fa881b
-        }
-
-        [Test]
-        public void Can_Perform_Update_On_DataTypeDefinitionRepository()
-        {
-            // Arrange
-            var provider = new PetaPocoUnitOfWorkProvider();
-            var unitOfWork = provider.GetUnitOfWork();
-<<<<<<< HEAD
-            var repository = new DataTypeDefinitionRepository(unitOfWork);
-
-            var dataTypeDefinition = new DataTypeDefinition(-1, "Test.blah")
-                                         {
-                                             DatabaseType = DataTypeDatabaseType.Integer,
-                                             Name = "AgeDataType",
-                                             CreatorId = 0
-                                         };
-            repository.AddOrUpdate(dataTypeDefinition);
-            unitOfWork.Commit();
-
-            // Act
-            var definition = repository.Get(dataTypeDefinition.Id);
-            definition.Name = "AgeDataType Updated";
-            definition.PropertyEditorAlias = "Test.TestEditor"; //change
-            repository.AddOrUpdate(definition);
-            unitOfWork.Commit();
-
-            var definitionUpdated = repository.Get(dataTypeDefinition.Id);
-
-            // Assert
-            Assert.That(definitionUpdated, Is.Not.Null);
-            Assert.That(definitionUpdated.Name, Is.EqualTo("AgeDataType Updated"));
-            Assert.That(definitionUpdated.PropertyEditorAlias, Is.EqualTo("Test.TestEditor"));
-=======
-            using (var repository = CreateRepository(unitOfWork))
-            {
-
-                var dataTypeDefinition = new DataTypeDefinition(-1, new Guid("0FE4B127-D48C-4807-8371-67FC2A0E27D7"))
-                    {
-                        DatabaseType = DataTypeDatabaseType.Integer,
-                        Name = "AgeDataType",
-                        CreatorId = 0
-                    };
-                repository.AddOrUpdate(dataTypeDefinition);
-                unitOfWork.Commit();
-
-                // Act
-                var definition = repository.Get(dataTypeDefinition.Id);
-                definition.Name = "AgeDataType Updated";
-                repository.AddOrUpdate(definition);
-                unitOfWork.Commit();
-
-                var definitionUpdated = repository.Get(dataTypeDefinition.Id);
-
-                // Assert
-                Assert.That(definitionUpdated, Is.Not.Null);
-                Assert.That(definitionUpdated.Name, Is.EqualTo("AgeDataType Updated"));
-            }
->>>>>>> c8fa881b
-        }
-
-        [Test]
-        public void Can_Perform_Delete_On_DataTypeDefinitionRepository()
-        {
-            // Arrange
-            var provider = new PetaPocoUnitOfWorkProvider();
-            var unitOfWork = provider.GetUnitOfWork();
-<<<<<<< HEAD
-            var repository = new DataTypeDefinitionRepository(unitOfWork);
-
-            var dataTypeDefinition = new DataTypeDefinition(-1, "Test.TestEditor")
-                                         {
-                                             DatabaseType = DataTypeDatabaseType.Integer,
-                                             Name = "AgeDataType",
-                                             CreatorId = 0
-                                         };
-
-            // Act
-            repository.AddOrUpdate(dataTypeDefinition);
-            unitOfWork.Commit();
-            var existsBefore = repository.Exists(dataTypeDefinition.Id);
-
-            repository.Delete(dataTypeDefinition);
-            unitOfWork.Commit();
-
-            var existsAfter = repository.Exists(dataTypeDefinition.Id);
-
-            // Assert
-            Assert.That(existsBefore, Is.True);
-            Assert.That(existsAfter, Is.False);
-=======
-            using (var repository = CreateRepository(unitOfWork))
-            {
-
-                var dataTypeDefinition = new DataTypeDefinition(-1, new Guid("0FE4B127-D48C-4807-8371-67FC2A0E27D7"))
-                    {
-                        DatabaseType = DataTypeDatabaseType.Integer,
-                        Name = "AgeDataType",
-                        CreatorId = 0
-                    };
-
-                // Act
-                repository.AddOrUpdate(dataTypeDefinition);
-                unitOfWork.Commit();
-                var existsBefore = repository.Exists(dataTypeDefinition.Id);
-
-                repository.Delete(dataTypeDefinition);
-                unitOfWork.Commit();
-
-                var existsAfter = repository.Exists(dataTypeDefinition.Id);
-
-                // Assert
-                Assert.That(existsBefore, Is.True);
-                Assert.That(existsAfter, Is.False);
-            }
->>>>>>> c8fa881b
-        }
-
-        [Test]
-        public void Can_Perform_Exists_On_DataTypeDefinitionRepository()
-        {
-            // Arrange
-            var provider = new PetaPocoUnitOfWorkProvider();
-            var unitOfWork = provider.GetUnitOfWork();
-            using (var repository = CreateRepository(unitOfWork))
-            {
-
-                // Act
-                var exists = repository.Exists(1042); //Macro Container
-                var doesntExist = repository.Exists(-80);
-
-                // Assert
-                Assert.That(exists, Is.True);
-                Assert.That(doesntExist, Is.False);
-            }
-        }
-
-        [TearDown]
-        public override void TearDown()
-        {
-            base.TearDown();
-        }
-    }
+﻿using System;
+using System.Linq;
+using NUnit.Framework;
+using Umbraco.Core;
+using Umbraco.Core.Models;
+using Umbraco.Core.Models.Membership;
+using Umbraco.Core.Persistence;
+using Umbraco.Core.Persistence.Caching;
+using Umbraco.Core.Persistence.Querying;
+using Umbraco.Core.Persistence.Repositories;
+using Umbraco.Core.Persistence.UnitOfWork;
+using Umbraco.Tests.TestHelpers;
+
+namespace Umbraco.Tests.Persistence.Repositories
+{
+    [TestFixture]
+    public class DataTypeDefinitionRepositoryTest : BaseDatabaseFactoryTest
+    {
+        [SetUp]
+        public override void Initialize()
+        {
+            base.Initialize();
+        }
+
+        private DataTypeDefinitionRepository CreateRepository(IDatabaseUnitOfWork unitOfWork)
+        {
+            var dataTypeDefinitionRepository = new DataTypeDefinitionRepository(unitOfWork, NullCacheProvider.Current);
+            return dataTypeDefinitionRepository;
+        }
+
+        [Test]
+        public void Can_Instantiate_Repository_From_Resolver()
+        {
+            // Arrange
+            var provider = new PetaPocoUnitOfWorkProvider();
+            var unitOfWork = provider.GetUnitOfWork();
+
+            // Act
+            var repository = RepositoryResolver.Current.ResolveByType<IDataTypeDefinitionRepository>(unitOfWork);
+
+            // Assert
+            Assert.That(repository, Is.Not.Null);
+        }
+
+        [Test]
+        public void Can_Perform_Get_On_DataTypeDefinitionRepository()
+        {
+            // Arrange
+            var provider = new PetaPocoUnitOfWorkProvider();
+            var unitOfWork = provider.GetUnitOfWork();
+            using (var repository = CreateRepository(unitOfWork))
+            {
+                // Act
+                var dataTypeDefinition = repository.Get(-42);
+
+                // Assert
+                Assert.That(dataTypeDefinition, Is.Not.Null);
+                Assert.That(dataTypeDefinition.HasIdentity, Is.True);
+                Assert.That(dataTypeDefinition.Name, Is.EqualTo("Dropdown"));    
+            }
+            
+        }
+
+        [Test]
+        public void Can_Perform_GetAll_On_DataTypeDefinitionRepository()
+        {
+            // Arrange
+            var provider = new PetaPocoUnitOfWorkProvider();
+            var unitOfWork = provider.GetUnitOfWork();
+            using (var repository = CreateRepository(unitOfWork))
+            {
+
+                // Act
+                var dataTypeDefinitions = repository.GetAll();
+
+                // Assert
+                Assert.That(dataTypeDefinitions, Is.Not.Null);
+                Assert.That(dataTypeDefinitions.Any(), Is.True);
+                Assert.That(dataTypeDefinitions.Any(x => x == null), Is.False);
+                Assert.That(dataTypeDefinitions.Count(), Is.EqualTo(24));
+            }
+        }
+
+        [Test]
+        public void Can_Perform_GetAll_With_Params_On_DataTypeDefinitionRepository()
+        {
+            // Arrange
+            var provider = new PetaPocoUnitOfWorkProvider();
+            var unitOfWork = provider.GetUnitOfWork();
+            using (var repository = CreateRepository(unitOfWork))
+            {
+
+                // Act
+                var dataTypeDefinitions = repository.GetAll(-40, -41, -42);
+
+                // Assert
+                Assert.That(dataTypeDefinitions, Is.Not.Null);
+                Assert.That(dataTypeDefinitions.Any(), Is.True);
+                Assert.That(dataTypeDefinitions.Any(x => x == null), Is.False);
+                Assert.That(dataTypeDefinitions.Count(), Is.EqualTo(3));
+            }
+        }
+
+        [Test]
+        public void Can_Perform_GetByQuery_On_DataTypeDefinitionRepository()
+        {
+            // Arrange
+            var provider = new PetaPocoUnitOfWorkProvider();
+            var unitOfWork = provider.GetUnitOfWork();
+            using (var repository = CreateRepository(unitOfWork))
+            {
+
+                // Act
+            var query = Query<IDataTypeDefinition>.Builder.Where(x => x.PropertyEditorAlias == Constants.PropertyEditors.RadioButtonListAlias);
+                var result = repository.GetByQuery(query);
+
+                // Assert
+                Assert.That(result, Is.Not.Null);
+                Assert.That(result.Any(), Is.True);
+                Assert.That(result.FirstOrDefault().Name, Is.EqualTo("Radiobox"));
+            }
+        }
+
+        [Test]
+        public void Can_Perform_Count_On_DataTypeDefinitionRepository()
+        {
+            // Arrange
+            var provider = new PetaPocoUnitOfWorkProvider();
+            var unitOfWork = provider.GetUnitOfWork();
+            using (var repository = CreateRepository(unitOfWork))
+            {
+
+                // Act
+                var query = Query<IDataTypeDefinition>.Builder.Where(x => x.Name.StartsWith("D"));
+                int count = repository.Count(query);
+
+                // Assert
+                Assert.That(count, Is.EqualTo(4));
+            }
+        }
+
+        [Test]
+        public void Can_Perform_Add_On_DataTypeDefinitionRepository()
+        {
+            // Arrange
+            var provider = new PetaPocoUnitOfWorkProvider();
+            var unitOfWork = provider.GetUnitOfWork();
+            using (var repository = CreateRepository(unitOfWork))
+            {
+
+            var dataTypeDefinition = new DataTypeDefinition(-1, "Test.TestEditor")
+                    {
+                        DatabaseType = DataTypeDatabaseType.Integer,
+                        Name = "AgeDataType",
+                        CreatorId = 0
+                    };
+
+                // Act
+                repository.AddOrUpdate(dataTypeDefinition);
+                unitOfWork.Commit();
+                var exists = repository.Exists(dataTypeDefinition.Id);
+
+                // Assert
+                Assert.That(dataTypeDefinition.HasIdentity, Is.True);
+                Assert.That(exists, Is.True);
+            }
+        }
+
+        [Test]
+        public void Can_Perform_Update_On_DataTypeDefinitionRepository()
+        {
+            // Arrange
+            var provider = new PetaPocoUnitOfWorkProvider();
+            var unitOfWork = provider.GetUnitOfWork();
+            using (var repository = CreateRepository(unitOfWork))
+            {
+
+            var dataTypeDefinition = new DataTypeDefinition(-1, "Test.blah")
+                    {
+                        DatabaseType = DataTypeDatabaseType.Integer,
+                        Name = "AgeDataType",
+                        CreatorId = 0
+                    };
+                repository.AddOrUpdate(dataTypeDefinition);
+                unitOfWork.Commit();
+
+                // Act
+                var definition = repository.Get(dataTypeDefinition.Id);
+                definition.Name = "AgeDataType Updated";
+            definition.PropertyEditorAlias = "Test.TestEditor"; //change
+                repository.AddOrUpdate(definition);
+                unitOfWork.Commit();
+
+                var definitionUpdated = repository.Get(dataTypeDefinition.Id);
+
+                // Assert
+                Assert.That(definitionUpdated, Is.Not.Null);
+                Assert.That(definitionUpdated.Name, Is.EqualTo("AgeDataType Updated"));
+            Assert.That(definitionUpdated.PropertyEditorAlias, Is.EqualTo("Test.TestEditor"));
+            }
+        }
+
+        [Test]
+        public void Can_Perform_Delete_On_DataTypeDefinitionRepository()
+        {
+            // Arrange
+            var provider = new PetaPocoUnitOfWorkProvider();
+            var unitOfWork = provider.GetUnitOfWork();
+            using (var repository = CreateRepository(unitOfWork))
+            {
+
+            var dataTypeDefinition = new DataTypeDefinition(-1, "Test.TestEditor")
+                    {
+                        DatabaseType = DataTypeDatabaseType.Integer,
+                        Name = "AgeDataType",
+                        CreatorId = 0
+                    };
+
+                // Act
+                repository.AddOrUpdate(dataTypeDefinition);
+                unitOfWork.Commit();
+                var existsBefore = repository.Exists(dataTypeDefinition.Id);
+
+                repository.Delete(dataTypeDefinition);
+                unitOfWork.Commit();
+
+                var existsAfter = repository.Exists(dataTypeDefinition.Id);
+
+                // Assert
+                Assert.That(existsBefore, Is.True);
+                Assert.That(existsAfter, Is.False);
+            }
+        }
+
+        [Test]
+        public void Can_Perform_Exists_On_DataTypeDefinitionRepository()
+        {
+            // Arrange
+            var provider = new PetaPocoUnitOfWorkProvider();
+            var unitOfWork = provider.GetUnitOfWork();
+            using (var repository = CreateRepository(unitOfWork))
+            {
+
+                // Act
+                var exists = repository.Exists(1042); //Macro Container
+                var doesntExist = repository.Exists(-80);
+
+                // Assert
+                Assert.That(exists, Is.True);
+                Assert.That(doesntExist, Is.False);
+            }
+        }
+
+        [TearDown]
+        public override void TearDown()
+        {
+            base.TearDown();
+        }
+    }
 }