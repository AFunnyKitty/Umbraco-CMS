--- conflicted
+++ resolved
@@ -1,7 +1,2 @@
 # Usage: on line 2 put the release version, on line 3 put the version comment (example: beta)
-<<<<<<< HEAD
-7.4.0
-alpha1
-=======
-7.4.0
->>>>>>> 6269e7b3
+7.4.0