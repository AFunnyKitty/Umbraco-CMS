using System;
using System.Collections.Generic;
using System.Data;
using System.Linq;
using Umbraco.Core.Events;
using Umbraco.Core.Logging;
using Umbraco.Core.Models;
using Umbraco.Core.Persistence;
using Umbraco.Core.Persistence.Querying;
using Umbraco.Core.Persistence.Repositories;
using Umbraco.Core.Persistence.UnitOfWork;

namespace Umbraco.Core.Services
{
    internal class ContentTypeService : ContentTypeServiceBase<ContentTypeRepository, IContentType>, IContentTypeService
    {
	    private IContentService _contentService;

        #region Constructor

<<<<<<< HEAD
        public ContentTypeService(IDatabaseUnitOfWorkProvider provider, RepositoryFactory repositoryFactory, ILogger logger)
            : base(provider, repositoryFactory, logger,
                new LockingRepository<ContentTypeRepository>(provider,
                    uow => repositoryFactory.CreateContentTypeRepository(uow) as ContentTypeRepository,
                    LockingRepositoryReadLockIds, LockingRepositoryWriteLockIds))
=======
        public ContentTypeService(IDatabaseUnitOfWorkProvider provider, RepositoryFactory repositoryFactory, ILogger logger, IEventMessagesFactory eventMessagesFactory, IContentService contentService, IMediaService mediaService)
            : base(provider, repositoryFactory, logger, eventMessagesFactory)
>>>>>>> abde63eb
        {
            InitializeEventsRelay();
        }

        internal IContentService ContentService
        {
            get
            {
                if (_contentService == null)
                    throw new InvalidOperationException("ContentTypeService.ContentService has not been initialized.");
                return _contentService;
            }
            set { _contentService = value; }
        }

        #endregion

        // constants
        private static readonly int[] LockingRepositoryReadLockIds = { Constants.System.ContentTypesLock };
        private static readonly int[] LockingRepositoryWriteLockIds = { Constants.System.ContentTreeLock, Constants.System.ContentTypesLock };

        protected override void DeleteItemsOfTypes(IEnumerable<int> typeIds)
        {
            foreach (var typeId in typeIds)
                ContentService.DeleteContentOfType(typeId);
        }

        public IEnumerable<string> GetAllPropertyTypeAliases()
        {
            return LRepo.WithReadLocked(xr => xr.Repository.GetAllPropertyTypeAliases());
        }

        #region Legacy Events

        // NOTE
        // these are temporary events that are here only during a transition phase
        // so that it is not too difficult to test-run version 7 of NuCache 
        // TO BE REMOVED with version 8

        private void InitializeEventsRelay()
        {
#pragma warning disable 618 // obsolete
            Saving += (sender, args) => SavingContentType.RaiseEvent(args, (IContentTypeService) sender);
            Saved += (sender, args) => SavedContentType.RaiseEvent(args, (IContentTypeService) sender);
            Deleting += (sender, args) => DeletingContentType.RaiseEvent(args, (IContentTypeService) sender);
            Deleted += (sender, args) => DeletedContentType.RaiseEvent(args, (IContentTypeService) sender);

            // cannot use 'sender' (MediaTypeService) so using 'this'
            MediaTypeService.Saving += (sender, args) => SavingMediaType.RaiseEvent(args, this /*(IMediaTypeService) sender*/);
            MediaTypeService.Saved += (sender, args) => SavedMediaType.RaiseEvent(args, this /*(IMediaTypeService) sender*/);
            MediaTypeService.Deleting += (sender, args) => DeletingMediaType.RaiseEvent(args, this /*(IMediaTypeService) sender*/);
            MediaTypeService.Deleted += (sender, args) => DeletedMediaType.RaiseEvent(args, this /*(IMediaTypeService) sender*/);
#pragma warning restore 618
        }

        [Obsolete("Use the ContentTypeService.Saving event.", false)]
        public static event TypedEventHandler<IContentTypeService, SaveEventArgs<IContentType>> SavingContentType;
        [Obsolete("Use the ContentTypeService.Saved event.", false)]
        public static event TypedEventHandler<IContentTypeService, SaveEventArgs<IContentType>> SavedContentType;
        [Obsolete("Use the ContentTypeService.Deleting event.", false)]
        public static event TypedEventHandler<IContentTypeService, DeleteEventArgs<IContentType>> DeletingContentType;
        [Obsolete("Use the ContentTypeService.Deleted event.", false)]
        public static event TypedEventHandler<IContentTypeService, DeleteEventArgs<IContentType>> DeletedContentType;

        [Obsolete("Use the MediaTypeService.Saving event.", false)]
        public static event TypedEventHandler<IContentTypeService, SaveEventArgs<IMediaType>> SavingMediaType;
        [Obsolete("Use the MediaTypeService.Saved event.", false)]
        public static event TypedEventHandler<IContentTypeService, SaveEventArgs<IMediaType>> SavedMediaType;
        [Obsolete("Use the MediaTypeService.Deleting event.", false)]
        public static event TypedEventHandler<IContentTypeService, DeleteEventArgs<IMediaType>> DeletingMediaType;
        [Obsolete("Use the MediaTypeService.Deleted event.", false)]
        public static event TypedEventHandler<IContentTypeService, DeleteEventArgs<IMediaType>> DeletedMediaType;

        #endregion
    }
}<|MERGE_RESOLUTION|>--- conflicted
+++ resolved
@@ -1,106 +1,101 @@
-using System;
-using System.Collections.Generic;
-using System.Data;
-using System.Linq;
-using Umbraco.Core.Events;
-using Umbraco.Core.Logging;
-using Umbraco.Core.Models;
-using Umbraco.Core.Persistence;
-using Umbraco.Core.Persistence.Querying;
-using Umbraco.Core.Persistence.Repositories;
-using Umbraco.Core.Persistence.UnitOfWork;
-
-namespace Umbraco.Core.Services
-{
-    internal class ContentTypeService : ContentTypeServiceBase<ContentTypeRepository, IContentType>, IContentTypeService
-    {
-	    private IContentService _contentService;
-
-        #region Constructor
-
-<<<<<<< HEAD
-        public ContentTypeService(IDatabaseUnitOfWorkProvider provider, RepositoryFactory repositoryFactory, ILogger logger)
-            : base(provider, repositoryFactory, logger,
-                new LockingRepository<ContentTypeRepository>(provider,
-                    uow => repositoryFactory.CreateContentTypeRepository(uow) as ContentTypeRepository,
-                    LockingRepositoryReadLockIds, LockingRepositoryWriteLockIds))
-=======
-        public ContentTypeService(IDatabaseUnitOfWorkProvider provider, RepositoryFactory repositoryFactory, ILogger logger, IEventMessagesFactory eventMessagesFactory, IContentService contentService, IMediaService mediaService)
-            : base(provider, repositoryFactory, logger, eventMessagesFactory)
->>>>>>> abde63eb
-        {
-            InitializeEventsRelay();
-        }
-
-        internal IContentService ContentService
-        {
-            get
-            {
-                if (_contentService == null)
-                    throw new InvalidOperationException("ContentTypeService.ContentService has not been initialized.");
-                return _contentService;
-            }
-            set { _contentService = value; }
-        }
-
-        #endregion
-
-        // constants
-        private static readonly int[] LockingRepositoryReadLockIds = { Constants.System.ContentTypesLock };
-        private static readonly int[] LockingRepositoryWriteLockIds = { Constants.System.ContentTreeLock, Constants.System.ContentTypesLock };
-
-        protected override void DeleteItemsOfTypes(IEnumerable<int> typeIds)
-        {
-            foreach (var typeId in typeIds)
-                ContentService.DeleteContentOfType(typeId);
-        }
-
-        public IEnumerable<string> GetAllPropertyTypeAliases()
-        {
-            return LRepo.WithReadLocked(xr => xr.Repository.GetAllPropertyTypeAliases());
-        }
-
-        #region Legacy Events
-
-        // NOTE
-        // these are temporary events that are here only during a transition phase
-        // so that it is not too difficult to test-run version 7 of NuCache 
-        // TO BE REMOVED with version 8
-
-        private void InitializeEventsRelay()
-        {
-#pragma warning disable 618 // obsolete
-            Saving += (sender, args) => SavingContentType.RaiseEvent(args, (IContentTypeService) sender);
-            Saved += (sender, args) => SavedContentType.RaiseEvent(args, (IContentTypeService) sender);
-            Deleting += (sender, args) => DeletingContentType.RaiseEvent(args, (IContentTypeService) sender);
-            Deleted += (sender, args) => DeletedContentType.RaiseEvent(args, (IContentTypeService) sender);
-
-            // cannot use 'sender' (MediaTypeService) so using 'this'
-            MediaTypeService.Saving += (sender, args) => SavingMediaType.RaiseEvent(args, this /*(IMediaTypeService) sender*/);
-            MediaTypeService.Saved += (sender, args) => SavedMediaType.RaiseEvent(args, this /*(IMediaTypeService) sender*/);
-            MediaTypeService.Deleting += (sender, args) => DeletingMediaType.RaiseEvent(args, this /*(IMediaTypeService) sender*/);
-            MediaTypeService.Deleted += (sender, args) => DeletedMediaType.RaiseEvent(args, this /*(IMediaTypeService) sender*/);
-#pragma warning restore 618
-        }
-
-        [Obsolete("Use the ContentTypeService.Saving event.", false)]
-        public static event TypedEventHandler<IContentTypeService, SaveEventArgs<IContentType>> SavingContentType;
-        [Obsolete("Use the ContentTypeService.Saved event.", false)]
-        public static event TypedEventHandler<IContentTypeService, SaveEventArgs<IContentType>> SavedContentType;
-        [Obsolete("Use the ContentTypeService.Deleting event.", false)]
-        public static event TypedEventHandler<IContentTypeService, DeleteEventArgs<IContentType>> DeletingContentType;
-        [Obsolete("Use the ContentTypeService.Deleted event.", false)]
-        public static event TypedEventHandler<IContentTypeService, DeleteEventArgs<IContentType>> DeletedContentType;
-
-        [Obsolete("Use the MediaTypeService.Saving event.", false)]
-        public static event TypedEventHandler<IContentTypeService, SaveEventArgs<IMediaType>> SavingMediaType;
-        [Obsolete("Use the MediaTypeService.Saved event.", false)]
-        public static event TypedEventHandler<IContentTypeService, SaveEventArgs<IMediaType>> SavedMediaType;
-        [Obsolete("Use the MediaTypeService.Deleting event.", false)]
-        public static event TypedEventHandler<IContentTypeService, DeleteEventArgs<IMediaType>> DeletingMediaType;
-        [Obsolete("Use the MediaTypeService.Deleted event.", false)]
-        public static event TypedEventHandler<IContentTypeService, DeleteEventArgs<IMediaType>> DeletedMediaType;
-
-        #endregion
-    }
+using System;
+using System.Collections.Generic;
+using System.Data;
+using System.Linq;
+using Umbraco.Core.Events;
+using Umbraco.Core.Logging;
+using Umbraco.Core.Models;
+using Umbraco.Core.Persistence;
+using Umbraco.Core.Persistence.Querying;
+using Umbraco.Core.Persistence.Repositories;
+using Umbraco.Core.Persistence.UnitOfWork;
+
+namespace Umbraco.Core.Services
+{
+    internal class ContentTypeService : ContentTypeServiceBase<ContentTypeRepository, IContentType>, IContentTypeService
+    {
+	    private IContentService _contentService;
+
+        #region Constructor
+
+        public ContentTypeService(IDatabaseUnitOfWorkProvider provider, RepositoryFactory repositoryFactory, ILogger logger, IEventMessagesFactory eventMessagesFactory)
+            : base(provider, repositoryFactory, logger, eventMessagesFactory,
+                new LockingRepository<ContentTypeRepository>(provider,
+                    uow => repositoryFactory.CreateContentTypeRepository(uow) as ContentTypeRepository,
+                    LockingRepositoryReadLockIds, LockingRepositoryWriteLockIds))
+        {
+            InitializeEventsRelay();
+        }
+
+        internal IContentService ContentService
+        {
+            get
+            {
+                if (_contentService == null)
+                    throw new InvalidOperationException("ContentTypeService.ContentService has not been initialized.");
+                return _contentService;
+            }
+            set { _contentService = value; }
+        }
+
+        #endregion
+
+        // constants
+        private static readonly int[] LockingRepositoryReadLockIds = { Constants.System.ContentTypesLock };
+        private static readonly int[] LockingRepositoryWriteLockIds = { Constants.System.ContentTreeLock, Constants.System.ContentTypesLock };
+
+        protected override void DeleteItemsOfTypes(IEnumerable<int> typeIds)
+        {
+            foreach (var typeId in typeIds)
+                ContentService.DeleteContentOfType(typeId);
+        }
+
+        public IEnumerable<string> GetAllPropertyTypeAliases()
+        {
+            return LRepo.WithReadLocked(xr => xr.Repository.GetAllPropertyTypeAliases());
+        }
+
+        #region Legacy Events
+
+        // NOTE
+        // these are temporary events that are here only during a transition phase
+        // so that it is not too difficult to test-run version 7 of NuCache 
+        // TO BE REMOVED with version 8
+
+        private void InitializeEventsRelay()
+        {
+#pragma warning disable 618 // obsolete
+            Saving += (sender, args) => SavingContentType.RaiseEvent(args, (IContentTypeService) sender);
+            Saved += (sender, args) => SavedContentType.RaiseEvent(args, (IContentTypeService) sender);
+            Deleting += (sender, args) => DeletingContentType.RaiseEvent(args, (IContentTypeService) sender);
+            Deleted += (sender, args) => DeletedContentType.RaiseEvent(args, (IContentTypeService) sender);
+
+            // cannot use 'sender' (MediaTypeService) so using 'this'
+            MediaTypeService.Saving += (sender, args) => SavingMediaType.RaiseEvent(args, this /*(IMediaTypeService) sender*/);
+            MediaTypeService.Saved += (sender, args) => SavedMediaType.RaiseEvent(args, this /*(IMediaTypeService) sender*/);
+            MediaTypeService.Deleting += (sender, args) => DeletingMediaType.RaiseEvent(args, this /*(IMediaTypeService) sender*/);
+            MediaTypeService.Deleted += (sender, args) => DeletedMediaType.RaiseEvent(args, this /*(IMediaTypeService) sender*/);
+#pragma warning restore 618
+        }
+
+        [Obsolete("Use the ContentTypeService.Saving event.", false)]
+        public static event TypedEventHandler<IContentTypeService, SaveEventArgs<IContentType>> SavingContentType;
+        [Obsolete("Use the ContentTypeService.Saved event.", false)]
+        public static event TypedEventHandler<IContentTypeService, SaveEventArgs<IContentType>> SavedContentType;
+        [Obsolete("Use the ContentTypeService.Deleting event.", false)]
+        public static event TypedEventHandler<IContentTypeService, DeleteEventArgs<IContentType>> DeletingContentType;
+        [Obsolete("Use the ContentTypeService.Deleted event.", false)]
+        public static event TypedEventHandler<IContentTypeService, DeleteEventArgs<IContentType>> DeletedContentType;
+
+        [Obsolete("Use the MediaTypeService.Saving event.", false)]
+        public static event TypedEventHandler<IContentTypeService, SaveEventArgs<IMediaType>> SavingMediaType;
+        [Obsolete("Use the MediaTypeService.Saved event.", false)]
+        public static event TypedEventHandler<IContentTypeService, SaveEventArgs<IMediaType>> SavedMediaType;
+        [Obsolete("Use the MediaTypeService.Deleting event.", false)]
+        public static event TypedEventHandler<IContentTypeService, DeleteEventArgs<IMediaType>> DeletingMediaType;
+        [Obsolete("Use the MediaTypeService.Deleted event.", false)]
+        public static event TypedEventHandler<IContentTypeService, DeleteEventArgs<IMediaType>> DeletedMediaType;
+
+        #endregion
+    }
 }