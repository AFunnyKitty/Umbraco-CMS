﻿using System;
using System.Configuration;
using System.Data.SqlServerCe;
using System.IO;
using System.Web.Routing;
using System.Xml;
using NUnit.Framework;
using SQLCE4Umbraco;
using Umbraco.Core;
using Umbraco.Core.Configuration;
using Umbraco.Core.ObjectResolution;
using Umbraco.Core.Persistence;
using Umbraco.Core.Persistence.SqlSyntax;
using Umbraco.Core.Persistence.UnitOfWork;
using Umbraco.Core.Publishing;
using Umbraco.Core.Services;
using Umbraco.Tests.Stubs;
using Umbraco.Web;
using Umbraco.Web.Routing;
using umbraco.BusinessLogic;

namespace Umbraco.Tests.TestHelpers
{
	
    /// <summary>
    /// Use this abstract class for tests that requires a Sql Ce database populated with the umbraco db schema.
    /// The PetaPoco Database class should be used through the <see cref="DefaultDatabaseFactory"/>.
    /// </summary>
    [TestFixture, RequiresSTA]
    public abstract class BaseDatabaseFactoryTest
    {
        [SetUp]
        public virtual void Initialize()
        {
            TestHelper.SetupLog4NetForTests();
            Resolution.Reset();
            TestHelper.InitializeContentDirectories();

            string path = TestHelper.CurrentAssemblyDirectory;
            AppDomain.CurrentDomain.SetData("DataDirectory", path);

            UmbracoSettings.UseLegacyXmlSchema = false;

			RepositoryResolver.Current = new RepositoryResolver(
				new RepositoryFactory());
            
            //Ensure that any database connections from a previous test is disposed. This is really just double safety as its also done in the TearDown.
            if(ApplicationContext != null && DatabaseContext != null)
                DatabaseContext.Database.Dispose();
            SqlCeContextGuardian.CloseBackgroundConnection();
			
            //Delete database file before continueing
            string filePath = string.Concat(path, "\\UmbracoPetaPocoTests.sdf");
            if (File.Exists(filePath))
            {
                File.Delete(filePath);
            }

            //Get the connectionstring settings from config
            var settings = ConfigurationManager.ConnectionStrings[Core.Configuration.GlobalSettings.UmbracoConnectionName];
            ConfigurationManager.AppSettings.Set(Core.Configuration.GlobalSettings.UmbracoConnectionName, @"datalayer=SQLCE4Umbraco.SqlCEHelper,SQLCE4Umbraco;data source=|DataDirectory|\UmbracoPetaPocoTests.sdf");
            
            //Create the Sql CE database
            var engine = new SqlCeEngine(settings.ConnectionString);
            engine.CreateDatabase();

            ApplicationContext.Current = new ApplicationContext(
				//assign the db context
				new DatabaseContext(new DefaultDatabaseFactory()),
				//assign the service context
				new ServiceContext(new PetaPocoUnitOfWorkProvider(), new FileUnitOfWorkProvider(), new PublishingStrategy())) { IsReady = true };

<<<<<<< HEAD
            Resolution.Freeze();

=======
            InitializeDatabase();
        }

        protected virtual void InitializeDatabase()
        {
>>>>>>> 0751aff3
            //Configure the Database and Sql Syntax based on connection string set in config
            DatabaseContext.Initialize();
            //Create the umbraco database and its base data
            DatabaseContext.Database.CreateDatabaseSchema(false);
        }

        [TearDown]
        public virtual void TearDown()
        {
			DatabaseContext.Database.Dispose();
			//reset the app context            
			ApplicationContext.ApplicationCache.ClearAllCache();

            SyntaxConfig.SqlSyntaxProvider = null;

			//legacy API database connection close - because a unit test using PetaPoco db-layer can trigger the usage of SqlHelper we need to ensure that a possible connection is closed.
			SqlCeContextGuardian.CloseBackgroundConnection();
			
			ApplicationContext.Current = null;
			RepositoryResolver.Reset();

            TestHelper.CleanContentDirectories();
			
            string path = TestHelper.CurrentAssemblyDirectory;
            AppDomain.CurrentDomain.SetData("DataDirectory", null);

            string filePath = string.Concat(path, "\\UmbracoPetaPocoTests.sdf");
            if (File.Exists(filePath))
            {
                File.Delete(filePath);
            }
<<<<<<< HEAD
            PluginManager.Current = null;
=======

            UmbracoSettings.ResetSetters();
>>>>>>> 0751aff3
        }

	    protected ApplicationContext ApplicationContext
	    {
		    get { return ApplicationContext.Current; }
	    }

	    protected ServiceContext ServiceContext
	    {
		    get { return ApplicationContext.Services; }
	    }

	    protected DatabaseContext DatabaseContext
	    {
		    get { return ApplicationContext.DatabaseContext; }
	    }

        protected UmbracoContext GetUmbracoContext(string url, int templateId, RouteData routeData = null)
        {
            var ctx = new UmbracoContext(
                GetHttpContextFactory(url, routeData).HttpContext,
                ApplicationContext);
            SetupUmbracoContextForTest(ctx, templateId);
            return ctx;
        }

        protected FakeHttpContextFactory GetHttpContextFactory(string url, RouteData routeData = null)
        {
            var factory = routeData != null
                            ? new FakeHttpContextFactory(url, routeData)
                            : new FakeHttpContextFactory(url);


            //set the state helper
            StateHelper.HttpContext = factory.HttpContext;

            return factory;
        }

        internal virtual IRoutesCache GetRoutesCache()
        {
            return new FakeRoutesCache();
        }

        /// <summary>
        /// Initlializes the UmbracoContext with specific XML
        /// </summary>
        /// <param name="umbracoContext"></param>
        /// <param name="templateId"></param>
        protected void SetupUmbracoContextForTest(UmbracoContext umbracoContext, int templateId)
        {
            umbracoContext.GetXmlDelegate = () =>
            {
                var xDoc = new XmlDocument();

                //create a custom xml structure to return

                xDoc.LoadXml(GetXmlContent(templateId));
                //return the custom x doc
                return xDoc;
            };
        }

        protected virtual string GetXmlContent(int templateId)
        {
            return @"<?xml version=""1.0"" encoding=""utf-8""?>
<!DOCTYPE root[ 
<!ELEMENT Home ANY>
<!ATTLIST Home id ID #REQUIRED>
<!ELEMENT CustomDocument ANY>
<!ATTLIST CustomDocument id ID #REQUIRED>
]>
<root id=""-1"">
	<Home id=""1046"" parentID=""-1"" level=""1"" writerID=""0"" creatorID=""0"" nodeType=""1044"" template=""" + templateId + @""" sortOrder=""1"" createDate=""2012-06-12T14:13:17"" updateDate=""2012-07-20T18:50:43"" nodeName=""Home"" urlName=""home"" writerName=""admin"" creatorName=""admin"" path=""-1,1046"" isDoc="""">
		<content><![CDATA[]]></content>
		<umbracoUrlAlias><![CDATA[this/is/my/alias, anotheralias]]></umbracoUrlAlias>
		<umbracoNaviHide>1</umbracoNaviHide>
		<Home id=""1173"" parentID=""1046"" level=""2"" writerID=""0"" creatorID=""0"" nodeType=""1044"" template=""" + templateId + @""" sortOrder=""2"" createDate=""2012-07-20T18:06:45"" updateDate=""2012-07-20T19:07:31"" nodeName=""Sub1"" urlName=""sub1"" writerName=""admin"" creatorName=""admin"" path=""-1,1046,1173"" isDoc="""">
			<content><![CDATA[<div>This is some content</div>]]></content>
			<umbracoUrlAlias><![CDATA[page2/alias, 2ndpagealias]]></umbracoUrlAlias>			
			<Home id=""1174"" parentID=""1173"" level=""3"" writerID=""0"" creatorID=""0"" nodeType=""1044"" template=""" + templateId + @""" sortOrder=""2"" createDate=""2012-07-20T18:07:54"" updateDate=""2012-07-20T19:10:27"" nodeName=""Sub2"" urlName=""sub2"" writerName=""admin"" creatorName=""admin"" path=""-1,1046,1173,1174"" isDoc="""">
				<content><![CDATA[]]></content>
				<umbracoUrlAlias><![CDATA[only/one/alias]]></umbracoUrlAlias>
				<creatorName><![CDATA[Custom data with same property name as the member name]]></creatorName>
			</Home>
			<Home id=""1176"" parentID=""1173"" level=""3"" writerID=""0"" creatorID=""0"" nodeType=""1044"" template=""" + templateId + @""" sortOrder=""3"" createDate=""2012-07-20T18:08:08"" updateDate=""2012-07-20T19:10:52"" nodeName=""Sub 3"" urlName=""sub-3"" writerName=""admin"" creatorName=""admin"" path=""-1,1046,1173,1176"" isDoc="""">
				<content><![CDATA[]]></content>
			</Home>
			<CustomDocument id=""1177"" parentID=""1173"" level=""3"" writerID=""0"" creatorID=""0"" nodeType=""1234"" template=""" + templateId + @""" sortOrder=""4"" createDate=""2012-07-16T15:26:59"" updateDate=""2012-07-18T14:23:35"" nodeName=""custom sub 1"" urlName=""custom-sub-1"" writerName=""admin"" creatorName=""admin"" path=""-1,1046,1173,1177"" isDoc="""" />
			<CustomDocument id=""1178"" parentID=""1173"" level=""3"" writerID=""0"" creatorID=""0"" nodeType=""1234"" template=""" + templateId + @""" sortOrder=""4"" createDate=""2012-07-16T15:26:59"" updateDate=""2012-07-16T14:23:35"" nodeName=""custom sub 2"" urlName=""custom-sub-2"" writerName=""admin"" creatorName=""admin"" path=""-1,1046,1173,1178"" isDoc="""" />
		</Home>
		<Home id=""1175"" parentID=""1046"" level=""2"" writerID=""0"" creatorID=""0"" nodeType=""1044"" template=""" + templateId + @""" sortOrder=""3"" createDate=""2012-07-20T18:08:01"" updateDate=""2012-07-20T18:49:32"" nodeName=""Sub 2"" urlName=""sub-2"" writerName=""admin"" creatorName=""admin"" path=""-1,1046,1175"" isDoc=""""><content><![CDATA[]]></content>
		</Home>
	</Home>
	<CustomDocument id=""1172"" parentID=""-1"" level=""1"" writerID=""0"" creatorID=""0"" nodeType=""1234"" template=""" + templateId + @""" sortOrder=""2"" createDate=""2012-07-16T15:26:59"" updateDate=""2012-07-18T14:23:35"" nodeName=""Test"" urlName=""test-page"" writerName=""admin"" creatorName=""admin"" path=""-1,1172"" isDoc="""" />
</root>";
        }
    }
}<|MERGE_RESOLUTION|>--- conflicted
+++ resolved
@@ -1,218 +1,211 @@
-﻿using System;
-using System.Configuration;
-using System.Data.SqlServerCe;
-using System.IO;
-using System.Web.Routing;
-using System.Xml;
-using NUnit.Framework;
-using SQLCE4Umbraco;
-using Umbraco.Core;
-using Umbraco.Core.Configuration;
-using Umbraco.Core.ObjectResolution;
-using Umbraco.Core.Persistence;
-using Umbraco.Core.Persistence.SqlSyntax;
-using Umbraco.Core.Persistence.UnitOfWork;
-using Umbraco.Core.Publishing;
-using Umbraco.Core.Services;
-using Umbraco.Tests.Stubs;
-using Umbraco.Web;
-using Umbraco.Web.Routing;
-using umbraco.BusinessLogic;
-
-namespace Umbraco.Tests.TestHelpers
-{
-	
-    /// <summary>
-    /// Use this abstract class for tests that requires a Sql Ce database populated with the umbraco db schema.
-    /// The PetaPoco Database class should be used through the <see cref="DefaultDatabaseFactory"/>.
-    /// </summary>
-    [TestFixture, RequiresSTA]
-    public abstract class BaseDatabaseFactoryTest
-    {
-        [SetUp]
-        public virtual void Initialize()
-        {
-            TestHelper.SetupLog4NetForTests();
-            Resolution.Reset();
-            TestHelper.InitializeContentDirectories();
-
-            string path = TestHelper.CurrentAssemblyDirectory;
-            AppDomain.CurrentDomain.SetData("DataDirectory", path);
-
-            UmbracoSettings.UseLegacyXmlSchema = false;
-
-			RepositoryResolver.Current = new RepositoryResolver(
-				new RepositoryFactory());
-            
-            //Ensure that any database connections from a previous test is disposed. This is really just double safety as its also done in the TearDown.
-            if(ApplicationContext != null && DatabaseContext != null)
-                DatabaseContext.Database.Dispose();
-            SqlCeContextGuardian.CloseBackgroundConnection();
-			
-            //Delete database file before continueing
-            string filePath = string.Concat(path, "\\UmbracoPetaPocoTests.sdf");
-            if (File.Exists(filePath))
-            {
-                File.Delete(filePath);
-            }
-
-            //Get the connectionstring settings from config
-            var settings = ConfigurationManager.ConnectionStrings[Core.Configuration.GlobalSettings.UmbracoConnectionName];
-            ConfigurationManager.AppSettings.Set(Core.Configuration.GlobalSettings.UmbracoConnectionName, @"datalayer=SQLCE4Umbraco.SqlCEHelper,SQLCE4Umbraco;data source=|DataDirectory|\UmbracoPetaPocoTests.sdf");
-            
-            //Create the Sql CE database
-            var engine = new SqlCeEngine(settings.ConnectionString);
-            engine.CreateDatabase();
-
-            ApplicationContext.Current = new ApplicationContext(
-				//assign the db context
-				new DatabaseContext(new DefaultDatabaseFactory()),
-				//assign the service context
-				new ServiceContext(new PetaPocoUnitOfWorkProvider(), new FileUnitOfWorkProvider(), new PublishingStrategy())) { IsReady = true };
-
-<<<<<<< HEAD
-            Resolution.Freeze();
-
-=======
-            InitializeDatabase();
-        }
-
-        protected virtual void InitializeDatabase()
-        {
->>>>>>> 0751aff3
-            //Configure the Database and Sql Syntax based on connection string set in config
-            DatabaseContext.Initialize();
-            //Create the umbraco database and its base data
-            DatabaseContext.Database.CreateDatabaseSchema(false);
-        }
-
-        [TearDown]
-        public virtual void TearDown()
-        {
-			DatabaseContext.Database.Dispose();
-			//reset the app context            
-			ApplicationContext.ApplicationCache.ClearAllCache();
-
-            SyntaxConfig.SqlSyntaxProvider = null;
-
-			//legacy API database connection close - because a unit test using PetaPoco db-layer can trigger the usage of SqlHelper we need to ensure that a possible connection is closed.
-			SqlCeContextGuardian.CloseBackgroundConnection();
-			
-			ApplicationContext.Current = null;
-			RepositoryResolver.Reset();
-
-            TestHelper.CleanContentDirectories();
-			
-            string path = TestHelper.CurrentAssemblyDirectory;
-            AppDomain.CurrentDomain.SetData("DataDirectory", null);
-
-            string filePath = string.Concat(path, "\\UmbracoPetaPocoTests.sdf");
-            if (File.Exists(filePath))
-            {
-                File.Delete(filePath);
-            }
-<<<<<<< HEAD
-            PluginManager.Current = null;
-=======
-
-            UmbracoSettings.ResetSetters();
->>>>>>> 0751aff3
-        }
-
-	    protected ApplicationContext ApplicationContext
-	    {
-		    get { return ApplicationContext.Current; }
-	    }
-
-	    protected ServiceContext ServiceContext
-	    {
-		    get { return ApplicationContext.Services; }
-	    }
-
-	    protected DatabaseContext DatabaseContext
-	    {
-		    get { return ApplicationContext.DatabaseContext; }
-	    }
-
-        protected UmbracoContext GetUmbracoContext(string url, int templateId, RouteData routeData = null)
-        {
-            var ctx = new UmbracoContext(
-                GetHttpContextFactory(url, routeData).HttpContext,
-                ApplicationContext);
-            SetupUmbracoContextForTest(ctx, templateId);
-            return ctx;
-        }
-
-        protected FakeHttpContextFactory GetHttpContextFactory(string url, RouteData routeData = null)
-        {
-            var factory = routeData != null
-                            ? new FakeHttpContextFactory(url, routeData)
-                            : new FakeHttpContextFactory(url);
-
-
-            //set the state helper
-            StateHelper.HttpContext = factory.HttpContext;
-
-            return factory;
-        }
-
-        internal virtual IRoutesCache GetRoutesCache()
-        {
-            return new FakeRoutesCache();
-        }
-
-        /// <summary>
-        /// Initlializes the UmbracoContext with specific XML
-        /// </summary>
-        /// <param name="umbracoContext"></param>
-        /// <param name="templateId"></param>
-        protected void SetupUmbracoContextForTest(UmbracoContext umbracoContext, int templateId)
-        {
-            umbracoContext.GetXmlDelegate = () =>
-            {
-                var xDoc = new XmlDocument();
-
-                //create a custom xml structure to return
-
-                xDoc.LoadXml(GetXmlContent(templateId));
-                //return the custom x doc
-                return xDoc;
-            };
-        }
-
-        protected virtual string GetXmlContent(int templateId)
-        {
-            return @"<?xml version=""1.0"" encoding=""utf-8""?>
-<!DOCTYPE root[ 
-<!ELEMENT Home ANY>
-<!ATTLIST Home id ID #REQUIRED>
-<!ELEMENT CustomDocument ANY>
-<!ATTLIST CustomDocument id ID #REQUIRED>
-]>
-<root id=""-1"">
-	<Home id=""1046"" parentID=""-1"" level=""1"" writerID=""0"" creatorID=""0"" nodeType=""1044"" template=""" + templateId + @""" sortOrder=""1"" createDate=""2012-06-12T14:13:17"" updateDate=""2012-07-20T18:50:43"" nodeName=""Home"" urlName=""home"" writerName=""admin"" creatorName=""admin"" path=""-1,1046"" isDoc="""">
-		<content><![CDATA[]]></content>
-		<umbracoUrlAlias><![CDATA[this/is/my/alias, anotheralias]]></umbracoUrlAlias>
-		<umbracoNaviHide>1</umbracoNaviHide>
-		<Home id=""1173"" parentID=""1046"" level=""2"" writerID=""0"" creatorID=""0"" nodeType=""1044"" template=""" + templateId + @""" sortOrder=""2"" createDate=""2012-07-20T18:06:45"" updateDate=""2012-07-20T19:07:31"" nodeName=""Sub1"" urlName=""sub1"" writerName=""admin"" creatorName=""admin"" path=""-1,1046,1173"" isDoc="""">
-			<content><![CDATA[<div>This is some content</div>]]></content>
-			<umbracoUrlAlias><![CDATA[page2/alias, 2ndpagealias]]></umbracoUrlAlias>			
-			<Home id=""1174"" parentID=""1173"" level=""3"" writerID=""0"" creatorID=""0"" nodeType=""1044"" template=""" + templateId + @""" sortOrder=""2"" createDate=""2012-07-20T18:07:54"" updateDate=""2012-07-20T19:10:27"" nodeName=""Sub2"" urlName=""sub2"" writerName=""admin"" creatorName=""admin"" path=""-1,1046,1173,1174"" isDoc="""">
-				<content><![CDATA[]]></content>
-				<umbracoUrlAlias><![CDATA[only/one/alias]]></umbracoUrlAlias>
-				<creatorName><![CDATA[Custom data with same property name as the member name]]></creatorName>
-			</Home>
-			<Home id=""1176"" parentID=""1173"" level=""3"" writerID=""0"" creatorID=""0"" nodeType=""1044"" template=""" + templateId + @""" sortOrder=""3"" createDate=""2012-07-20T18:08:08"" updateDate=""2012-07-20T19:10:52"" nodeName=""Sub 3"" urlName=""sub-3"" writerName=""admin"" creatorName=""admin"" path=""-1,1046,1173,1176"" isDoc="""">
-				<content><![CDATA[]]></content>
-			</Home>
-			<CustomDocument id=""1177"" parentID=""1173"" level=""3"" writerID=""0"" creatorID=""0"" nodeType=""1234"" template=""" + templateId + @""" sortOrder=""4"" createDate=""2012-07-16T15:26:59"" updateDate=""2012-07-18T14:23:35"" nodeName=""custom sub 1"" urlName=""custom-sub-1"" writerName=""admin"" creatorName=""admin"" path=""-1,1046,1173,1177"" isDoc="""" />
-			<CustomDocument id=""1178"" parentID=""1173"" level=""3"" writerID=""0"" creatorID=""0"" nodeType=""1234"" template=""" + templateId + @""" sortOrder=""4"" createDate=""2012-07-16T15:26:59"" updateDate=""2012-07-16T14:23:35"" nodeName=""custom sub 2"" urlName=""custom-sub-2"" writerName=""admin"" creatorName=""admin"" path=""-1,1046,1173,1178"" isDoc="""" />
-		</Home>
-		<Home id=""1175"" parentID=""1046"" level=""2"" writerID=""0"" creatorID=""0"" nodeType=""1044"" template=""" + templateId + @""" sortOrder=""3"" createDate=""2012-07-20T18:08:01"" updateDate=""2012-07-20T18:49:32"" nodeName=""Sub 2"" urlName=""sub-2"" writerName=""admin"" creatorName=""admin"" path=""-1,1046,1175"" isDoc=""""><content><![CDATA[]]></content>
-		</Home>
-	</Home>
-	<CustomDocument id=""1172"" parentID=""-1"" level=""1"" writerID=""0"" creatorID=""0"" nodeType=""1234"" template=""" + templateId + @""" sortOrder=""2"" createDate=""2012-07-16T15:26:59"" updateDate=""2012-07-18T14:23:35"" nodeName=""Test"" urlName=""test-page"" writerName=""admin"" creatorName=""admin"" path=""-1,1172"" isDoc="""" />
-</root>";
-        }
-    }
+﻿using System;
+using System.Configuration;
+using System.Data.SqlServerCe;
+using System.IO;
+using System.Web.Routing;
+using System.Xml;
+using NUnit.Framework;
+using SQLCE4Umbraco;
+using Umbraco.Core;
+using Umbraco.Core.Configuration;
+using Umbraco.Core.ObjectResolution;
+using Umbraco.Core.Persistence;
+using Umbraco.Core.Persistence.SqlSyntax;
+using Umbraco.Core.Persistence.UnitOfWork;
+using Umbraco.Core.Publishing;
+using Umbraco.Core.Services;
+using Umbraco.Tests.Stubs;
+using Umbraco.Web;
+using Umbraco.Web.Routing;
+using umbraco.BusinessLogic;
+
+namespace Umbraco.Tests.TestHelpers
+{
+	
+    /// <summary>
+    /// Use this abstract class for tests that requires a Sql Ce database populated with the umbraco db schema.
+    /// The PetaPoco Database class should be used through the <see cref="DefaultDatabaseFactory"/>.
+    /// </summary>
+    [TestFixture, RequiresSTA]
+    public abstract class BaseDatabaseFactoryTest
+    {
+        [SetUp]
+        public virtual void Initialize()
+        {
+            TestHelper.SetupLog4NetForTests();
+            Resolution.Reset();
+            TestHelper.InitializeContentDirectories();
+
+            string path = TestHelper.CurrentAssemblyDirectory;
+            AppDomain.CurrentDomain.SetData("DataDirectory", path);
+
+            UmbracoSettings.UseLegacyXmlSchema = false;
+
+			RepositoryResolver.Current = new RepositoryResolver(
+				new RepositoryFactory());
+            
+            //Ensure that any database connections from a previous test is disposed. This is really just double safety as its also done in the TearDown.
+            if(ApplicationContext != null && DatabaseContext != null)
+                DatabaseContext.Database.Dispose();
+            SqlCeContextGuardian.CloseBackgroundConnection();
+			
+            //Delete database file before continueing
+            string filePath = string.Concat(path, "\\UmbracoPetaPocoTests.sdf");
+            if (File.Exists(filePath))
+            {
+                File.Delete(filePath);
+            }
+
+            //Get the connectionstring settings from config
+            var settings = ConfigurationManager.ConnectionStrings[Core.Configuration.GlobalSettings.UmbracoConnectionName];
+            ConfigurationManager.AppSettings.Set(Core.Configuration.GlobalSettings.UmbracoConnectionName, @"datalayer=SQLCE4Umbraco.SqlCEHelper,SQLCE4Umbraco;data source=|DataDirectory|\UmbracoPetaPocoTests.sdf");
+            
+            //Create the Sql CE database
+            var engine = new SqlCeEngine(settings.ConnectionString);
+            engine.CreateDatabase();
+
+            Resolution.Freeze();
+            ApplicationContext.Current = new ApplicationContext(
+				//assign the db context
+				new DatabaseContext(new DefaultDatabaseFactory()),
+				//assign the service context
+				new ServiceContext(new PetaPocoUnitOfWorkProvider(), new FileUnitOfWorkProvider(), new PublishingStrategy())) { IsReady = true };
+
+            InitializeDatabase();
+        }
+
+        protected virtual void InitializeDatabase()
+        {
+            //Configure the Database and Sql Syntax based on connection string set in config
+            DatabaseContext.Initialize();
+            //Create the umbraco database and its base data
+            DatabaseContext.Database.CreateDatabaseSchema(false);
+        }
+
+        [TearDown]
+        public virtual void TearDown()
+        {
+			DatabaseContext.Database.Dispose();
+			//reset the app context            
+			ApplicationContext.ApplicationCache.ClearAllCache();
+
+            SyntaxConfig.SqlSyntaxProvider = null;
+
+			//legacy API database connection close - because a unit test using PetaPoco db-layer can trigger the usage of SqlHelper we need to ensure that a possible connection is closed.
+			SqlCeContextGuardian.CloseBackgroundConnection();
+			
+			ApplicationContext.Current = null;
+			Resolution.IsFrozen = false;
+			RepositoryResolver.Reset();
+
+            TestHelper.CleanContentDirectories();
+			
+            string path = TestHelper.CurrentAssemblyDirectory;
+            AppDomain.CurrentDomain.SetData("DataDirectory", null);
+
+            string filePath = string.Concat(path, "\\UmbracoPetaPocoTests.sdf");
+            if (File.Exists(filePath))
+            {
+                File.Delete(filePath);
+            }
+            PluginManager.Current = null;
+            UmbracoSettings.ResetSetters();
+        }
+
+	    protected ApplicationContext ApplicationContext
+	    {
+		    get { return ApplicationContext.Current; }
+	    }
+
+	    protected ServiceContext ServiceContext
+	    {
+		    get { return ApplicationContext.Services; }
+	    }
+
+	    protected DatabaseContext DatabaseContext
+	    {
+		    get { return ApplicationContext.DatabaseContext; }
+	    }
+
+        protected UmbracoContext GetUmbracoContext(string url, int templateId, RouteData routeData = null)
+        {
+            var ctx = new UmbracoContext(
+                GetHttpContextFactory(url, routeData).HttpContext,
+                ApplicationContext);
+            SetupUmbracoContextForTest(ctx, templateId);
+            return ctx;
+        }
+
+        protected FakeHttpContextFactory GetHttpContextFactory(string url, RouteData routeData = null)
+        {
+            var factory = routeData != null
+                            ? new FakeHttpContextFactory(url, routeData)
+                            : new FakeHttpContextFactory(url);
+
+
+            //set the state helper
+            StateHelper.HttpContext = factory.HttpContext;
+
+            return factory;
+        }
+
+        internal virtual IRoutesCache GetRoutesCache()
+        {
+            return new FakeRoutesCache();
+        }
+
+        /// <summary>
+        /// Initlializes the UmbracoContext with specific XML
+        /// </summary>
+        /// <param name="umbracoContext"></param>
+        /// <param name="templateId"></param>
+        protected void SetupUmbracoContextForTest(UmbracoContext umbracoContext, int templateId)
+        {
+            umbracoContext.GetXmlDelegate = () =>
+            {
+                var xDoc = new XmlDocument();
+
+                //create a custom xml structure to return
+
+                xDoc.LoadXml(GetXmlContent(templateId));
+                //return the custom x doc
+                return xDoc;
+            };
+        }
+
+        protected virtual string GetXmlContent(int templateId)
+        {
+            return @"<?xml version=""1.0"" encoding=""utf-8""?>
+<!DOCTYPE root[ 
+<!ELEMENT Home ANY>
+<!ATTLIST Home id ID #REQUIRED>
+<!ELEMENT CustomDocument ANY>
+<!ATTLIST CustomDocument id ID #REQUIRED>
+]>
+<root id=""-1"">
+	<Home id=""1046"" parentID=""-1"" level=""1"" writerID=""0"" creatorID=""0"" nodeType=""1044"" template=""" + templateId + @""" sortOrder=""1"" createDate=""2012-06-12T14:13:17"" updateDate=""2012-07-20T18:50:43"" nodeName=""Home"" urlName=""home"" writerName=""admin"" creatorName=""admin"" path=""-1,1046"" isDoc="""">
+		<content><![CDATA[]]></content>
+		<umbracoUrlAlias><![CDATA[this/is/my/alias, anotheralias]]></umbracoUrlAlias>
+		<umbracoNaviHide>1</umbracoNaviHide>
+		<Home id=""1173"" parentID=""1046"" level=""2"" writerID=""0"" creatorID=""0"" nodeType=""1044"" template=""" + templateId + @""" sortOrder=""2"" createDate=""2012-07-20T18:06:45"" updateDate=""2012-07-20T19:07:31"" nodeName=""Sub1"" urlName=""sub1"" writerName=""admin"" creatorName=""admin"" path=""-1,1046,1173"" isDoc="""">
+			<content><![CDATA[<div>This is some content</div>]]></content>
+			<umbracoUrlAlias><![CDATA[page2/alias, 2ndpagealias]]></umbracoUrlAlias>			
+			<Home id=""1174"" parentID=""1173"" level=""3"" writerID=""0"" creatorID=""0"" nodeType=""1044"" template=""" + templateId + @""" sortOrder=""2"" createDate=""2012-07-20T18:07:54"" updateDate=""2012-07-20T19:10:27"" nodeName=""Sub2"" urlName=""sub2"" writerName=""admin"" creatorName=""admin"" path=""-1,1046,1173,1174"" isDoc="""">
+				<content><![CDATA[]]></content>
+				<umbracoUrlAlias><![CDATA[only/one/alias]]></umbracoUrlAlias>
+				<creatorName><![CDATA[Custom data with same property name as the member name]]></creatorName>
+			</Home>
+			<Home id=""1176"" parentID=""1173"" level=""3"" writerID=""0"" creatorID=""0"" nodeType=""1044"" template=""" + templateId + @""" sortOrder=""3"" createDate=""2012-07-20T18:08:08"" updateDate=""2012-07-20T19:10:52"" nodeName=""Sub 3"" urlName=""sub-3"" writerName=""admin"" creatorName=""admin"" path=""-1,1046,1173,1176"" isDoc="""">
+				<content><![CDATA[]]></content>
+			</Home>
+			<CustomDocument id=""1177"" parentID=""1173"" level=""3"" writerID=""0"" creatorID=""0"" nodeType=""1234"" template=""" + templateId + @""" sortOrder=""4"" createDate=""2012-07-16T15:26:59"" updateDate=""2012-07-18T14:23:35"" nodeName=""custom sub 1"" urlName=""custom-sub-1"" writerName=""admin"" creatorName=""admin"" path=""-1,1046,1173,1177"" isDoc="""" />
+			<CustomDocument id=""1178"" parentID=""1173"" level=""3"" writerID=""0"" creatorID=""0"" nodeType=""1234"" template=""" + templateId + @""" sortOrder=""4"" createDate=""2012-07-16T15:26:59"" updateDate=""2012-07-16T14:23:35"" nodeName=""custom sub 2"" urlName=""custom-sub-2"" writerName=""admin"" creatorName=""admin"" path=""-1,1046,1173,1178"" isDoc="""" />
+		</Home>
+		<Home id=""1175"" parentID=""1046"" level=""2"" writerID=""0"" creatorID=""0"" nodeType=""1044"" template=""" + templateId + @""" sortOrder=""3"" createDate=""2012-07-20T18:08:01"" updateDate=""2012-07-20T18:49:32"" nodeName=""Sub 2"" urlName=""sub-2"" writerName=""admin"" creatorName=""admin"" path=""-1,1046,1175"" isDoc=""""><content><![CDATA[]]></content>
+		</Home>
+	</Home>
+	<CustomDocument id=""1172"" parentID=""-1"" level=""1"" writerID=""0"" creatorID=""0"" nodeType=""1234"" template=""" + templateId + @""" sortOrder=""2"" createDate=""2012-07-16T15:26:59"" updateDate=""2012-07-18T14:23:35"" nodeName=""Test"" urlName=""test-page"" writerName=""admin"" creatorName=""admin"" path=""-1,1172"" isDoc="""" />
+</root>";
+        }
+    }
 }