﻿<?xml version="1.0" encoding="utf-8"?>
<Project ToolsVersion="12.0" DefaultTargets="Build" xmlns="http://schemas.microsoft.com/developer/msbuild/2003">
  <PropertyGroup>
    <Configuration Condition=" '$(Configuration)' == '' ">Debug</Configuration>
    <Platform Condition=" '$(Platform)' == '' ">AnyCPU</Platform>
    <ProductVersion>9.0.21022</ProductVersion>
    <SchemaVersion>2.0</SchemaVersion>
    <ProjectGuid>{07FBC26B-2927-4A22-8D96-D644C667FECC}</ProjectGuid>
    <OutputType>Library</OutputType>
    <AppDesignerFolder>Properties</AppDesignerFolder>
    <RootNamespace>UmbracoExamine</RootNamespace>
    <AssemblyName>UmbracoExamine</AssemblyName>
    <TargetFrameworkVersion>v4.5</TargetFrameworkVersion>
    <FileAlignment>512</FileAlignment>
    <SccProjectName>
    </SccProjectName>
    <SccLocalPath>
    </SccLocalPath>
    <SccAuxPath>
    </SccAuxPath>
    <SccProvider>
    </SccProvider>
    <FileUpgradeFlags>
    </FileUpgradeFlags>
    <UpgradeBackupLocation>
    </UpgradeBackupLocation>
    <OldToolsVersion>3.5</OldToolsVersion>
    <PublishUrl>publish\</PublishUrl>
    <Install>true</Install>
    <InstallFrom>Disk</InstallFrom>
    <UpdateEnabled>false</UpdateEnabled>
    <UpdateMode>Foreground</UpdateMode>
    <UpdateInterval>7</UpdateInterval>
    <UpdateIntervalUnits>Days</UpdateIntervalUnits>
    <UpdatePeriodically>false</UpdatePeriodically>
    <UpdateRequired>false</UpdateRequired>
    <MapFileExtensions>true</MapFileExtensions>
    <ApplicationRevision>0</ApplicationRevision>
    <ApplicationVersion>1.0.0.%2a</ApplicationVersion>
    <IsWebBootstrapper>false</IsWebBootstrapper>
    <UseApplicationTrust>false</UseApplicationTrust>
    <BootstrapperEnabled>true</BootstrapperEnabled>
    <TargetFrameworkProfile />
    <SolutionDir Condition="$(SolutionDir) == '' Or $(SolutionDir) == '*Undefined*'">..\</SolutionDir>
    <RestorePackages>true</RestorePackages>
  </PropertyGroup>
  <PropertyGroup Condition=" '$(Configuration)|$(Platform)' == 'Debug|AnyCPU' ">
    <DebugSymbols>true</DebugSymbols>
    <DebugType>full</DebugType>
    <Optimize>false</Optimize>
    <OutputPath>bin\Debug\</OutputPath>
    <DefineConstants>DEBUG;TRACE</DefineConstants>
    <ErrorReport>prompt</ErrorReport>
    <WarningLevel>4</WarningLevel>
    <CodeAnalysisRuleSet>SecurityRules.ruleset</CodeAnalysisRuleSet>
    <TreatWarningsAsErrors>false</TreatWarningsAsErrors>
    <DocumentationFile>
    </DocumentationFile>
    <RunCodeAnalysis>false</RunCodeAnalysis>
    <CodeAnalysisIgnoreGeneratedCode>false</CodeAnalysisIgnoreGeneratedCode>
    <Prefer32Bit>false</Prefer32Bit>
  </PropertyGroup>
  <PropertyGroup Condition=" '$(Configuration)|$(Platform)' == 'Release|AnyCPU' ">
    <DebugType>pdbonly</DebugType>
    <Optimize>true</Optimize>
    <OutputPath>bin\Release\</OutputPath>
    <DefineConstants>TRACE</DefineConstants>
    <ErrorReport>prompt</ErrorReport>
    <WarningLevel>4</WarningLevel>
    <CodeAnalysisRuleSet>AllRules.ruleset</CodeAnalysisRuleSet>
    <DocumentationFile>bin\Release\UmbracoExamine.XML</DocumentationFile>
    <CodeAnalysisIgnoreGeneratedCode>false</CodeAnalysisIgnoreGeneratedCode>
    <Prefer32Bit>false</Prefer32Bit>
  </PropertyGroup>
  <PropertyGroup>
    <SignAssembly>false</SignAssembly>
  </PropertyGroup>
  <PropertyGroup>
    <DelaySign>true</DelaySign>
  </PropertyGroup>
  <PropertyGroup>
    <AssemblyOriginatorKeyFile>..\Solution Items\TheFARM-Public.snk</AssemblyOriginatorKeyFile>
  </PropertyGroup>
  <ItemGroup>
<<<<<<< HEAD
    <Reference Include="Examine, Version=0.1.81.0, Culture=neutral, processorArchitecture=MSIL">
      <HintPath>..\packages\Examine.0.1.81\lib\net45\Examine.dll</HintPath>
      <Private>True</Private>
=======
    <Reference Include="Examine, Version=0.1.82.0, Culture=neutral, processorArchitecture=MSIL">
      <HintPath>..\packages\Examine.0.1.82\lib\net45\Examine.dll</HintPath>
>>>>>>> 25f5179b
    </Reference>
    <Reference Include="ICSharpCode.SharpZipLib, Version=0.86.0.518, Culture=neutral, PublicKeyToken=1b03e6acf1164f73, processorArchitecture=MSIL">
      <HintPath>..\packages\SharpZipLib.0.86.0\lib\20\ICSharpCode.SharpZipLib.dll</HintPath>
      <Private>True</Private>
    </Reference>
    <Reference Include="Lucene.Net, Version=2.9.4.1, Culture=neutral, PublicKeyToken=85089178b9ac3181, processorArchitecture=MSIL">
      <HintPath>..\packages\Lucene.Net.2.9.4.1\lib\net40\Lucene.Net.dll</HintPath>
      <Private>True</Private>
    </Reference>
    <Reference Include="Microsoft.CSharp" />
    <Reference Include="System" />
    <Reference Include="System.configuration" />
    <Reference Include="System.Core">
      <RequiredTargetFramework>3.5</RequiredTargetFramework>
    </Reference>
    <Reference Include="System.Data" />
    <Reference Include="System.Web" />
    <Reference Include="System.Web.Abstractions" />
    <Reference Include="System.Xml.Linq">
      <RequiredTargetFramework>3.5</RequiredTargetFramework>
    </Reference>
    <Reference Include="System.Xml" />
  </ItemGroup>
  <ItemGroup>
    <Compile Include="BaseUmbracoIndexer.cs" />
    <Compile Include="Config\IndexSetExtensions.cs" />
    <Compile Include="Config\LazyIndexCriteria.cs" />
    <Compile Include="DataServices\IContentService.cs" />
    <Compile Include="DataServices\IDataService.cs" />
    <Compile Include="DataServices\ILogService.cs" />
    <Compile Include="DataServices\IMediaService.cs" />
    <Compile Include="DataServices\PropertyAliasDto.cs" />
    <Compile Include="DataServices\UmbracoDataService.cs" />
    <Compile Include="DataServices\UmbracoContentService.cs" />
    <Compile Include="DataServices\UmbracoMediaService.cs" />
    <Compile Include="DeletePolicyTracker.cs" />
    <Compile Include="ExamineHelper.cs" />
    <Compile Include="IndexTypes.cs" />
    <Compile Include="LegacyLibrary.cs" />
    <Compile Include="LocalStorage\AzureLocalStorageDirectory.cs" />
    <Compile Include="LocalStorage\CodeGenLocalStorageDirectory.cs" />
    <Compile Include="LocalStorage\ILocalStorageDirectory.cs" />
    <Compile Include="LocalStorage\LocalStorageType.cs" />
    <Compile Include="LocalStorage\LocalTempStorageDirectory.cs" />
    <Compile Include="LocalStorage\LocalTempStorageDirectoryTracker.cs" />
    <Compile Include="LocalStorage\LocalTempStorageIndexer.cs" />
    <Compile Include="LocalStorage\MultiIndexLock.cs" />
    <Compile Include="LocalStorage\MultiIndexLockFactory.cs" />
    <Compile Include="LocalStorage\MultiIndexOutput.cs" />
    <Compile Include="LoggingLevel.cs" />
    <Compile Include="StaticField.cs" />
    <Compile Include="StaticFieldCollection.cs" />
    <Compile Include="UmbracoMemberIndexer.cs" />
    <Compile Include="ContentExtensions.cs" />
    <Compile Include="Properties\AssemblyInfo.cs" />
    <Compile Include="UmbracoContentIndexer.cs" />
    <Compile Include="UmbracoExamineSearcher.cs" />
    <Compile Include="DataServices\UmbracoLogService.cs" />
    <Compile Include="XsltExtensions.cs" />
  </ItemGroup>
  <ItemGroup>
    <BootstrapperPackage Include="Microsoft.Net.Client.3.5">
      <Visible>False</Visible>
      <ProductName>.NET Framework 3.5 SP1 Client Profile</ProductName>
      <Install>false</Install>
    </BootstrapperPackage>
    <BootstrapperPackage Include="Microsoft.Net.Framework.3.5.SP1">
      <Visible>False</Visible>
      <ProductName>.NET Framework 3.5 SP1</ProductName>
      <Install>true</Install>
    </BootstrapperPackage>
    <BootstrapperPackage Include="Microsoft.Windows.Installer.3.1">
      <Visible>False</Visible>
      <ProductName>Windows Installer 3.1</ProductName>
      <Install>true</Install>
    </BootstrapperPackage>
  </ItemGroup>
  <ItemGroup>
    <ProjectReference Include="..\umbraco.businesslogic\umbraco.businesslogic.csproj">
      <Project>{e469a9ce-1bec-423f-ac44-713cd72457ea}</Project>
      <Name>umbraco.businesslogic</Name>
    </ProjectReference>
    <ProjectReference Include="..\umbraco.cms\umbraco.cms.csproj">
      <Project>{ccd75ec3-63db-4184-b49d-51c1dd337230}</Project>
      <Name>umbraco.cms</Name>
    </ProjectReference>
    <ProjectReference Include="..\Umbraco.Core\Umbraco.Core.csproj">
      <Project>{31785bc3-256c-4613-b2f5-a1b0bdded8c1}</Project>
      <Name>Umbraco.Core</Name>
    </ProjectReference>
    <ProjectReference Include="..\umbraco.datalayer\umbraco.datalayer.csproj">
      <Project>{c7cb79f0-1c97-4b33-bfa7-00731b579ae2}</Project>
      <Name>umbraco.datalayer</Name>
    </ProjectReference>
    <ProjectReference Include="..\umbraco.interfaces\umbraco.interfaces.csproj">
      <Project>{511f6d8d-7717-440a-9a57-a507e9a8b27f}</Project>
      <Name>umbraco.interfaces</Name>
    </ProjectReference>
  </ItemGroup>
  <ItemGroup>
    <None Include="app.config" />
    <None Include="packages.config" />
  </ItemGroup>
  <Import Project="$(MSBuildToolsPath)\Microsoft.CSharp.targets" />
  <Import Project="$(SolutionDir)\.nuget\nuget.targets" />
  <!-- To modify your build process, add your task inside one of the targets below and uncomment it. 
       Other similar extension points exist, see Microsoft.Common.targets.
  <Target Name="BeforeBuild">
  </Target>
  <Target Name="AfterBuild">
  </Target>
  -->
</Project><|MERGE_RESOLUTION|>--- conflicted
+++ resolved
@@ -1,205 +1,200 @@
-﻿<?xml version="1.0" encoding="utf-8"?>
-<Project ToolsVersion="12.0" DefaultTargets="Build" xmlns="http://schemas.microsoft.com/developer/msbuild/2003">
-  <PropertyGroup>
-    <Configuration Condition=" '$(Configuration)' == '' ">Debug</Configuration>
-    <Platform Condition=" '$(Platform)' == '' ">AnyCPU</Platform>
-    <ProductVersion>9.0.21022</ProductVersion>
-    <SchemaVersion>2.0</SchemaVersion>
-    <ProjectGuid>{07FBC26B-2927-4A22-8D96-D644C667FECC}</ProjectGuid>
-    <OutputType>Library</OutputType>
-    <AppDesignerFolder>Properties</AppDesignerFolder>
-    <RootNamespace>UmbracoExamine</RootNamespace>
-    <AssemblyName>UmbracoExamine</AssemblyName>
-    <TargetFrameworkVersion>v4.5</TargetFrameworkVersion>
-    <FileAlignment>512</FileAlignment>
-    <SccProjectName>
-    </SccProjectName>
-    <SccLocalPath>
-    </SccLocalPath>
-    <SccAuxPath>
-    </SccAuxPath>
-    <SccProvider>
-    </SccProvider>
-    <FileUpgradeFlags>
-    </FileUpgradeFlags>
-    <UpgradeBackupLocation>
-    </UpgradeBackupLocation>
-    <OldToolsVersion>3.5</OldToolsVersion>
-    <PublishUrl>publish\</PublishUrl>
-    <Install>true</Install>
-    <InstallFrom>Disk</InstallFrom>
-    <UpdateEnabled>false</UpdateEnabled>
-    <UpdateMode>Foreground</UpdateMode>
-    <UpdateInterval>7</UpdateInterval>
-    <UpdateIntervalUnits>Days</UpdateIntervalUnits>
-    <UpdatePeriodically>false</UpdatePeriodically>
-    <UpdateRequired>false</UpdateRequired>
-    <MapFileExtensions>true</MapFileExtensions>
-    <ApplicationRevision>0</ApplicationRevision>
-    <ApplicationVersion>1.0.0.%2a</ApplicationVersion>
-    <IsWebBootstrapper>false</IsWebBootstrapper>
-    <UseApplicationTrust>false</UseApplicationTrust>
-    <BootstrapperEnabled>true</BootstrapperEnabled>
-    <TargetFrameworkProfile />
-    <SolutionDir Condition="$(SolutionDir) == '' Or $(SolutionDir) == '*Undefined*'">..\</SolutionDir>
-    <RestorePackages>true</RestorePackages>
-  </PropertyGroup>
-  <PropertyGroup Condition=" '$(Configuration)|$(Platform)' == 'Debug|AnyCPU' ">
-    <DebugSymbols>true</DebugSymbols>
-    <DebugType>full</DebugType>
-    <Optimize>false</Optimize>
-    <OutputPath>bin\Debug\</OutputPath>
-    <DefineConstants>DEBUG;TRACE</DefineConstants>
-    <ErrorReport>prompt</ErrorReport>
-    <WarningLevel>4</WarningLevel>
-    <CodeAnalysisRuleSet>SecurityRules.ruleset</CodeAnalysisRuleSet>
-    <TreatWarningsAsErrors>false</TreatWarningsAsErrors>
-    <DocumentationFile>
-    </DocumentationFile>
-    <RunCodeAnalysis>false</RunCodeAnalysis>
-    <CodeAnalysisIgnoreGeneratedCode>false</CodeAnalysisIgnoreGeneratedCode>
-    <Prefer32Bit>false</Prefer32Bit>
-  </PropertyGroup>
-  <PropertyGroup Condition=" '$(Configuration)|$(Platform)' == 'Release|AnyCPU' ">
-    <DebugType>pdbonly</DebugType>
-    <Optimize>true</Optimize>
-    <OutputPath>bin\Release\</OutputPath>
-    <DefineConstants>TRACE</DefineConstants>
-    <ErrorReport>prompt</ErrorReport>
-    <WarningLevel>4</WarningLevel>
-    <CodeAnalysisRuleSet>AllRules.ruleset</CodeAnalysisRuleSet>
-    <DocumentationFile>bin\Release\UmbracoExamine.XML</DocumentationFile>
-    <CodeAnalysisIgnoreGeneratedCode>false</CodeAnalysisIgnoreGeneratedCode>
-    <Prefer32Bit>false</Prefer32Bit>
-  </PropertyGroup>
-  <PropertyGroup>
-    <SignAssembly>false</SignAssembly>
-  </PropertyGroup>
-  <PropertyGroup>
-    <DelaySign>true</DelaySign>
-  </PropertyGroup>
-  <PropertyGroup>
-    <AssemblyOriginatorKeyFile>..\Solution Items\TheFARM-Public.snk</AssemblyOriginatorKeyFile>
-  </PropertyGroup>
-  <ItemGroup>
-<<<<<<< HEAD
-    <Reference Include="Examine, Version=0.1.81.0, Culture=neutral, processorArchitecture=MSIL">
-      <HintPath>..\packages\Examine.0.1.81\lib\net45\Examine.dll</HintPath>
-      <Private>True</Private>
-=======
-    <Reference Include="Examine, Version=0.1.82.0, Culture=neutral, processorArchitecture=MSIL">
-      <HintPath>..\packages\Examine.0.1.82\lib\net45\Examine.dll</HintPath>
->>>>>>> 25f5179b
-    </Reference>
-    <Reference Include="ICSharpCode.SharpZipLib, Version=0.86.0.518, Culture=neutral, PublicKeyToken=1b03e6acf1164f73, processorArchitecture=MSIL">
-      <HintPath>..\packages\SharpZipLib.0.86.0\lib\20\ICSharpCode.SharpZipLib.dll</HintPath>
-      <Private>True</Private>
-    </Reference>
-    <Reference Include="Lucene.Net, Version=2.9.4.1, Culture=neutral, PublicKeyToken=85089178b9ac3181, processorArchitecture=MSIL">
-      <HintPath>..\packages\Lucene.Net.2.9.4.1\lib\net40\Lucene.Net.dll</HintPath>
-      <Private>True</Private>
-    </Reference>
-    <Reference Include="Microsoft.CSharp" />
-    <Reference Include="System" />
-    <Reference Include="System.configuration" />
-    <Reference Include="System.Core">
-      <RequiredTargetFramework>3.5</RequiredTargetFramework>
-    </Reference>
-    <Reference Include="System.Data" />
-    <Reference Include="System.Web" />
-    <Reference Include="System.Web.Abstractions" />
-    <Reference Include="System.Xml.Linq">
-      <RequiredTargetFramework>3.5</RequiredTargetFramework>
-    </Reference>
-    <Reference Include="System.Xml" />
-  </ItemGroup>
-  <ItemGroup>
-    <Compile Include="BaseUmbracoIndexer.cs" />
-    <Compile Include="Config\IndexSetExtensions.cs" />
-    <Compile Include="Config\LazyIndexCriteria.cs" />
-    <Compile Include="DataServices\IContentService.cs" />
-    <Compile Include="DataServices\IDataService.cs" />
-    <Compile Include="DataServices\ILogService.cs" />
-    <Compile Include="DataServices\IMediaService.cs" />
-    <Compile Include="DataServices\PropertyAliasDto.cs" />
-    <Compile Include="DataServices\UmbracoDataService.cs" />
-    <Compile Include="DataServices\UmbracoContentService.cs" />
-    <Compile Include="DataServices\UmbracoMediaService.cs" />
-    <Compile Include="DeletePolicyTracker.cs" />
-    <Compile Include="ExamineHelper.cs" />
-    <Compile Include="IndexTypes.cs" />
-    <Compile Include="LegacyLibrary.cs" />
-    <Compile Include="LocalStorage\AzureLocalStorageDirectory.cs" />
-    <Compile Include="LocalStorage\CodeGenLocalStorageDirectory.cs" />
-    <Compile Include="LocalStorage\ILocalStorageDirectory.cs" />
-    <Compile Include="LocalStorage\LocalStorageType.cs" />
-    <Compile Include="LocalStorage\LocalTempStorageDirectory.cs" />
-    <Compile Include="LocalStorage\LocalTempStorageDirectoryTracker.cs" />
-    <Compile Include="LocalStorage\LocalTempStorageIndexer.cs" />
-    <Compile Include="LocalStorage\MultiIndexLock.cs" />
-    <Compile Include="LocalStorage\MultiIndexLockFactory.cs" />
-    <Compile Include="LocalStorage\MultiIndexOutput.cs" />
-    <Compile Include="LoggingLevel.cs" />
-    <Compile Include="StaticField.cs" />
-    <Compile Include="StaticFieldCollection.cs" />
-    <Compile Include="UmbracoMemberIndexer.cs" />
-    <Compile Include="ContentExtensions.cs" />
-    <Compile Include="Properties\AssemblyInfo.cs" />
-    <Compile Include="UmbracoContentIndexer.cs" />
-    <Compile Include="UmbracoExamineSearcher.cs" />
-    <Compile Include="DataServices\UmbracoLogService.cs" />
-    <Compile Include="XsltExtensions.cs" />
-  </ItemGroup>
-  <ItemGroup>
-    <BootstrapperPackage Include="Microsoft.Net.Client.3.5">
-      <Visible>False</Visible>
-      <ProductName>.NET Framework 3.5 SP1 Client Profile</ProductName>
-      <Install>false</Install>
-    </BootstrapperPackage>
-    <BootstrapperPackage Include="Microsoft.Net.Framework.3.5.SP1">
-      <Visible>False</Visible>
-      <ProductName>.NET Framework 3.5 SP1</ProductName>
-      <Install>true</Install>
-    </BootstrapperPackage>
-    <BootstrapperPackage Include="Microsoft.Windows.Installer.3.1">
-      <Visible>False</Visible>
-      <ProductName>Windows Installer 3.1</ProductName>
-      <Install>true</Install>
-    </BootstrapperPackage>
-  </ItemGroup>
-  <ItemGroup>
-    <ProjectReference Include="..\umbraco.businesslogic\umbraco.businesslogic.csproj">
-      <Project>{e469a9ce-1bec-423f-ac44-713cd72457ea}</Project>
-      <Name>umbraco.businesslogic</Name>
-    </ProjectReference>
-    <ProjectReference Include="..\umbraco.cms\umbraco.cms.csproj">
-      <Project>{ccd75ec3-63db-4184-b49d-51c1dd337230}</Project>
-      <Name>umbraco.cms</Name>
-    </ProjectReference>
-    <ProjectReference Include="..\Umbraco.Core\Umbraco.Core.csproj">
-      <Project>{31785bc3-256c-4613-b2f5-a1b0bdded8c1}</Project>
-      <Name>Umbraco.Core</Name>
-    </ProjectReference>
-    <ProjectReference Include="..\umbraco.datalayer\umbraco.datalayer.csproj">
-      <Project>{c7cb79f0-1c97-4b33-bfa7-00731b579ae2}</Project>
-      <Name>umbraco.datalayer</Name>
-    </ProjectReference>
-    <ProjectReference Include="..\umbraco.interfaces\umbraco.interfaces.csproj">
-      <Project>{511f6d8d-7717-440a-9a57-a507e9a8b27f}</Project>
-      <Name>umbraco.interfaces</Name>
-    </ProjectReference>
-  </ItemGroup>
-  <ItemGroup>
-    <None Include="app.config" />
-    <None Include="packages.config" />
-  </ItemGroup>
-  <Import Project="$(MSBuildToolsPath)\Microsoft.CSharp.targets" />
-  <Import Project="$(SolutionDir)\.nuget\nuget.targets" />
-  <!-- To modify your build process, add your task inside one of the targets below and uncomment it. 
-       Other similar extension points exist, see Microsoft.Common.targets.
-  <Target Name="BeforeBuild">
-  </Target>
-  <Target Name="AfterBuild">
-  </Target>
-  -->
+﻿<?xml version="1.0" encoding="utf-8"?>
+<Project ToolsVersion="12.0" DefaultTargets="Build" xmlns="http://schemas.microsoft.com/developer/msbuild/2003">
+  <PropertyGroup>
+    <Configuration Condition=" '$(Configuration)' == '' ">Debug</Configuration>
+    <Platform Condition=" '$(Platform)' == '' ">AnyCPU</Platform>
+    <ProductVersion>9.0.21022</ProductVersion>
+    <SchemaVersion>2.0</SchemaVersion>
+    <ProjectGuid>{07FBC26B-2927-4A22-8D96-D644C667FECC}</ProjectGuid>
+    <OutputType>Library</OutputType>
+    <AppDesignerFolder>Properties</AppDesignerFolder>
+    <RootNamespace>UmbracoExamine</RootNamespace>
+    <AssemblyName>UmbracoExamine</AssemblyName>
+    <TargetFrameworkVersion>v4.5</TargetFrameworkVersion>
+    <FileAlignment>512</FileAlignment>
+    <SccProjectName>
+    </SccProjectName>
+    <SccLocalPath>
+    </SccLocalPath>
+    <SccAuxPath>
+    </SccAuxPath>
+    <SccProvider>
+    </SccProvider>
+    <FileUpgradeFlags>
+    </FileUpgradeFlags>
+    <UpgradeBackupLocation>
+    </UpgradeBackupLocation>
+    <OldToolsVersion>3.5</OldToolsVersion>
+    <PublishUrl>publish\</PublishUrl>
+    <Install>true</Install>
+    <InstallFrom>Disk</InstallFrom>
+    <UpdateEnabled>false</UpdateEnabled>
+    <UpdateMode>Foreground</UpdateMode>
+    <UpdateInterval>7</UpdateInterval>
+    <UpdateIntervalUnits>Days</UpdateIntervalUnits>
+    <UpdatePeriodically>false</UpdatePeriodically>
+    <UpdateRequired>false</UpdateRequired>
+    <MapFileExtensions>true</MapFileExtensions>
+    <ApplicationRevision>0</ApplicationRevision>
+    <ApplicationVersion>1.0.0.%2a</ApplicationVersion>
+    <IsWebBootstrapper>false</IsWebBootstrapper>
+    <UseApplicationTrust>false</UseApplicationTrust>
+    <BootstrapperEnabled>true</BootstrapperEnabled>
+    <TargetFrameworkProfile />
+    <SolutionDir Condition="$(SolutionDir) == '' Or $(SolutionDir) == '*Undefined*'">..\</SolutionDir>
+    <RestorePackages>true</RestorePackages>
+  </PropertyGroup>
+  <PropertyGroup Condition=" '$(Configuration)|$(Platform)' == 'Debug|AnyCPU' ">
+    <DebugSymbols>true</DebugSymbols>
+    <DebugType>full</DebugType>
+    <Optimize>false</Optimize>
+    <OutputPath>bin\Debug\</OutputPath>
+    <DefineConstants>DEBUG;TRACE</DefineConstants>
+    <ErrorReport>prompt</ErrorReport>
+    <WarningLevel>4</WarningLevel>
+    <CodeAnalysisRuleSet>SecurityRules.ruleset</CodeAnalysisRuleSet>
+    <TreatWarningsAsErrors>false</TreatWarningsAsErrors>
+    <DocumentationFile>
+    </DocumentationFile>
+    <RunCodeAnalysis>false</RunCodeAnalysis>
+    <CodeAnalysisIgnoreGeneratedCode>false</CodeAnalysisIgnoreGeneratedCode>
+    <Prefer32Bit>false</Prefer32Bit>
+  </PropertyGroup>
+  <PropertyGroup Condition=" '$(Configuration)|$(Platform)' == 'Release|AnyCPU' ">
+    <DebugType>pdbonly</DebugType>
+    <Optimize>true</Optimize>
+    <OutputPath>bin\Release\</OutputPath>
+    <DefineConstants>TRACE</DefineConstants>
+    <ErrorReport>prompt</ErrorReport>
+    <WarningLevel>4</WarningLevel>
+    <CodeAnalysisRuleSet>AllRules.ruleset</CodeAnalysisRuleSet>
+    <DocumentationFile>bin\Release\UmbracoExamine.XML</DocumentationFile>
+    <CodeAnalysisIgnoreGeneratedCode>false</CodeAnalysisIgnoreGeneratedCode>
+    <Prefer32Bit>false</Prefer32Bit>
+  </PropertyGroup>
+  <PropertyGroup>
+    <SignAssembly>false</SignAssembly>
+  </PropertyGroup>
+  <PropertyGroup>
+    <DelaySign>true</DelaySign>
+  </PropertyGroup>
+  <PropertyGroup>
+    <AssemblyOriginatorKeyFile>..\Solution Items\TheFARM-Public.snk</AssemblyOriginatorKeyFile>
+  </PropertyGroup>
+  <ItemGroup>
+    <Reference Include="Examine, Version=0.1.82.0, Culture=neutral, processorArchitecture=MSIL">
+      <HintPath>..\packages\Examine.0.1.82\lib\net45\Examine.dll</HintPath>
+      <Private>True</Private>
+    </Reference>
+    <Reference Include="ICSharpCode.SharpZipLib, Version=0.86.0.518, Culture=neutral, PublicKeyToken=1b03e6acf1164f73, processorArchitecture=MSIL">
+      <HintPath>..\packages\SharpZipLib.0.86.0\lib\20\ICSharpCode.SharpZipLib.dll</HintPath>
+      <Private>True</Private>
+    </Reference>
+    <Reference Include="Lucene.Net, Version=2.9.4.1, Culture=neutral, PublicKeyToken=85089178b9ac3181, processorArchitecture=MSIL">
+      <HintPath>..\packages\Lucene.Net.2.9.4.1\lib\net40\Lucene.Net.dll</HintPath>
+      <Private>True</Private>
+    </Reference>
+    <Reference Include="Microsoft.CSharp" />
+    <Reference Include="System" />
+    <Reference Include="System.configuration" />
+    <Reference Include="System.Core">
+      <RequiredTargetFramework>3.5</RequiredTargetFramework>
+    </Reference>
+    <Reference Include="System.Data" />
+    <Reference Include="System.Web" />
+    <Reference Include="System.Web.Abstractions" />
+    <Reference Include="System.Xml.Linq">
+      <RequiredTargetFramework>3.5</RequiredTargetFramework>
+    </Reference>
+    <Reference Include="System.Xml" />
+  </ItemGroup>
+  <ItemGroup>
+    <Compile Include="BaseUmbracoIndexer.cs" />
+    <Compile Include="Config\IndexSetExtensions.cs" />
+    <Compile Include="Config\LazyIndexCriteria.cs" />
+    <Compile Include="DataServices\IContentService.cs" />
+    <Compile Include="DataServices\IDataService.cs" />
+    <Compile Include="DataServices\ILogService.cs" />
+    <Compile Include="DataServices\IMediaService.cs" />
+    <Compile Include="DataServices\PropertyAliasDto.cs" />
+    <Compile Include="DataServices\UmbracoDataService.cs" />
+    <Compile Include="DataServices\UmbracoContentService.cs" />
+    <Compile Include="DataServices\UmbracoMediaService.cs" />
+    <Compile Include="DeletePolicyTracker.cs" />
+    <Compile Include="ExamineHelper.cs" />
+    <Compile Include="IndexTypes.cs" />
+    <Compile Include="LegacyLibrary.cs" />
+    <Compile Include="LocalStorage\AzureLocalStorageDirectory.cs" />
+    <Compile Include="LocalStorage\CodeGenLocalStorageDirectory.cs" />
+    <Compile Include="LocalStorage\ILocalStorageDirectory.cs" />
+    <Compile Include="LocalStorage\LocalStorageType.cs" />
+    <Compile Include="LocalStorage\LocalTempStorageDirectory.cs" />
+    <Compile Include="LocalStorage\LocalTempStorageDirectoryTracker.cs" />
+    <Compile Include="LocalStorage\LocalTempStorageIndexer.cs" />
+    <Compile Include="LocalStorage\MultiIndexLock.cs" />
+    <Compile Include="LocalStorage\MultiIndexLockFactory.cs" />
+    <Compile Include="LocalStorage\MultiIndexOutput.cs" />
+    <Compile Include="LoggingLevel.cs" />
+    <Compile Include="StaticField.cs" />
+    <Compile Include="StaticFieldCollection.cs" />
+    <Compile Include="UmbracoMemberIndexer.cs" />
+    <Compile Include="ContentExtensions.cs" />
+    <Compile Include="Properties\AssemblyInfo.cs" />
+    <Compile Include="UmbracoContentIndexer.cs" />
+    <Compile Include="UmbracoExamineSearcher.cs" />
+    <Compile Include="DataServices\UmbracoLogService.cs" />
+    <Compile Include="XsltExtensions.cs" />
+  </ItemGroup>
+  <ItemGroup>
+    <BootstrapperPackage Include="Microsoft.Net.Client.3.5">
+      <Visible>False</Visible>
+      <ProductName>.NET Framework 3.5 SP1 Client Profile</ProductName>
+      <Install>false</Install>
+    </BootstrapperPackage>
+    <BootstrapperPackage Include="Microsoft.Net.Framework.3.5.SP1">
+      <Visible>False</Visible>
+      <ProductName>.NET Framework 3.5 SP1</ProductName>
+      <Install>true</Install>
+    </BootstrapperPackage>
+    <BootstrapperPackage Include="Microsoft.Windows.Installer.3.1">
+      <Visible>False</Visible>
+      <ProductName>Windows Installer 3.1</ProductName>
+      <Install>true</Install>
+    </BootstrapperPackage>
+  </ItemGroup>
+  <ItemGroup>
+    <ProjectReference Include="..\umbraco.businesslogic\umbraco.businesslogic.csproj">
+      <Project>{e469a9ce-1bec-423f-ac44-713cd72457ea}</Project>
+      <Name>umbraco.businesslogic</Name>
+    </ProjectReference>
+    <ProjectReference Include="..\umbraco.cms\umbraco.cms.csproj">
+      <Project>{ccd75ec3-63db-4184-b49d-51c1dd337230}</Project>
+      <Name>umbraco.cms</Name>
+    </ProjectReference>
+    <ProjectReference Include="..\Umbraco.Core\Umbraco.Core.csproj">
+      <Project>{31785bc3-256c-4613-b2f5-a1b0bdded8c1}</Project>
+      <Name>Umbraco.Core</Name>
+    </ProjectReference>
+    <ProjectReference Include="..\umbraco.datalayer\umbraco.datalayer.csproj">
+      <Project>{c7cb79f0-1c97-4b33-bfa7-00731b579ae2}</Project>
+      <Name>umbraco.datalayer</Name>
+    </ProjectReference>
+    <ProjectReference Include="..\umbraco.interfaces\umbraco.interfaces.csproj">
+      <Project>{511f6d8d-7717-440a-9a57-a507e9a8b27f}</Project>
+      <Name>umbraco.interfaces</Name>
+    </ProjectReference>
+  </ItemGroup>
+  <ItemGroup>
+    <None Include="app.config" />
+    <None Include="packages.config" />
+  </ItemGroup>
+  <Import Project="$(MSBuildToolsPath)\Microsoft.CSharp.targets" />
+  <Import Project="$(SolutionDir)\.nuget\nuget.targets" />
+  <!-- To modify your build process, add your task inside one of the targets below and uncomment it. 
+       Other similar extension points exist, see Microsoft.Common.targets.
+  <Target Name="BeforeBuild">
+  </Target>
+  <Target Name="AfterBuild">
+  </Target>
+  -->
 </Project>