﻿<?xml version="1.0" encoding="utf-8"?>
<configuration>
  <runtime>
    <assemblyBinding xmlns="urn:schemas-microsoft-com:asm.v1">
      <dependentAssembly>
        <assemblyIdentity name="System.Web.Mvc" publicKeyToken="31bf3856ad364e35" culture="neutral" />
        <bindingRedirect oldVersion="0.0.0.0-4.0.0.0" newVersion="4.0.0.0" />
      </dependentAssembly>
      <dependentAssembly>
        <assemblyIdentity name="System.Web.WebPages" publicKeyToken="31bf3856ad364e35" culture="neutral" />
        <bindingRedirect oldVersion="0.0.0.0-2.0.0.0" newVersion="2.0.0.0" />
      </dependentAssembly>
      <dependentAssembly>
        <assemblyIdentity name="System.Web.Helpers" publicKeyToken="31bf3856ad364e35" culture="neutral" />
        <bindingRedirect oldVersion="0.0.0.0-2.0.0.0" newVersion="2.0.0.0" />
      </dependentAssembly>
      <dependentAssembly>
<<<<<<< HEAD
        <assemblyIdentity name="Newtonsoft.Json" publicKeyToken="30ad4fe6b2a6aeed" culture="neutral" />
        <bindingRedirect oldVersion="0.0.0.0-6.0.0.0" newVersion="6.0.0.0" />
      </dependentAssembly>
      <dependentAssembly>
        <assemblyIdentity name="MiniProfiler" publicKeyToken="b44f9351044011a3" culture="neutral" />
        <bindingRedirect oldVersion="0.0.0.0-2.1.0.0" newVersion="2.1.0.0" />
=======
        <assemblyIdentity name="NuGet.Core" publicKeyToken="31bf3856ad364e35" culture="neutral" />
        <bindingRedirect oldVersion="0.0.0.0-1.0.11220.104" newVersion="1.0.11220.104" />
>>>>>>> c24775ad
      </dependentAssembly>
    </assemblyBinding>
  </runtime>
</configuration><|MERGE_RESOLUTION|>--- conflicted
+++ resolved
@@ -15,17 +15,17 @@
         <bindingRedirect oldVersion="0.0.0.0-2.0.0.0" newVersion="2.0.0.0" />
       </dependentAssembly>
       <dependentAssembly>
-<<<<<<< HEAD
         <assemblyIdentity name="Newtonsoft.Json" publicKeyToken="30ad4fe6b2a6aeed" culture="neutral" />
         <bindingRedirect oldVersion="0.0.0.0-6.0.0.0" newVersion="6.0.0.0" />
       </dependentAssembly>
       <dependentAssembly>
+        <assemblyIdentity name="NuGet.Core" publicKeyToken="31bf3856ad364e35" culture="neutral" />
+        <bindingRedirect oldVersion="0.0.0.0-1.0.11220.104" newVersion="1.0.11220.104" />
+      </dependentAssembly>
+
+      <dependentAssembly>
         <assemblyIdentity name="MiniProfiler" publicKeyToken="b44f9351044011a3" culture="neutral" />
         <bindingRedirect oldVersion="0.0.0.0-2.1.0.0" newVersion="2.1.0.0" />
-=======
-        <assemblyIdentity name="NuGet.Core" publicKeyToken="31bf3856ad364e35" culture="neutral" />
-        <bindingRedirect oldVersion="0.0.0.0-1.0.11220.104" newVersion="1.0.11220.104" />
->>>>>>> c24775ad
       </dependentAssembly>
     </assemblyBinding>
   </runtime>
