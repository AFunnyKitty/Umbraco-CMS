using System;
using System.Collections;
using System.Collections.Generic;
using System.ComponentModel;
using System.Data;
using System.Drawing;
using System.Linq;
using System.Web;
using System.Web.SessionState;
using System.Web.UI;
using System.Web.UI.WebControls;
using ClientDependency.Core;
using System.Web.UI.HtmlControls;

namespace umbraco.uicontrols {

	public class TabView : umbraco.uicontrols.UmbracoPanel
	{
	    public readonly ArrayList Tabs = new ArrayList();
		protected ArrayList Panels = new ArrayList();
        protected Dictionary<string, TabPage> TabPages = new Dictionary<string, TabPage>();

		private string _status = "";

        private HtmlGenericControl _tabList = new HtmlGenericControl();
        private HtmlGenericControl _body = new HtmlGenericControl();
        private HtmlGenericControl _tabsHolder = new HtmlGenericControl();
<<<<<<< HEAD
        
=======

        private HiddenField _activeTabHolder = new HiddenField();

>>>>>>> 9b43a86b
        protected override void CreateChildControls()
        {
            base.CreateChildControls();

            _tabList.TagName = "ul";
            _tabList.Attributes.Add("class", "nav nav-tabs umb-nav-tabs span12");
            base.row.Controls.Add(_tabList);

            _body.TagName = "div";
            _body.Attributes.Add("class", "umb-panel-body umb-scrollable row-fluid");
            base.Controls.Add(_body);

            _tabsHolder.TagName = "div";
            _tabsHolder.Attributes.Add("class", "tab-content form-horizontal umb-tab-content");
            _tabsHolder.ID = this.ID + "_content";
            _body.Controls.Add(_tabsHolder);
            
            for (int i = 0; i < Tabs.Count; i++)
            {
                var tabPage = TabPages.ElementAt(i).Value;
                tabPage.Active = false;

                if (tabPage.ID == ActiveTabId)
                    tabPage.Active = true;

                _tabsHolder.Controls.Add(tabPage);
            }
<<<<<<< HEAD
=======

            _activeTabHolder.ID = "activeTabHolder";
            _body.Controls.Add(_activeTabHolder);

>>>>>>> 9b43a86b
        }

        protected override void OnInit(EventArgs e)
        {   
            base.OnInit(e);
            base.CssClass = "umb-panel tabbable";
        }

        protected override void OnLoad(EventArgs e)
        {
            base.OnLoad(e);

            if (string.IsNullOrEmpty(Text))
                Text = " ";

            
            for (int i = 0; i < Tabs.Count; i++)
            {
                var tabPage = TabPages.ElementAt(i).Value;
                string tabPageCaption = tabPage.Text;
                string tabId = tabPage.ID;
                
                HtmlGenericControl li = new HtmlGenericControl();
                li.TagName = "li";
                if (tabId == ActiveTabId)
                    li.Attributes.Add("class", "active");
                _tabList.Controls.Add(li);

                HtmlGenericControl a = new HtmlGenericControl();
                a.TagName = "a";
                a.Attributes.Add("href", "#"+tabId);
<<<<<<< HEAD
=======
                a.Attributes.Add("onclick", "$('#" + _activeTabHolder.ClientID + "').val('" + tabId + "');");
>>>>>>> 9b43a86b
                a.Attributes.Add("data-toggle", "tab");
                a.InnerText = tabPageCaption;
                li.Controls.Add(a);
            }
        }

	    public ArrayList GetPanels()
	    {
	        return Panels;
	    }

        public TabPage NewTabPage(string text)
        {
            Tabs.Add(text);
            TabPage tp = new TabPage();
            tp.Width = this.Width;
            tp.ID = "tab0" + (TabPages.Count + 1);
            tp.Text = text;
            tp.parent = this;

            Panels.Add(tp);
            TabPages.Add(tp.ID, tp);

            _tabsHolder.Controls.Add(tp);
            return tp;
        }


	    public string Status
	    {
	        get { return _status; }
	        set { _status = value; }
	    }

	    private bool _autoResize = true;
        public bool AutoResize
	    {
	        get { return _autoResize; }
	        set { _autoResize = value; }
	    }

        public string ActiveTabId
        {
            get
            {
<<<<<<< HEAD
                if (TabPages.Count > 0)
                    return TabPages.ElementAt(0).Value.ID;

=======

                if (_activeTabHolder.Value != "")
                    return _activeTabHolder.Value;

                if (TabPages.Count > 0)
                    return TabPages.ElementAt(0).Value.ID;

                

>>>>>>> 9b43a86b
                return "tab01";
            }
        }
    }
}<|MERGE_RESOLUTION|>--- conflicted
+++ resolved
@@ -1,168 +1,152 @@
-using System;
-using System.Collections;
-using System.Collections.Generic;
-using System.ComponentModel;
-using System.Data;
-using System.Drawing;
-using System.Linq;
-using System.Web;
-using System.Web.SessionState;
-using System.Web.UI;
-using System.Web.UI.WebControls;
-using ClientDependency.Core;
-using System.Web.UI.HtmlControls;
-
-namespace umbraco.uicontrols {
-
-	public class TabView : umbraco.uicontrols.UmbracoPanel
-	{
-	    public readonly ArrayList Tabs = new ArrayList();
-		protected ArrayList Panels = new ArrayList();
-        protected Dictionary<string, TabPage> TabPages = new Dictionary<string, TabPage>();
-
-		private string _status = "";
-
-        private HtmlGenericControl _tabList = new HtmlGenericControl();
-        private HtmlGenericControl _body = new HtmlGenericControl();
-        private HtmlGenericControl _tabsHolder = new HtmlGenericControl();
-<<<<<<< HEAD
-        
-=======
-
-        private HiddenField _activeTabHolder = new HiddenField();
-
->>>>>>> 9b43a86b
-        protected override void CreateChildControls()
-        {
-            base.CreateChildControls();
-
-            _tabList.TagName = "ul";
-            _tabList.Attributes.Add("class", "nav nav-tabs umb-nav-tabs span12");
-            base.row.Controls.Add(_tabList);
-
-            _body.TagName = "div";
-            _body.Attributes.Add("class", "umb-panel-body umb-scrollable row-fluid");
-            base.Controls.Add(_body);
-
-            _tabsHolder.TagName = "div";
-            _tabsHolder.Attributes.Add("class", "tab-content form-horizontal umb-tab-content");
-            _tabsHolder.ID = this.ID + "_content";
-            _body.Controls.Add(_tabsHolder);
-            
-            for (int i = 0; i < Tabs.Count; i++)
-            {
-                var tabPage = TabPages.ElementAt(i).Value;
-                tabPage.Active = false;
-
-                if (tabPage.ID == ActiveTabId)
-                    tabPage.Active = true;
-
-                _tabsHolder.Controls.Add(tabPage);
-            }
-<<<<<<< HEAD
-=======
-
-            _activeTabHolder.ID = "activeTabHolder";
-            _body.Controls.Add(_activeTabHolder);
-
->>>>>>> 9b43a86b
-        }
-
-        protected override void OnInit(EventArgs e)
-        {   
-            base.OnInit(e);
-            base.CssClass = "umb-panel tabbable";
-        }
-
-        protected override void OnLoad(EventArgs e)
-        {
-            base.OnLoad(e);
-
-            if (string.IsNullOrEmpty(Text))
-                Text = " ";
-
-            
-            for (int i = 0; i < Tabs.Count; i++)
-            {
-                var tabPage = TabPages.ElementAt(i).Value;
-                string tabPageCaption = tabPage.Text;
-                string tabId = tabPage.ID;
-                
-                HtmlGenericControl li = new HtmlGenericControl();
-                li.TagName = "li";
-                if (tabId == ActiveTabId)
-                    li.Attributes.Add("class", "active");
-                _tabList.Controls.Add(li);
-
-                HtmlGenericControl a = new HtmlGenericControl();
-                a.TagName = "a";
-                a.Attributes.Add("href", "#"+tabId);
-<<<<<<< HEAD
-=======
-                a.Attributes.Add("onclick", "$('#" + _activeTabHolder.ClientID + "').val('" + tabId + "');");
->>>>>>> 9b43a86b
-                a.Attributes.Add("data-toggle", "tab");
-                a.InnerText = tabPageCaption;
-                li.Controls.Add(a);
-            }
-        }
-
-	    public ArrayList GetPanels()
-	    {
-	        return Panels;
-	    }
-
-        public TabPage NewTabPage(string text)
-        {
-            Tabs.Add(text);
-            TabPage tp = new TabPage();
-            tp.Width = this.Width;
-            tp.ID = "tab0" + (TabPages.Count + 1);
-            tp.Text = text;
-            tp.parent = this;
-
-            Panels.Add(tp);
-            TabPages.Add(tp.ID, tp);
-
-            _tabsHolder.Controls.Add(tp);
-            return tp;
-        }
-
-
-	    public string Status
-	    {
-	        get { return _status; }
-	        set { _status = value; }
-	    }
-
-	    private bool _autoResize = true;
-        public bool AutoResize
-	    {
-	        get { return _autoResize; }
-	        set { _autoResize = value; }
-	    }
-
-        public string ActiveTabId
-        {
-            get
-            {
-<<<<<<< HEAD
-                if (TabPages.Count > 0)
-                    return TabPages.ElementAt(0).Value.ID;
-
-=======
-
-                if (_activeTabHolder.Value != "")
-                    return _activeTabHolder.Value;
-
-                if (TabPages.Count > 0)
-                    return TabPages.ElementAt(0).Value.ID;
-
-                
-
->>>>>>> 9b43a86b
-                return "tab01";
-            }
-        }
-    }
+using System;
+using System.Collections;
+using System.Collections.Generic;
+using System.ComponentModel;
+using System.Data;
+using System.Drawing;
+using System.Linq;
+using System.Web;
+using System.Web.SessionState;
+using System.Web.UI;
+using System.Web.UI.WebControls;
+using ClientDependency.Core;
+using System.Web.UI.HtmlControls;
+
+namespace umbraco.uicontrols {
+
+	public class TabView : umbraco.uicontrols.UmbracoPanel
+	{
+	    public readonly ArrayList Tabs = new ArrayList();
+		protected ArrayList Panels = new ArrayList();
+        protected Dictionary<string, TabPage> TabPages = new Dictionary<string, TabPage>();
+
+		private string _status = "";
+
+        private HtmlGenericControl _tabList = new HtmlGenericControl();
+        private HtmlGenericControl _body = new HtmlGenericControl();
+        private HtmlGenericControl _tabsHolder = new HtmlGenericControl();
+
+        private HiddenField _activeTabHolder = new HiddenField();
+
+        protected override void CreateChildControls()
+        {
+            base.CreateChildControls();
+
+            _tabList.TagName = "ul";
+            _tabList.Attributes.Add("class", "nav nav-tabs umb-nav-tabs span12");
+            base.row.Controls.Add(_tabList);
+
+            _body.TagName = "div";
+            _body.Attributes.Add("class", "umb-panel-body umb-scrollable row-fluid");
+            base.Controls.Add(_body);
+
+            _tabsHolder.TagName = "div";
+            _tabsHolder.Attributes.Add("class", "tab-content form-horizontal umb-tab-content");
+            _tabsHolder.ID = this.ID + "_content";
+            _body.Controls.Add(_tabsHolder);
+            
+            for (int i = 0; i < Tabs.Count; i++)
+            {
+                var tabPage = TabPages.ElementAt(i).Value;
+                tabPage.Active = false;
+
+                if (tabPage.ID == ActiveTabId)
+                    tabPage.Active = true;
+
+                _tabsHolder.Controls.Add(tabPage);
+            }
+
+            _activeTabHolder.ID = "activeTabHolder";
+            _body.Controls.Add(_activeTabHolder);
+
+        }
+
+        protected override void OnInit(EventArgs e)
+        {   
+            base.OnInit(e);
+            base.CssClass = "umb-panel tabbable";
+        }
+
+        protected override void OnLoad(EventArgs e)
+        {
+            base.OnLoad(e);
+
+            if (string.IsNullOrEmpty(Text))
+                Text = " ";
+
+            
+            for (int i = 0; i < Tabs.Count; i++)
+            {
+                var tabPage = TabPages.ElementAt(i).Value;
+                string tabPageCaption = tabPage.Text;
+                string tabId = tabPage.ID;
+                
+                HtmlGenericControl li = new HtmlGenericControl();
+                li.TagName = "li";
+                if (tabId == ActiveTabId)
+                    li.Attributes.Add("class", "active");
+                _tabList.Controls.Add(li);
+
+                HtmlGenericControl a = new HtmlGenericControl();
+                a.TagName = "a";
+                a.Attributes.Add("href", "#"+tabId);
+                a.Attributes.Add("onclick", "$('#" + _activeTabHolder.ClientID + "').val('" + tabId + "');");
+                a.Attributes.Add("data-toggle", "tab");
+                a.InnerText = tabPageCaption;
+                li.Controls.Add(a);
+            }
+        }
+
+	    public ArrayList GetPanels()
+	    {
+	        return Panels;
+	    }
+
+        public TabPage NewTabPage(string text)
+        {
+            Tabs.Add(text);
+            TabPage tp = new TabPage();
+            tp.Width = this.Width;
+            tp.ID = "tab0" + (TabPages.Count + 1);
+            tp.Text = text;
+            tp.parent = this;
+
+            Panels.Add(tp);
+            TabPages.Add(tp.ID, tp);
+
+            _tabsHolder.Controls.Add(tp);
+            return tp;
+        }
+
+
+	    public string Status
+	    {
+	        get { return _status; }
+	        set { _status = value; }
+	    }
+
+	    private bool _autoResize = true;
+        public bool AutoResize
+	    {
+	        get { return _autoResize; }
+	        set { _autoResize = value; }
+	    }
+
+        public string ActiveTabId
+        {
+            get
+            {
+
+                if (_activeTabHolder.Value != "")
+                    return _activeTabHolder.Value;
+
+                if (TabPages.Count > 0)
+                    return TabPages.ElementAt(0).Value.ID;
+
+                
+
+                return "tab01";
+            }
+        }
+    }
 }