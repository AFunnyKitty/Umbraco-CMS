﻿using System;
using System.Configuration;
using System.Security.Authentication;
using System.Web.Script.Serialization;
using System.Web.Script.Services;
using System.Web.Services;
using Umbraco.Core;
using Umbraco.Core.Logging;

namespace umbraco.presentation.install.utills
{
    public partial class p : System.Web.UI.Page
    {
        protected void Page_Load(object sender, EventArgs e)
        {
<<<<<<< HEAD
            LogHelper.Info<p>(string.Format("Hitting Page_Load on p.aspx for the requested '{0}' feed", Request.QueryString["feed"]));

            //if its not configured then we can continue
            if (ApplicationContext.Current == null || ApplicationContext.Current.IsConfigured)
            {
                throw new AuthenticationException("The application is already configured");
            }

=======
>>>>>>> 103efbdc
            // Stop Caching in IE
            Response.Cache.SetCacheability(System.Web.HttpCacheability.NoCache);

            // Stop Caching in Firefox
            Response.Cache.SetNoStore();

            string feed = Request.QueryString["feed"];
            string url = "http://our.umbraco.org/html/twitter";

            if (feed == "progress")
            {
                Response.ContentType = "application/json";
                Response.Write(Helper.getProgress());
            }
            else
            {
                if (feed == "blogs")
                    url = "http://our.umbraco.org/html/blogs";

                if (feed == "sitebuildervids")
                    url = "http://umbraco.org/feeds/videos/site-builder-foundation-html";

                if (feed == "developervids")
                    url = "http://umbraco.org/feeds/videos/developer-foundation-html";

                string XmlResponse = library.GetXmlDocumentByUrl(url).Current.OuterXml;

                if (!XmlResponse.Contains("System.Net.WebException"))
                {
                    Response.Write(library.GetXmlDocumentByUrl(url).Current.OuterXml);
                }
                else
                {
                    Response.Write("We can't connect to umbraco.tv right now.  Click <strong>Set up your new website</strong> above to continue.");
                }
            }
        }


        [WebMethod]
        [ScriptMethod(ResponseFormat = ResponseFormat.Json)]
        public static string installOrUpgrade()
        {
            //if its not configured then we can continue
            if (ApplicationContext.Current == null || ApplicationContext.Current.IsConfigured)
            {
                throw new AuthenticationException("The application is already configured");
            }

            LogHelper.Info<p>("Running 'installOrUpgrade' service");

            var result = ApplicationContext.Current.DatabaseContext.CreateDatabaseSchemaAndDataOrUpgrade();
            
            // Remove legacy umbracoDbDsn configuration setting if it exists and connectionstring also exists
            if (ConfigurationManager.ConnectionStrings[Umbraco.Core.Configuration.GlobalSettings.UmbracoConnectionName] != null)
            {
                Umbraco.Core.Configuration.GlobalSettings.RemoveSetting(Umbraco.Core.Configuration.GlobalSettings.UmbracoConnectionName);
            }
            else
            {
                var ex = new ArgumentNullException(string.Format("ConfigurationManager.ConnectionStrings[{0}]", Umbraco.Core.Configuration.GlobalSettings.UmbracoConnectionName), "Install / upgrade did not complete successfully, umbracoDbDSN was not set in the connectionStrings section");
                LogHelper.Error<p>("", ex);
                throw ex;
            }

            var js = new JavaScriptSerializer();
            var jsonResult = js.Serialize(result);
            return jsonResult;
        }
    }
}<|MERGE_RESOLUTION|>--- conflicted
+++ resolved
@@ -1,97 +1,87 @@
-﻿using System;
-using System.Configuration;
-using System.Security.Authentication;
-using System.Web.Script.Serialization;
-using System.Web.Script.Services;
-using System.Web.Services;
-using Umbraco.Core;
-using Umbraco.Core.Logging;
-
-namespace umbraco.presentation.install.utills
-{
-    public partial class p : System.Web.UI.Page
-    {
-        protected void Page_Load(object sender, EventArgs e)
-        {
-<<<<<<< HEAD
-            LogHelper.Info<p>(string.Format("Hitting Page_Load on p.aspx for the requested '{0}' feed", Request.QueryString["feed"]));
-
-            //if its not configured then we can continue
-            if (ApplicationContext.Current == null || ApplicationContext.Current.IsConfigured)
-            {
-                throw new AuthenticationException("The application is already configured");
-            }
-
-=======
->>>>>>> 103efbdc
-            // Stop Caching in IE
-            Response.Cache.SetCacheability(System.Web.HttpCacheability.NoCache);
-
-            // Stop Caching in Firefox
-            Response.Cache.SetNoStore();
-
-            string feed = Request.QueryString["feed"];
-            string url = "http://our.umbraco.org/html/twitter";
-
-            if (feed == "progress")
-            {
-                Response.ContentType = "application/json";
-                Response.Write(Helper.getProgress());
-            }
-            else
-            {
-                if (feed == "blogs")
-                    url = "http://our.umbraco.org/html/blogs";
-
-                if (feed == "sitebuildervids")
-                    url = "http://umbraco.org/feeds/videos/site-builder-foundation-html";
-
-                if (feed == "developervids")
-                    url = "http://umbraco.org/feeds/videos/developer-foundation-html";
-
-                string XmlResponse = library.GetXmlDocumentByUrl(url).Current.OuterXml;
-
-                if (!XmlResponse.Contains("System.Net.WebException"))
-                {
-                    Response.Write(library.GetXmlDocumentByUrl(url).Current.OuterXml);
-                }
-                else
-                {
-                    Response.Write("We can't connect to umbraco.tv right now.  Click <strong>Set up your new website</strong> above to continue.");
-                }
-            }
-        }
-
-
-        [WebMethod]
-        [ScriptMethod(ResponseFormat = ResponseFormat.Json)]
-        public static string installOrUpgrade()
-        {
-            //if its not configured then we can continue
-            if (ApplicationContext.Current == null || ApplicationContext.Current.IsConfigured)
-            {
-                throw new AuthenticationException("The application is already configured");
-            }
-
-            LogHelper.Info<p>("Running 'installOrUpgrade' service");
-
-            var result = ApplicationContext.Current.DatabaseContext.CreateDatabaseSchemaAndDataOrUpgrade();
-            
-            // Remove legacy umbracoDbDsn configuration setting if it exists and connectionstring also exists
-            if (ConfigurationManager.ConnectionStrings[Umbraco.Core.Configuration.GlobalSettings.UmbracoConnectionName] != null)
-            {
-                Umbraco.Core.Configuration.GlobalSettings.RemoveSetting(Umbraco.Core.Configuration.GlobalSettings.UmbracoConnectionName);
-            }
-            else
-            {
-                var ex = new ArgumentNullException(string.Format("ConfigurationManager.ConnectionStrings[{0}]", Umbraco.Core.Configuration.GlobalSettings.UmbracoConnectionName), "Install / upgrade did not complete successfully, umbracoDbDSN was not set in the connectionStrings section");
-                LogHelper.Error<p>("", ex);
-                throw ex;
-            }
-
-            var js = new JavaScriptSerializer();
-            var jsonResult = js.Serialize(result);
-            return jsonResult;
-        }
-    }
+﻿using System;
+using System.Configuration;
+using System.Security.Authentication;
+using System.Web.Script.Serialization;
+using System.Web.Script.Services;
+using System.Web.Services;
+using Umbraco.Core;
+using Umbraco.Core.Logging;
+
+namespace umbraco.presentation.install.utills
+{
+    public partial class p : System.Web.UI.Page
+    {
+        protected void Page_Load(object sender, EventArgs e)
+        {
+            LogHelper.Info<p>(string.Format("Hitting Page_Load on p.aspx for the requested '{0}' feed", Request.QueryString["feed"]));
+            // Stop Caching in IE
+            Response.Cache.SetCacheability(System.Web.HttpCacheability.NoCache);
+
+            // Stop Caching in Firefox
+            Response.Cache.SetNoStore();
+
+            string feed = Request.QueryString["feed"];
+            string url = "http://our.umbraco.org/html/twitter";
+
+            if (feed == "progress")
+            {
+                Response.ContentType = "application/json";
+                Response.Write(Helper.getProgress());
+            }
+            else
+            {
+                if (feed == "blogs")
+                    url = "http://our.umbraco.org/html/blogs";
+
+                if (feed == "sitebuildervids")
+                    url = "http://umbraco.org/feeds/videos/site-builder-foundation-html";
+
+                if (feed == "developervids")
+                    url = "http://umbraco.org/feeds/videos/developer-foundation-html";
+
+                string XmlResponse = library.GetXmlDocumentByUrl(url).Current.OuterXml;
+
+                if (!XmlResponse.Contains("System.Net.WebException"))
+                {
+                    Response.Write(library.GetXmlDocumentByUrl(url).Current.OuterXml);
+                }
+                else
+                {
+                    Response.Write("We can't connect to umbraco.tv right now.  Click <strong>Set up your new website</strong> above to continue.");
+                }
+            }
+        }
+
+
+        [WebMethod]
+        [ScriptMethod(ResponseFormat = ResponseFormat.Json)]
+        public static string installOrUpgrade()
+        {
+            //if its not configured then we can continue
+            if (ApplicationContext.Current == null || ApplicationContext.Current.IsConfigured)
+            {
+                throw new AuthenticationException("The application is already configured");
+            }
+
+            LogHelper.Info<p>("Running 'installOrUpgrade' service");
+
+            var result = ApplicationContext.Current.DatabaseContext.CreateDatabaseSchemaAndDataOrUpgrade();
+            
+            // Remove legacy umbracoDbDsn configuration setting if it exists and connectionstring also exists
+            if (ConfigurationManager.ConnectionStrings[Umbraco.Core.Configuration.GlobalSettings.UmbracoConnectionName] != null)
+            {
+                Umbraco.Core.Configuration.GlobalSettings.RemoveSetting(Umbraco.Core.Configuration.GlobalSettings.UmbracoConnectionName);
+            }
+            else
+            {
+                var ex = new ArgumentNullException(string.Format("ConfigurationManager.ConnectionStrings[{0}]", Umbraco.Core.Configuration.GlobalSettings.UmbracoConnectionName), "Install / upgrade did not complete successfully, umbracoDbDSN was not set in the connectionStrings section");
+                LogHelper.Error<p>("", ex);
+                throw ex;
+            }
+
+            var js = new JavaScriptSerializer();
+            var jsonResult = js.Serialize(result);
+            return jsonResult;
+        }
+    }
 }