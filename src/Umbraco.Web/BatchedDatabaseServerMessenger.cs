using System;
using System.Collections.Generic;
using System.Linq;
using System.Web;
using Newtonsoft.Json;
using umbraco.interfaces;
using Umbraco.Core;
using Umbraco.Core.Logging;
using Umbraco.Core.Models.Rdbms;
using Umbraco.Core.Sync;
using Umbraco.Web.Routing;

namespace Umbraco.Web
{
    /// <summary>
    /// An <see cref="IServerMessenger"/> implementation that works by storing messages in the database.
    /// </summary>
    /// <remarks>
    /// This binds to appropriate umbraco events in order to trigger the Boot(), Sync() & FlushBatch() calls
    /// </remarks>
    public class BatchedDatabaseServerMessenger : DatabaseServerMessenger, IApplicationEventHandler
    {
        public BatchedDatabaseServerMessenger(ApplicationContext appContext, bool enableDistCalls, DatabaseServerMessengerOptions options)
            : base(appContext, enableDistCalls, options)
        {   
        }

        #region Application Event Handler implementation

        public void OnApplicationInitialized(UmbracoApplicationBase umbracoApplication, ApplicationContext applicationContext)
        {
        }

        public void OnApplicationStarting(UmbracoApplicationBase umbracoApplication, ApplicationContext applicationContext)
        {
<<<<<<< HEAD
            if (ApplicationContext.IsConfigured  == false 
                || ApplicationContext.DatabaseContext.IsDatabaseConfigured  == false
                || ApplicationContext.DatabaseContext.CanConnect == false)

                LogHelper.Warn<BatchedDatabaseServerMessenger>("The app is not configured or cannot connect to the database, this server cannot be initialized with " 
                    + typeof(BatchedDatabaseServerMessenger) + ", distributed calls will not be enabled for this server");

            // because .ApplicationStarted triggers only once, this is thread-safe
            Initialize();
=======
        }

        /// <summary>
        /// Bootup is completed, this will not execute if the application is not configured
        /// </summary>
        /// <param name="umbracoApplication"></param>
        /// <param name="applicationContext"></param>
        public void OnApplicationStarted(UmbracoApplicationBase umbracoApplication, ApplicationContext applicationContext)
        {
            UmbracoModule.EndRequest += UmbracoModule_EndRequest;
            UmbracoModule.RouteAttempt += UmbracoModule_RouteAttempt;

            if (applicationContext.DatabaseContext.IsDatabaseConfigured == false || applicationContext.DatabaseContext.CanConnect == false)
            {
                applicationContext.ProfilingLogger.Logger.Warn<BatchedDatabaseServerMessenger>(
                    "The app cannot connect to the database, this server cannot be initialized with "
                    + typeof(BatchedDatabaseServerMessenger) + ", distributed calls will not be enabled for this server");
            }
            else
            {
                Boot();
            }
>>>>>>> cd578b7b
        }
        #endregion

        private void UmbracoModule_RouteAttempt(object sender, RoutableAttemptEventArgs e)
        {
            switch (e.Outcome)
            {
                case EnsureRoutableOutcome.IsRoutable:
                    Sync();
                    break;
                case EnsureRoutableOutcome.NotDocumentRequest:
                    //so it's not a document request, we'll check if it's a back office request
                    if (e.HttpContext.Request.Url.IsBackOfficeRequest(HttpRuntime.AppDomainAppVirtualPath))
                    {
                        //it's a back office request, we should sync!
                        Sync();
                    }
                    break;
                //case EnsureRoutableOutcome.NotReady:
                //case EnsureRoutableOutcome.NotConfigured:
                //case EnsureRoutableOutcome.NoContent:
                //default:
                //    break;
            }
        }

        private void UmbracoModule_EndRequest(object sender, EventArgs e)
        {
            // will clear the batch - will remain in HttpContext though - that's ok
            FlushBatch();
        }

        protected override void DeliverRemote(IEnumerable<IServerAddress> servers, ICacheRefresher refresher, MessageType messageType, IEnumerable<object> ids = null, string json = null)
        {
            var idsA = ids == null ? null : ids.ToArray();

            Type arrayType;
            if (GetArrayType(idsA, out arrayType) == false)
                throw new ArgumentException("All items must be of the same type, either int or Guid.", "ids");

            BatchMessage(servers, refresher, messageType, idsA, arrayType, json);
        }

        public void FlushBatch()
        {
            var batch = GetBatch(false);
            if (batch == null) return;

            var instructions = batch.SelectMany(x => x.Instructions).ToArray();
            batch.Clear();
            if (instructions.Length == 0) return;

            var dto = new CacheInstructionDto
            {
                UtcStamp = DateTime.UtcNow,
                Instructions = JsonConvert.SerializeObject(instructions, Formatting.None),
                OriginIdentity = LocalIdentity
            };

            ApplicationContext.DatabaseContext.Database.Insert(dto);
        }

        protected ICollection<RefreshInstructionEnvelope> GetBatch(bool ensureHttpContext)
        {
            var httpContext = UmbracoContext.Current == null ? null : UmbracoContext.Current.HttpContext;
            if (httpContext == null)
            {
                if (ensureHttpContext)
                    throw new NotSupportedException("Cannot execute without a valid/current UmbracoContext with an HttpContext assigned.");
                return null;
            }

            var key = typeof (BatchedDatabaseServerMessenger).Name;

            // no thread-safety here because it'll run in only 1 thread (request) at a time
            var batch = (ICollection<RefreshInstructionEnvelope>)httpContext.Items[key];
            if (batch == null && ensureHttpContext)
                httpContext.Items[key] = batch = new List<RefreshInstructionEnvelope>();
            return batch;
        }

        protected void BatchMessage(
            IEnumerable<IServerAddress> servers,
            ICacheRefresher refresher,
            MessageType messageType,
            IEnumerable<object> ids = null,
            Type idType = null,
            string json = null)
        {
            var batch = GetBatch(true);
            if (batch == null)
                throw new Exception("Failed to get a batch.");

            batch.Add(new RefreshInstructionEnvelope(servers, refresher,
                RefreshInstruction.GetInstructions(refresher, messageType, ids, idType, json)));
        }

        
    }
}<|MERGE_RESOLUTION|>--- conflicted
+++ resolved
@@ -22,29 +22,18 @@
     {
         public BatchedDatabaseServerMessenger(ApplicationContext appContext, bool enableDistCalls, DatabaseServerMessengerOptions options)
             : base(appContext, enableDistCalls, options)
-        {   
-        }
+        { }
 
         #region Application Event Handler implementation
+        
+        // note: because we implement IApplicationEventHandler directly, there is no "should execute"
+        // here and we always execute, whatever the state of the application
 
         public void OnApplicationInitialized(UmbracoApplicationBase umbracoApplication, ApplicationContext applicationContext)
-        {
-        }
+        { }
 
         public void OnApplicationStarting(UmbracoApplicationBase umbracoApplication, ApplicationContext applicationContext)
-        {
-<<<<<<< HEAD
-            if (ApplicationContext.IsConfigured  == false 
-                || ApplicationContext.DatabaseContext.IsDatabaseConfigured  == false
-                || ApplicationContext.DatabaseContext.CanConnect == false)
-
-                LogHelper.Warn<BatchedDatabaseServerMessenger>("The app is not configured or cannot connect to the database, this server cannot be initialized with " 
-                    + typeof(BatchedDatabaseServerMessenger) + ", distributed calls will not be enabled for this server");
-
-            // because .ApplicationStarted triggers only once, this is thread-safe
-            Initialize();
-=======
-        }
+        { }
 
         /// <summary>
         /// Bootup is completed, this will not execute if the application is not configured
@@ -55,19 +44,18 @@
         {
             UmbracoModule.EndRequest += UmbracoModule_EndRequest;
             UmbracoModule.RouteAttempt += UmbracoModule_RouteAttempt;
+            
+            if (ApplicationContext.IsConfigured  == false 
+                || ApplicationContext.DatabaseContext.IsDatabaseConfigured  == false
+                || ApplicationContext.DatabaseContext.CanConnect == false)
 
-            if (applicationContext.DatabaseContext.IsDatabaseConfigured == false || applicationContext.DatabaseContext.CanConnect == false)
-            {
-                applicationContext.ProfilingLogger.Logger.Warn<BatchedDatabaseServerMessenger>(
-                    "The app cannot connect to the database, this server cannot be initialized with "
+                applicationContext.ProfilingLogger.Logger.Warn<BatchedDatabaseServerMessenger>("The app is not configured or cannot connect to the database, this server cannot be initialized with " 
                     + typeof(BatchedDatabaseServerMessenger) + ", distributed calls will not be enabled for this server");
-            }
-            else
-            {
-                Boot();
-            }
->>>>>>> cd578b7b
+
+            // because .ApplicationStarted triggers only once, this is thread-safe
+            Initialize();
         }
+        
         #endregion
 
         private void UmbracoModule_RouteAttempt(object sender, RoutableAttemptEventArgs e)
@@ -163,7 +151,5 @@
             batch.Add(new RefreshInstructionEnvelope(servers, refresher,
                 RefreshInstruction.GetInstructions(refresher, messageType, ids, idType, json)));
         }
-
-        
     }
 }