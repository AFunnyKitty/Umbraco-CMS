﻿using System;
using System.Collections.Generic;
using System.Linq;
using System.Net;
using System.Net.Http;
using System.Threading.Tasks;
using System.Web;
using System.Web.Http;
using System.Web.Mvc;
using AutoMapper;
using Microsoft.AspNet.Identity;
using Microsoft.AspNet.Identity.Owin;
using Microsoft.Owin;
using Umbraco.Core;
using Umbraco.Core.Configuration;
using Umbraco.Core.Logging;
using Umbraco.Core.Models;
using Umbraco.Core.Models.Identity;
using Umbraco.Core.Security;
using Umbraco.Core.Services;
using Umbraco.Web.Models;
using Umbraco.Web.Models.ContentEditing;
using Umbraco.Web.Mvc;
using Umbraco.Web.Security;
using Umbraco.Web.Security.Identity;
using Umbraco.Web.WebApi;
using Umbraco.Web.WebApi.Filters;
using IUser = Umbraco.Core.Models.Membership.IUser;

namespace Umbraco.Web.Editors
{
    /// <summary>
    /// The API controller used for editing content
    /// </summary>
    [PluginController("UmbracoApi")]
    [ValidationFilter]
    [AngularJsonOnlyConfiguration]
    [IsBackOffice]
    public class AuthenticationController : UmbracoApiController
    {

        private BackOfficeUserManager<BackOfficeIdentityUser> _userManager;
        private BackOfficeSignInManager _signInManager;
        protected BackOfficeUserManager<BackOfficeIdentityUser> UserManager
        {
            get { return _userManager ?? (_userManager = TryGetOwinContext().Result.GetBackOfficeUserManager()); }
        }
        protected BackOfficeSignInManager SignInManager
        {
            get { return _signInManager ?? (_signInManager = TryGetOwinContext().Result.GetBackOfficeSignInManager()); }
        }

        /// <summary>
        /// Returns the configuration for the backoffice user membership provider - used to configure the change password dialog
        /// </summary>
        /// <returns></returns>
        [WebApi.UmbracoAuthorize(requireApproval: false)]
        public IDictionary<string, object> GetMembershipProviderConfig()
        {
            //TODO: Check if the current PasswordValidator is an IMembershipProviderPasswordValidator, if
            //it's not than we should return some generic defaults
            var provider = Core.Security.MembershipProviderExtensions.GetUsersMembershipProvider();
            return provider.GetConfiguration(Services.UserService);
        }

        /// <summary>
        /// Checks if a valid token is specified for an invited user and if so logs the user in and returns the user object
        /// </summary>
        /// <param name="id"></param>
        /// <param name="token"></param>
        /// <returns></returns>
        /// <remarks>
        /// This will also update the security stamp for the user so it can only be used once
        /// </remarks>
        [ValidateAngularAntiForgeryToken]
        public async Task<UserDisplay> PostVerifyInvite([FromUri]int id, [FromUri]string token)
        {
            if (string.IsNullOrWhiteSpace(token))
                throw new HttpResponseException(Request.CreateResponse(HttpStatusCode.NotFound));

            var decoded = token.FromUrlBase64();
            if (decoded.IsNullOrWhiteSpace())
                throw new HttpResponseException(Request.CreateResponse(HttpStatusCode.NotFound));

            var identityUser = await UserManager.FindByIdAsync(id);
            if (identityUser == null)
                throw new HttpResponseException(Request.CreateResponse(HttpStatusCode.NotFound));

            var result = await UserManager.ConfirmEmailAsync(id, decoded);

            if (result.Succeeded == false)
            {
                throw new HttpResponseException(Request.CreateNotificationValidationErrorResponse(string.Join(", ", result.Errors)));
            }

            Request.TryGetOwinContext().Result.Authentication.SignOut(
                Core.Constants.Security.BackOfficeAuthenticationType,
                Core.Constants.Security.BackOfficeExternalAuthenticationType);

            await SignInManager.SignInAsync(identityUser, false, false);

            var user = ApplicationContext.Services.UserService.GetUserById(id);

            return Mapper.Map<UserDisplay>(user);
        }

        [WebApi.UmbracoAuthorize]
        [ValidateAngularAntiForgeryToken]
        public async Task<HttpResponseMessage> PostUnLinkLogin(UnLinkLoginModel unlinkLoginModel)
        {
            var result = await UserManager.RemoveLoginAsync(
                User.Identity.GetUserId<int>(),
                new UserLoginInfo(unlinkLoginModel.LoginProvider, unlinkLoginModel.ProviderKey));

            if (result.Succeeded)
            {
                var user = await UserManager.FindByIdAsync(User.Identity.GetUserId<int>());
                await SignInManager.SignInAsync(user, isPersistent: true, rememberBrowser: false);
                return Request.CreateResponse(HttpStatusCode.OK);
            }
            else
            {
                AddModelErrors(result);
                return Request.CreateValidationErrorResponse(ModelState);
            }
        }

        /// <summary>
        /// Checks if the current user's cookie is valid and if so returns OK or a 400 (BadRequest)
        /// </summary>
        /// <returns></returns>
        [System.Web.Http.HttpGet]
        public bool IsAuthenticated()
        {
            var attempt = UmbracoContext.Security.AuthorizeRequest();
            if (attempt == ValidateRequestAttempt.Success)
            {
                return true;
            }
            return false;
        }


        /// <summary>
        /// Returns the currently logged in Umbraco user
        /// </summary>
        /// <returns></returns>
        /// <remarks>
        /// We have the attribute [SetAngularAntiForgeryTokens] applied because this method is called initially to determine if the user
        /// is valid before the login screen is displayed. The Auth cookie can be persisted for up to a day but the csrf cookies are only session
        /// cookies which means that the auth cookie could be valid but the csrf cookies are no longer there, in that case we need to re-set the csrf cookies.
        /// </remarks>
        [WebApi.UmbracoAuthorize]
        [SetAngularAntiForgeryTokens]
        [CheckIfUserTicketDataIsStale]
        public UserDetail GetCurrentUser()
        {
            var user = UmbracoContext.Security.CurrentUser;
            var result = Mapper.Map<UserDetail>(user);
            var httpContextAttempt = TryGetHttpContext();
            if (httpContextAttempt.Success)
            {
                //set their remaining seconds
                result.SecondsUntilTimeout = httpContextAttempt.Result.GetRemainingAuthSeconds();
            }

            return result;
        }

        /// <summary>
        /// When a user is invited they are not approved but we need to resolve the partially logged on (non approved) 
        /// user. 
        /// </summary>
        /// <returns></returns>
        /// <remarks>
        /// We cannot user GetCurrentUser since that requires they are approved, this is the same as GetCurrentUser but doesn't require them to be approved
        /// </remarks>
        [WebApi.UmbracoAuthorize(requireApproval: false)]
        [SetAngularAntiForgeryTokens]
        public UserDetail GetCurrentInvitedUser()
        {
            var user = UmbracoContext.Security.CurrentUser;

            if (user.IsApproved)
            {
                //if they are approved, than they are no longer invited and we can return an error
                throw new HttpResponseException(Request.CreateUserNoAccessResponse());
            }

            var result = Mapper.Map<UserDetail>(user);
            var httpContextAttempt = TryGetHttpContext();
            if (httpContextAttempt.Success)
            {
                //set their remaining seconds
                result.SecondsUntilTimeout = httpContextAttempt.Result.GetRemainingAuthSeconds();
            }

            return result;
        }

        //TODO: This should be on the CurrentUserController?
        [WebApi.UmbracoAuthorize]
        [ValidateAngularAntiForgeryToken]
        public async Task<Dictionary<string, string>> GetCurrentUserLinkedLogins()
        {
            var identityUser = await UserManager.FindByIdAsync(UmbracoContext.Security.GetUserId());
            return identityUser.Logins.ToDictionary(x => x.LoginProvider, x => x.ProviderKey);
        }

        /// <summary>
        /// Logs a user in
        /// </summary>
        /// <returns></returns>
        [SetAngularAntiForgeryTokens]
        public async Task<HttpResponseMessage> PostLogin(LoginModel loginModel)
        {
            var http = EnsureHttpContext();

            //Sign the user in with username/password, this also gives a chance for developers to 
            //custom verify the credentials and auto-link user accounts with a custom IBackOfficePasswordChecker
            var result = await SignInManager.PasswordSignInAsync(
                loginModel.Username, loginModel.Password, isPersistent: true, shouldLockout: true);

            switch (result)
            {
                case SignInStatus.Success:
                    
                    //get the user
<<<<<<< HEAD
                    var user = Services.UserService.GetByUsername(loginModel.Username);

                    if (UserManager != null)
                        UserManager.RaiseLoginSuccessEvent(user.Id);
=======
                    var user = Security.GetBackOfficeUser(loginModel.Username);
                    UserManager.RaiseLoginSuccessEvent(user.Id);
>>>>>>> 0ef57d81

                    return SetPrincipalAndReturnUserDetail(user);
                case SignInStatus.RequiresVerification:

                    var twofactorOptions = UserManager as IUmbracoBackOfficeTwoFactorOptions;
                    if (twofactorOptions == null)
                    {
                        throw new HttpResponseException(
                            Request.CreateErrorResponse(
                                HttpStatusCode.BadRequest,
                                "UserManager does not implement " + typeof(IUmbracoBackOfficeTwoFactorOptions)));
                    }

                    var twofactorView = twofactorOptions.GetTwoFactorView(
                        TryGetOwinContext().Result,
                        UmbracoContext,
                        loginModel.Username);

                    if (twofactorView.IsNullOrWhiteSpace())
                    {
                        throw new HttpResponseException(
                            Request.CreateErrorResponse(
                                HttpStatusCode.BadRequest,
                                typeof(IUmbracoBackOfficeTwoFactorOptions) + ".GetTwoFactorView returned an empty string"));
                    }

                    var attemptedUser = Services.UserService.GetByUsername(loginModel.Username);

                    //create a with information to display a custom two factor send code view
                    var verifyResponse = Request.CreateResponse(HttpStatusCode.PaymentRequired, new
                    {
                        twoFactorView = twofactorView,
                        userId = attemptedUser.Id
                    });

<<<<<<< HEAD
                    if (UserManager != null)
                        UserManager.RaiseLoginRequiresVerificationEvent(attemptedUser.Id);
=======
                    UserManager.RaiseLoginRequiresVerificationEvent(attemptedUser.Id);
>>>>>>> 0ef57d81

                    return verifyResponse;

                case SignInStatus.LockedOut:
                case SignInStatus.Failure:
                default:
                    //return BadRequest (400), we don't want to return a 401 because that get's intercepted
                    // by our angular helper because it thinks that we need to re-perform the request once we are
                    // authorized and we don't want to return a 403 because angular will show a warning msg indicating
                    // that the user doesn't have access to perform this function, we just want to return a normal invalid msg.
                    throw new HttpResponseException(HttpStatusCode.BadRequest);
            }
        }

        /// <summary>
        /// Processes a password reset request.  Looks for a match on the provided email address
        /// and if found sends an email with a link to reset it
        /// </summary>
        /// <returns></returns>
        [SetAngularAntiForgeryTokens]
        public async Task<HttpResponseMessage> PostRequestPasswordReset(RequestPasswordResetModel model)
        {
            // If this feature is switched off in configuration the UI will be amended to not make the request to reset password available.
            // So this is just a server-side secondary check.
            if (UmbracoConfig.For.UmbracoSettings().Security.AllowPasswordReset == false)
            {
                throw new HttpResponseException(HttpStatusCode.BadRequest);
            }
            var identityUser = await SignInManager.UserManager.FindByEmailAsync(model.Email);
            if (identityUser != null)
            {
                var user = Services.UserService.GetByEmail(model.Email);
                if (user != null)
                {
                    var code = await UserManager.GeneratePasswordResetTokenAsync(identityUser.Id);
                    var callbackUrl = ConstructCallbackUrl(identityUser.Id, code);

                    var message = Services.TextService.Localize("resetPasswordEmailCopyFormat",
                        //Ensure the culture of the found user is used for the email!
                        UserExtensions.GetUserCulture(identityUser.Culture, Services.TextService),
                        new[] { identityUser.UserName, callbackUrl });

                    await UserManager.SendEmailAsync(identityUser.Id,
                        Services.TextService.Localize("login/resetPasswordEmailCopySubject",
                            //Ensure the culture of the found user is used for the email!
                            UserExtensions.GetUserCulture(identityUser.Culture, Services.TextService)),
                        message);

<<<<<<< HEAD
                    if (UserManager != null)
                        UserManager.RaiseForgotPasswordRequestedEvent(user.Id);
=======
                    UserManager.RaiseForgotPasswordRequestedEvent(user.Id);
>>>>>>> 0ef57d81
                }
            }

            return Request.CreateResponse(HttpStatusCode.OK);
        }

        /// <summary>
        /// Used to retrived the 2FA providers for code submission
        /// </summary>
        /// <returns></returns>
        [SetAngularAntiForgeryTokens]
        public async Task<IEnumerable<string>> Get2FAProviders()
        {
            var userId = await SignInManager.GetVerifiedUserIdAsync();
            if (userId < 0)
            {
                Logger.Warn<AuthenticationController>("Get2FAProviders :: No verified user found, returning 404");
                throw new HttpResponseException(HttpStatusCode.NotFound);
            }
            var userFactors = await UserManager.GetValidTwoFactorProvidersAsync(userId);
            return userFactors;
        }

        [SetAngularAntiForgeryTokens]
        public async Task<IHttpActionResult> PostSend2FACode([FromBody]string provider)
        {
            if (provider.IsNullOrWhiteSpace())
                throw new HttpResponseException(HttpStatusCode.NotFound);

            var userId = await SignInManager.GetVerifiedUserIdAsync();
            if (userId < 0)
            {
                Logger.Warn<AuthenticationController>("Get2FAProviders :: No verified user found, returning 404");
                throw new HttpResponseException(HttpStatusCode.NotFound);
            }

            // Generate the token and send it
            if (await SignInManager.SendTwoFactorCodeAsync(provider) == false)
            {
                return BadRequest("Invalid code");
            }
            return Ok();
        }

        [SetAngularAntiForgeryTokens]
        public async Task<HttpResponseMessage> PostVerify2FACode(Verify2FACodeModel model)
        {
            if (ModelState.IsValid == false)
            {
                return Request.CreateValidationErrorResponse(ModelState);
            }

            var userName = await SignInManager.GetVerifiedUserNameAsync();
            if (userName == null)
            {
                Logger.Warn<AuthenticationController>("Get2FAProviders :: No verified user found, returning 404");
                throw new HttpResponseException(HttpStatusCode.NotFound);
            }

            var result = await SignInManager.TwoFactorSignInAsync(model.Provider, model.Code, isPersistent: true, rememberBrowser: false);

            var user = Services.UserService.GetByUsername(userName);
            switch (result)
            {
                case SignInStatus.Success:
<<<<<<< HEAD
                    if (UserManager != null)
                        UserManager.RaiseLoginSuccessEvent(user.Id);

                    return SetPrincipalAndReturnUserDetail(user);
                case SignInStatus.LockedOut:
                    if (UserManager != null)
                        UserManager.RaiseAccountLockedEvent(user.Id);

                    return Request.CreateValidationErrorResponse("User is locked out");
=======
                    UserManager.RaiseLoginSuccessEvent(user.Id);
                    return SetPrincipalAndReturnUserDetail(user);
                case SignInStatus.LockedOut:
                    UserManager.RaiseAccountLockedEvent(user.Id);
                    return Request.CreateValidationErrorResponse("User is locked out");                    
>>>>>>> 0ef57d81
                case SignInStatus.Failure:
                default:
                    return Request.CreateValidationErrorResponse("Invalid code");
            }
        }

        /// <summary>
        /// Processes a set password request.  Validates the request and sets a new password.
        /// </summary>
        /// <returns></returns>
        [SetAngularAntiForgeryTokens]
        public async Task<HttpResponseMessage> PostSetPassword(SetPasswordModel model)
        {
            var result = await UserManager.ResetPasswordAsync(model.UserId, model.ResetCode, model.Password);
            if (result.Succeeded)
            {
                var lockedOut = await UserManager.IsLockedOutAsync(model.UserId);
                if (lockedOut)
                {
                    Logger.Info<AuthenticationController>(
                        "User {0} is currently locked out, unlocking and resetting AccessFailedCount",
                        () => model.UserId);

                    //var user = await UserManager.FindByIdAsync(model.UserId);
                    var unlockResult = await UserManager.SetLockoutEndDateAsync(model.UserId, DateTimeOffset.Now);
<<<<<<< HEAD
                    if (unlockResult.Succeeded == false)
=======
                    if(unlockResult.Succeeded == false)
>>>>>>> 0ef57d81
                    {
                        Logger.Warn<AuthenticationController>("Could not unlock for user {0} - error {1}",
                                        () => model.UserId, () => unlockResult.Errors.First());
                    }

                    var resetAccessFailedCountResult = await UserManager.ResetAccessFailedCountAsync(model.UserId);
                    if (resetAccessFailedCountResult.Succeeded == false)
                    {
                        Logger.Warn<AuthenticationController>("Could not reset access failed count {0} - error {1}",
                            () => model.UserId, () => unlockResult.Errors.First());
                    }
                }

<<<<<<< HEAD
                if (UserManager != null)
                    UserManager.RaiseForgotPasswordChangedSuccessEvent(model.UserId);
=======
                UserManager.RaiseForgotPasswordChangedSuccessEvent(model.UserId);
>>>>>>> 0ef57d81
                return Request.CreateResponse(HttpStatusCode.OK);
            }
            return Request.CreateValidationErrorResponse(
                result.Errors.Any() ? result.Errors.First() : "Set password failed");
        }


        /// <summary>
        /// Logs the current user out
        /// </summary>
        /// <returns></returns>
        [ClearAngularAntiForgeryToken]
        [ValidateAngularAntiForgeryToken]
        public HttpResponseMessage PostLogout()
        {
            Request.TryGetOwinContext().Result.Authentication.SignOut(
                Core.Constants.Security.BackOfficeAuthenticationType,
                Core.Constants.Security.BackOfficeExternalAuthenticationType);

            Logger.Info<AuthenticationController>("User {0} from IP address {1} has logged out",
                            () => User.Identity == null ? "UNKNOWN" : User.Identity.Name,
                            () => TryGetOwinContext().Result.Request.RemoteIpAddress);

            if (UserManager != null)
            {
                var userId = -1;
                int.TryParse(User.Identity.GetUserId(), out userId);
                UserManager.RaiseLogoutSuccessEvent(userId);
            }

            return Request.CreateResponse(HttpStatusCode.OK);
        }

        /// <summary>
        /// This is used when the user is auth'd successfully and we need to return an OK with user details along with setting the current Principal in the request
        /// </summary>
        /// <param name="user"></param>
        /// <returns></returns>
        private HttpResponseMessage SetPrincipalAndReturnUserDetail(IUser user)
        {
            if (user == null) throw new ArgumentNullException("user");

            var userDetail = Mapper.Map<UserDetail>(user);
            //update the userDetail and set their remaining seconds
            userDetail.SecondsUntilTimeout = TimeSpan.FromMinutes(GlobalSettings.TimeOutInMinutes).TotalSeconds;

            //create a response with the userDetail object
            var response = Request.CreateResponse(HttpStatusCode.OK, userDetail);

            //ensure the user is set for the current request
            Request.SetPrincipalForRequest(user);

            return response;
        }

        private string ConstructCallbackUrl(int userId, string code)
        {
            // Get an mvc helper to get the url
            var http = EnsureHttpContext();
            var urlHelper = new UrlHelper(http.Request.RequestContext);
            var action = urlHelper.Action("ValidatePasswordResetCode", "BackOffice",
                new
                {
                    area = GlobalSettings.UmbracoMvcArea,
                    u = userId,
                    r = code
                });

            // Construct full URL using configured application URL (which will fall back to request)
            var applicationUri = new Uri(ApplicationContext.UmbracoApplicationUrl);
            var callbackUri = new Uri(applicationUri, action);
            return callbackUri.ToString();
        }


        private HttpContextBase EnsureHttpContext()
        {
            var attempt = this.TryGetHttpContext();
            if (attempt.Success == false)
                throw new InvalidOperationException("This method requires that an HttpContext be active");
            return attempt.Result;
        }



        private void AddModelErrors(IdentityResult result, string prefix = "")
        {
            foreach (var error in result.Errors)
            {
                ModelState.AddModelError(prefix, error);
            }
        }

    }
}<|MERGE_RESOLUTION|>--- conflicted
+++ resolved
@@ -1,558 +1,520 @@
-﻿using System;
-using System.Collections.Generic;
-using System.Linq;
-using System.Net;
-using System.Net.Http;
-using System.Threading.Tasks;
-using System.Web;
-using System.Web.Http;
-using System.Web.Mvc;
-using AutoMapper;
-using Microsoft.AspNet.Identity;
-using Microsoft.AspNet.Identity.Owin;
-using Microsoft.Owin;
-using Umbraco.Core;
-using Umbraco.Core.Configuration;
-using Umbraco.Core.Logging;
-using Umbraco.Core.Models;
-using Umbraco.Core.Models.Identity;
-using Umbraco.Core.Security;
-using Umbraco.Core.Services;
-using Umbraco.Web.Models;
-using Umbraco.Web.Models.ContentEditing;
-using Umbraco.Web.Mvc;
-using Umbraco.Web.Security;
-using Umbraco.Web.Security.Identity;
-using Umbraco.Web.WebApi;
-using Umbraco.Web.WebApi.Filters;
-using IUser = Umbraco.Core.Models.Membership.IUser;
-
-namespace Umbraco.Web.Editors
-{
-    /// <summary>
-    /// The API controller used for editing content
-    /// </summary>
-    [PluginController("UmbracoApi")]
-    [ValidationFilter]
-    [AngularJsonOnlyConfiguration]
-    [IsBackOffice]
-    public class AuthenticationController : UmbracoApiController
-    {
-
-        private BackOfficeUserManager<BackOfficeIdentityUser> _userManager;
-        private BackOfficeSignInManager _signInManager;
-        protected BackOfficeUserManager<BackOfficeIdentityUser> UserManager
-        {
-            get { return _userManager ?? (_userManager = TryGetOwinContext().Result.GetBackOfficeUserManager()); }
-        }
-        protected BackOfficeSignInManager SignInManager
-        {
-            get { return _signInManager ?? (_signInManager = TryGetOwinContext().Result.GetBackOfficeSignInManager()); }
-        }
-
-        /// <summary>
-        /// Returns the configuration for the backoffice user membership provider - used to configure the change password dialog
-        /// </summary>
-        /// <returns></returns>
-        [WebApi.UmbracoAuthorize(requireApproval: false)]
-        public IDictionary<string, object> GetMembershipProviderConfig()
-        {
-            //TODO: Check if the current PasswordValidator is an IMembershipProviderPasswordValidator, if
-            //it's not than we should return some generic defaults
-            var provider = Core.Security.MembershipProviderExtensions.GetUsersMembershipProvider();
-            return provider.GetConfiguration(Services.UserService);
-        }
-
-        /// <summary>
-        /// Checks if a valid token is specified for an invited user and if so logs the user in and returns the user object
-        /// </summary>
-        /// <param name="id"></param>
-        /// <param name="token"></param>
-        /// <returns></returns>
-        /// <remarks>
-        /// This will also update the security stamp for the user so it can only be used once
-        /// </remarks>
-        [ValidateAngularAntiForgeryToken]
-        public async Task<UserDisplay> PostVerifyInvite([FromUri]int id, [FromUri]string token)
-        {
-            if (string.IsNullOrWhiteSpace(token))
-                throw new HttpResponseException(Request.CreateResponse(HttpStatusCode.NotFound));
-
-            var decoded = token.FromUrlBase64();
-            if (decoded.IsNullOrWhiteSpace())
-                throw new HttpResponseException(Request.CreateResponse(HttpStatusCode.NotFound));
-
-            var identityUser = await UserManager.FindByIdAsync(id);
-            if (identityUser == null)
-                throw new HttpResponseException(Request.CreateResponse(HttpStatusCode.NotFound));
-
-            var result = await UserManager.ConfirmEmailAsync(id, decoded);
-
-            if (result.Succeeded == false)
-            {
-                throw new HttpResponseException(Request.CreateNotificationValidationErrorResponse(string.Join(", ", result.Errors)));
-            }
-
-            Request.TryGetOwinContext().Result.Authentication.SignOut(
-                Core.Constants.Security.BackOfficeAuthenticationType,
-                Core.Constants.Security.BackOfficeExternalAuthenticationType);
-
-            await SignInManager.SignInAsync(identityUser, false, false);
-
-            var user = ApplicationContext.Services.UserService.GetUserById(id);
-
-            return Mapper.Map<UserDisplay>(user);
-        }
-
-        [WebApi.UmbracoAuthorize]
-        [ValidateAngularAntiForgeryToken]
-        public async Task<HttpResponseMessage> PostUnLinkLogin(UnLinkLoginModel unlinkLoginModel)
-        {
-            var result = await UserManager.RemoveLoginAsync(
-                User.Identity.GetUserId<int>(),
-                new UserLoginInfo(unlinkLoginModel.LoginProvider, unlinkLoginModel.ProviderKey));
-
-            if (result.Succeeded)
-            {
-                var user = await UserManager.FindByIdAsync(User.Identity.GetUserId<int>());
-                await SignInManager.SignInAsync(user, isPersistent: true, rememberBrowser: false);
-                return Request.CreateResponse(HttpStatusCode.OK);
-            }
-            else
-            {
-                AddModelErrors(result);
-                return Request.CreateValidationErrorResponse(ModelState);
-            }
-        }
-
-        /// <summary>
-        /// Checks if the current user's cookie is valid and if so returns OK or a 400 (BadRequest)
-        /// </summary>
-        /// <returns></returns>
-        [System.Web.Http.HttpGet]
-        public bool IsAuthenticated()
-        {
-            var attempt = UmbracoContext.Security.AuthorizeRequest();
-            if (attempt == ValidateRequestAttempt.Success)
-            {
-                return true;
-            }
-            return false;
-        }
-
-
-        /// <summary>
-        /// Returns the currently logged in Umbraco user
-        /// </summary>
-        /// <returns></returns>
-        /// <remarks>
-        /// We have the attribute [SetAngularAntiForgeryTokens] applied because this method is called initially to determine if the user
-        /// is valid before the login screen is displayed. The Auth cookie can be persisted for up to a day but the csrf cookies are only session
-        /// cookies which means that the auth cookie could be valid but the csrf cookies are no longer there, in that case we need to re-set the csrf cookies.
-        /// </remarks>
-        [WebApi.UmbracoAuthorize]
-        [SetAngularAntiForgeryTokens]
-        [CheckIfUserTicketDataIsStale]
-        public UserDetail GetCurrentUser()
-        {
-            var user = UmbracoContext.Security.CurrentUser;
-            var result = Mapper.Map<UserDetail>(user);
-            var httpContextAttempt = TryGetHttpContext();
-            if (httpContextAttempt.Success)
-            {
-                //set their remaining seconds
-                result.SecondsUntilTimeout = httpContextAttempt.Result.GetRemainingAuthSeconds();
-            }
-
-            return result;
-        }
-
-        /// <summary>
-        /// When a user is invited they are not approved but we need to resolve the partially logged on (non approved) 
-        /// user. 
-        /// </summary>
-        /// <returns></returns>
-        /// <remarks>
-        /// We cannot user GetCurrentUser since that requires they are approved, this is the same as GetCurrentUser but doesn't require them to be approved
-        /// </remarks>
-        [WebApi.UmbracoAuthorize(requireApproval: false)]
-        [SetAngularAntiForgeryTokens]
-        public UserDetail GetCurrentInvitedUser()
-        {
-            var user = UmbracoContext.Security.CurrentUser;
-
-            if (user.IsApproved)
-            {
-                //if they are approved, than they are no longer invited and we can return an error
-                throw new HttpResponseException(Request.CreateUserNoAccessResponse());
-            }
-
-            var result = Mapper.Map<UserDetail>(user);
-            var httpContextAttempt = TryGetHttpContext();
-            if (httpContextAttempt.Success)
-            {
-                //set their remaining seconds
-                result.SecondsUntilTimeout = httpContextAttempt.Result.GetRemainingAuthSeconds();
-            }
-
-            return result;
-        }
-
-        //TODO: This should be on the CurrentUserController?
-        [WebApi.UmbracoAuthorize]
-        [ValidateAngularAntiForgeryToken]
-        public async Task<Dictionary<string, string>> GetCurrentUserLinkedLogins()
-        {
-            var identityUser = await UserManager.FindByIdAsync(UmbracoContext.Security.GetUserId());
-            return identityUser.Logins.ToDictionary(x => x.LoginProvider, x => x.ProviderKey);
-        }
-
-        /// <summary>
-        /// Logs a user in
-        /// </summary>
-        /// <returns></returns>
-        [SetAngularAntiForgeryTokens]
-        public async Task<HttpResponseMessage> PostLogin(LoginModel loginModel)
-        {
-            var http = EnsureHttpContext();
-
-            //Sign the user in with username/password, this also gives a chance for developers to 
-            //custom verify the credentials and auto-link user accounts with a custom IBackOfficePasswordChecker
-            var result = await SignInManager.PasswordSignInAsync(
-                loginModel.Username, loginModel.Password, isPersistent: true, shouldLockout: true);
-
-            switch (result)
-            {
-                case SignInStatus.Success:
-                    
-                    //get the user
-<<<<<<< HEAD
-                    var user = Services.UserService.GetByUsername(loginModel.Username);
-
-                    if (UserManager != null)
-                        UserManager.RaiseLoginSuccessEvent(user.Id);
-=======
-                    var user = Security.GetBackOfficeUser(loginModel.Username);
-                    UserManager.RaiseLoginSuccessEvent(user.Id);
->>>>>>> 0ef57d81
-
-                    return SetPrincipalAndReturnUserDetail(user);
-                case SignInStatus.RequiresVerification:
-
-                    var twofactorOptions = UserManager as IUmbracoBackOfficeTwoFactorOptions;
-                    if (twofactorOptions == null)
-                    {
-                        throw new HttpResponseException(
-                            Request.CreateErrorResponse(
-                                HttpStatusCode.BadRequest,
-                                "UserManager does not implement " + typeof(IUmbracoBackOfficeTwoFactorOptions)));
-                    }
-
-                    var twofactorView = twofactorOptions.GetTwoFactorView(
-                        TryGetOwinContext().Result,
-                        UmbracoContext,
-                        loginModel.Username);
-
-                    if (twofactorView.IsNullOrWhiteSpace())
-                    {
-                        throw new HttpResponseException(
-                            Request.CreateErrorResponse(
-                                HttpStatusCode.BadRequest,
-                                typeof(IUmbracoBackOfficeTwoFactorOptions) + ".GetTwoFactorView returned an empty string"));
-                    }
-
-                    var attemptedUser = Services.UserService.GetByUsername(loginModel.Username);
-
-                    //create a with information to display a custom two factor send code view
-                    var verifyResponse = Request.CreateResponse(HttpStatusCode.PaymentRequired, new
-                    {
-                        twoFactorView = twofactorView,
-                        userId = attemptedUser.Id
-                    });
-
-<<<<<<< HEAD
-                    if (UserManager != null)
-                        UserManager.RaiseLoginRequiresVerificationEvent(attemptedUser.Id);
-=======
-                    UserManager.RaiseLoginRequiresVerificationEvent(attemptedUser.Id);
->>>>>>> 0ef57d81
-
-                    return verifyResponse;
-
-                case SignInStatus.LockedOut:
-                case SignInStatus.Failure:
-                default:
-                    //return BadRequest (400), we don't want to return a 401 because that get's intercepted
-                    // by our angular helper because it thinks that we need to re-perform the request once we are
-                    // authorized and we don't want to return a 403 because angular will show a warning msg indicating
-                    // that the user doesn't have access to perform this function, we just want to return a normal invalid msg.
-                    throw new HttpResponseException(HttpStatusCode.BadRequest);
-            }
-        }
-
-        /// <summary>
-        /// Processes a password reset request.  Looks for a match on the provided email address
-        /// and if found sends an email with a link to reset it
-        /// </summary>
-        /// <returns></returns>
-        [SetAngularAntiForgeryTokens]
-        public async Task<HttpResponseMessage> PostRequestPasswordReset(RequestPasswordResetModel model)
-        {
-            // If this feature is switched off in configuration the UI will be amended to not make the request to reset password available.
-            // So this is just a server-side secondary check.
-            if (UmbracoConfig.For.UmbracoSettings().Security.AllowPasswordReset == false)
-            {
-                throw new HttpResponseException(HttpStatusCode.BadRequest);
-            }
-            var identityUser = await SignInManager.UserManager.FindByEmailAsync(model.Email);
-            if (identityUser != null)
-            {
-                var user = Services.UserService.GetByEmail(model.Email);
-                if (user != null)
-                {
-                    var code = await UserManager.GeneratePasswordResetTokenAsync(identityUser.Id);
-                    var callbackUrl = ConstructCallbackUrl(identityUser.Id, code);
-
-                    var message = Services.TextService.Localize("resetPasswordEmailCopyFormat",
-                        //Ensure the culture of the found user is used for the email!
-                        UserExtensions.GetUserCulture(identityUser.Culture, Services.TextService),
-                        new[] { identityUser.UserName, callbackUrl });
-
-                    await UserManager.SendEmailAsync(identityUser.Id,
-                        Services.TextService.Localize("login/resetPasswordEmailCopySubject",
-                            //Ensure the culture of the found user is used for the email!
-                            UserExtensions.GetUserCulture(identityUser.Culture, Services.TextService)),
-                        message);
-
-<<<<<<< HEAD
-                    if (UserManager != null)
-                        UserManager.RaiseForgotPasswordRequestedEvent(user.Id);
-=======
-                    UserManager.RaiseForgotPasswordRequestedEvent(user.Id);
->>>>>>> 0ef57d81
-                }
-            }
-
-            return Request.CreateResponse(HttpStatusCode.OK);
-        }
-
-        /// <summary>
-        /// Used to retrived the 2FA providers for code submission
-        /// </summary>
-        /// <returns></returns>
-        [SetAngularAntiForgeryTokens]
-        public async Task<IEnumerable<string>> Get2FAProviders()
-        {
-            var userId = await SignInManager.GetVerifiedUserIdAsync();
-            if (userId < 0)
-            {
-                Logger.Warn<AuthenticationController>("Get2FAProviders :: No verified user found, returning 404");
-                throw new HttpResponseException(HttpStatusCode.NotFound);
-            }
-            var userFactors = await UserManager.GetValidTwoFactorProvidersAsync(userId);
-            return userFactors;
-        }
-
-        [SetAngularAntiForgeryTokens]
-        public async Task<IHttpActionResult> PostSend2FACode([FromBody]string provider)
-        {
-            if (provider.IsNullOrWhiteSpace())
-                throw new HttpResponseException(HttpStatusCode.NotFound);
-
-            var userId = await SignInManager.GetVerifiedUserIdAsync();
-            if (userId < 0)
-            {
-                Logger.Warn<AuthenticationController>("Get2FAProviders :: No verified user found, returning 404");
-                throw new HttpResponseException(HttpStatusCode.NotFound);
-            }
-
-            // Generate the token and send it
-            if (await SignInManager.SendTwoFactorCodeAsync(provider) == false)
-            {
-                return BadRequest("Invalid code");
-            }
-            return Ok();
-        }
-
-        [SetAngularAntiForgeryTokens]
-        public async Task<HttpResponseMessage> PostVerify2FACode(Verify2FACodeModel model)
-        {
-            if (ModelState.IsValid == false)
-            {
-                return Request.CreateValidationErrorResponse(ModelState);
-            }
-
-            var userName = await SignInManager.GetVerifiedUserNameAsync();
-            if (userName == null)
-            {
-                Logger.Warn<AuthenticationController>("Get2FAProviders :: No verified user found, returning 404");
-                throw new HttpResponseException(HttpStatusCode.NotFound);
-            }
-
-            var result = await SignInManager.TwoFactorSignInAsync(model.Provider, model.Code, isPersistent: true, rememberBrowser: false);
-
-            var user = Services.UserService.GetByUsername(userName);
-            switch (result)
-            {
-                case SignInStatus.Success:
-<<<<<<< HEAD
-                    if (UserManager != null)
-                        UserManager.RaiseLoginSuccessEvent(user.Id);
-
-                    return SetPrincipalAndReturnUserDetail(user);
-                case SignInStatus.LockedOut:
-                    if (UserManager != null)
-                        UserManager.RaiseAccountLockedEvent(user.Id);
-
-                    return Request.CreateValidationErrorResponse("User is locked out");
-=======
-                    UserManager.RaiseLoginSuccessEvent(user.Id);
-                    return SetPrincipalAndReturnUserDetail(user);
-                case SignInStatus.LockedOut:
-                    UserManager.RaiseAccountLockedEvent(user.Id);
-                    return Request.CreateValidationErrorResponse("User is locked out");                    
->>>>>>> 0ef57d81
-                case SignInStatus.Failure:
-                default:
-                    return Request.CreateValidationErrorResponse("Invalid code");
-            }
-        }
-
-        /// <summary>
-        /// Processes a set password request.  Validates the request and sets a new password.
-        /// </summary>
-        /// <returns></returns>
-        [SetAngularAntiForgeryTokens]
-        public async Task<HttpResponseMessage> PostSetPassword(SetPasswordModel model)
-        {
-            var result = await UserManager.ResetPasswordAsync(model.UserId, model.ResetCode, model.Password);
-            if (result.Succeeded)
-            {
-                var lockedOut = await UserManager.IsLockedOutAsync(model.UserId);
-                if (lockedOut)
-                {
-                    Logger.Info<AuthenticationController>(
-                        "User {0} is currently locked out, unlocking and resetting AccessFailedCount",
-                        () => model.UserId);
-
-                    //var user = await UserManager.FindByIdAsync(model.UserId);
-                    var unlockResult = await UserManager.SetLockoutEndDateAsync(model.UserId, DateTimeOffset.Now);
-<<<<<<< HEAD
-                    if (unlockResult.Succeeded == false)
-=======
-                    if(unlockResult.Succeeded == false)
->>>>>>> 0ef57d81
-                    {
-                        Logger.Warn<AuthenticationController>("Could not unlock for user {0} - error {1}",
-                                        () => model.UserId, () => unlockResult.Errors.First());
-                    }
-
-                    var resetAccessFailedCountResult = await UserManager.ResetAccessFailedCountAsync(model.UserId);
-                    if (resetAccessFailedCountResult.Succeeded == false)
-                    {
-                        Logger.Warn<AuthenticationController>("Could not reset access failed count {0} - error {1}",
-                            () => model.UserId, () => unlockResult.Errors.First());
-                    }
-                }
-
-<<<<<<< HEAD
-                if (UserManager != null)
-                    UserManager.RaiseForgotPasswordChangedSuccessEvent(model.UserId);
-=======
-                UserManager.RaiseForgotPasswordChangedSuccessEvent(model.UserId);
->>>>>>> 0ef57d81
-                return Request.CreateResponse(HttpStatusCode.OK);
-            }
-            return Request.CreateValidationErrorResponse(
-                result.Errors.Any() ? result.Errors.First() : "Set password failed");
-        }
-
-
-        /// <summary>
-        /// Logs the current user out
-        /// </summary>
-        /// <returns></returns>
-        [ClearAngularAntiForgeryToken]
-        [ValidateAngularAntiForgeryToken]
-        public HttpResponseMessage PostLogout()
-        {
-            Request.TryGetOwinContext().Result.Authentication.SignOut(
-                Core.Constants.Security.BackOfficeAuthenticationType,
-                Core.Constants.Security.BackOfficeExternalAuthenticationType);
-
-            Logger.Info<AuthenticationController>("User {0} from IP address {1} has logged out",
-                            () => User.Identity == null ? "UNKNOWN" : User.Identity.Name,
-                            () => TryGetOwinContext().Result.Request.RemoteIpAddress);
-
-            if (UserManager != null)
-            {
-                var userId = -1;
-                int.TryParse(User.Identity.GetUserId(), out userId);
-                UserManager.RaiseLogoutSuccessEvent(userId);
-            }
-
-            return Request.CreateResponse(HttpStatusCode.OK);
-        }
-
-        /// <summary>
-        /// This is used when the user is auth'd successfully and we need to return an OK with user details along with setting the current Principal in the request
-        /// </summary>
-        /// <param name="user"></param>
-        /// <returns></returns>
-        private HttpResponseMessage SetPrincipalAndReturnUserDetail(IUser user)
-        {
-            if (user == null) throw new ArgumentNullException("user");
-
-            var userDetail = Mapper.Map<UserDetail>(user);
-            //update the userDetail and set their remaining seconds
-            userDetail.SecondsUntilTimeout = TimeSpan.FromMinutes(GlobalSettings.TimeOutInMinutes).TotalSeconds;
-
-            //create a response with the userDetail object
-            var response = Request.CreateResponse(HttpStatusCode.OK, userDetail);
-
-            //ensure the user is set for the current request
-            Request.SetPrincipalForRequest(user);
-
-            return response;
-        }
-
-        private string ConstructCallbackUrl(int userId, string code)
-        {
-            // Get an mvc helper to get the url
-            var http = EnsureHttpContext();
-            var urlHelper = new UrlHelper(http.Request.RequestContext);
-            var action = urlHelper.Action("ValidatePasswordResetCode", "BackOffice",
-                new
-                {
-                    area = GlobalSettings.UmbracoMvcArea,
-                    u = userId,
-                    r = code
-                });
-
-            // Construct full URL using configured application URL (which will fall back to request)
-            var applicationUri = new Uri(ApplicationContext.UmbracoApplicationUrl);
-            var callbackUri = new Uri(applicationUri, action);
-            return callbackUri.ToString();
-        }
-
-
-        private HttpContextBase EnsureHttpContext()
-        {
-            var attempt = this.TryGetHttpContext();
-            if (attempt.Success == false)
-                throw new InvalidOperationException("This method requires that an HttpContext be active");
-            return attempt.Result;
-        }
-
-
-
-        private void AddModelErrors(IdentityResult result, string prefix = "")
-        {
-            foreach (var error in result.Errors)
-            {
-                ModelState.AddModelError(prefix, error);
-            }
-        }
-
-    }
+﻿using System;
+using System.Collections.Generic;
+using System.Linq;
+using System.Net;
+using System.Net.Http;
+using System.Threading.Tasks;
+using System.Web;
+using System.Web.Http;
+using System.Web.Mvc;
+using AutoMapper;
+using Microsoft.AspNet.Identity;
+using Microsoft.AspNet.Identity.Owin;
+using Microsoft.Owin;
+using Umbraco.Core;
+using Umbraco.Core.Configuration;
+using Umbraco.Core.Logging;
+using Umbraco.Core.Models;
+using Umbraco.Core.Models.Identity;
+using Umbraco.Core.Security;
+using Umbraco.Core.Services;
+using Umbraco.Web.Models;
+using Umbraco.Web.Models.ContentEditing;
+using Umbraco.Web.Mvc;
+using Umbraco.Web.Security;
+using Umbraco.Web.Security.Identity;
+using Umbraco.Web.WebApi;
+using Umbraco.Web.WebApi.Filters;
+using IUser = Umbraco.Core.Models.Membership.IUser;
+
+namespace Umbraco.Web.Editors
+{
+    /// <summary>
+    /// The API controller used for editing content
+    /// </summary>
+    [PluginController("UmbracoApi")]
+    [ValidationFilter]
+    [AngularJsonOnlyConfiguration]
+    [IsBackOffice]
+    public class AuthenticationController : UmbracoApiController
+    {
+
+        private BackOfficeUserManager<BackOfficeIdentityUser> _userManager;
+        private BackOfficeSignInManager _signInManager;
+        protected BackOfficeUserManager<BackOfficeIdentityUser> UserManager
+        {
+            get { return _userManager ?? (_userManager = TryGetOwinContext().Result.GetBackOfficeUserManager()); }
+        }
+        protected BackOfficeSignInManager SignInManager
+        {
+            get { return _signInManager ?? (_signInManager = TryGetOwinContext().Result.GetBackOfficeSignInManager()); }
+        }
+
+        /// <summary>
+        /// Returns the configuration for the backoffice user membership provider - used to configure the change password dialog
+        /// </summary>
+        /// <returns></returns>
+        [WebApi.UmbracoAuthorize(requireApproval: false)]
+        public IDictionary<string, object> GetMembershipProviderConfig()
+        {
+            //TODO: Check if the current PasswordValidator is an IMembershipProviderPasswordValidator, if
+            //it's not than we should return some generic defaults
+            var provider = Core.Security.MembershipProviderExtensions.GetUsersMembershipProvider();
+            return provider.GetConfiguration(Services.UserService);
+        }
+
+        /// <summary>
+        /// Checks if a valid token is specified for an invited user and if so logs the user in and returns the user object
+        /// </summary>
+        /// <param name="id"></param>
+        /// <param name="token"></param>
+        /// <returns></returns>
+        /// <remarks>
+        /// This will also update the security stamp for the user so it can only be used once
+        /// </remarks>
+        [ValidateAngularAntiForgeryToken]
+        public async Task<UserDisplay> PostVerifyInvite([FromUri]int id, [FromUri]string token)
+        {
+            if (string.IsNullOrWhiteSpace(token))
+                throw new HttpResponseException(Request.CreateResponse(HttpStatusCode.NotFound));
+
+            var decoded = token.FromUrlBase64();
+            if (decoded.IsNullOrWhiteSpace())
+                throw new HttpResponseException(Request.CreateResponse(HttpStatusCode.NotFound));
+
+            var identityUser = await UserManager.FindByIdAsync(id);
+            if (identityUser == null)
+                throw new HttpResponseException(Request.CreateResponse(HttpStatusCode.NotFound));
+
+            var result = await UserManager.ConfirmEmailAsync(id, decoded);
+
+            if (result.Succeeded == false)
+            {
+                throw new HttpResponseException(Request.CreateNotificationValidationErrorResponse(string.Join(", ", result.Errors)));
+            }
+
+            Request.TryGetOwinContext().Result.Authentication.SignOut(
+                Core.Constants.Security.BackOfficeAuthenticationType,
+                Core.Constants.Security.BackOfficeExternalAuthenticationType);
+
+            await SignInManager.SignInAsync(identityUser, false, false);
+
+            var user = ApplicationContext.Services.UserService.GetUserById(id);
+
+            return Mapper.Map<UserDisplay>(user);
+        }
+
+        [WebApi.UmbracoAuthorize]
+        [ValidateAngularAntiForgeryToken]
+        public async Task<HttpResponseMessage> PostUnLinkLogin(UnLinkLoginModel unlinkLoginModel)
+        {
+            var result = await UserManager.RemoveLoginAsync(
+                User.Identity.GetUserId<int>(),
+                new UserLoginInfo(unlinkLoginModel.LoginProvider, unlinkLoginModel.ProviderKey));
+
+            if (result.Succeeded)
+            {
+                var user = await UserManager.FindByIdAsync(User.Identity.GetUserId<int>());
+                await SignInManager.SignInAsync(user, isPersistent: true, rememberBrowser: false);
+                return Request.CreateResponse(HttpStatusCode.OK);
+            }
+            else
+            {
+                AddModelErrors(result);
+                return Request.CreateValidationErrorResponse(ModelState);
+            }
+        }
+
+        /// <summary>
+        /// Checks if the current user's cookie is valid and if so returns OK or a 400 (BadRequest)
+        /// </summary>
+        /// <returns></returns>
+        [System.Web.Http.HttpGet]
+        public bool IsAuthenticated()
+        {
+            var attempt = UmbracoContext.Security.AuthorizeRequest();
+            if (attempt == ValidateRequestAttempt.Success)
+            {
+                return true;
+            }
+            return false;
+        }
+
+
+        /// <summary>
+        /// Returns the currently logged in Umbraco user
+        /// </summary>
+        /// <returns></returns>
+        /// <remarks>
+        /// We have the attribute [SetAngularAntiForgeryTokens] applied because this method is called initially to determine if the user
+        /// is valid before the login screen is displayed. The Auth cookie can be persisted for up to a day but the csrf cookies are only session
+        /// cookies which means that the auth cookie could be valid but the csrf cookies are no longer there, in that case we need to re-set the csrf cookies.
+        /// </remarks>
+        [WebApi.UmbracoAuthorize]
+        [SetAngularAntiForgeryTokens]
+        [CheckIfUserTicketDataIsStale]
+        public UserDetail GetCurrentUser()
+        {
+            var user = UmbracoContext.Security.CurrentUser;
+            var result = Mapper.Map<UserDetail>(user);
+            var httpContextAttempt = TryGetHttpContext();
+            if (httpContextAttempt.Success)
+            {
+                //set their remaining seconds
+                result.SecondsUntilTimeout = httpContextAttempt.Result.GetRemainingAuthSeconds();
+            }
+
+            return result;
+        }
+
+        /// <summary>
+        /// When a user is invited they are not approved but we need to resolve the partially logged on (non approved) 
+        /// user. 
+        /// </summary>
+        /// <returns></returns>
+        /// <remarks>
+        /// We cannot user GetCurrentUser since that requires they are approved, this is the same as GetCurrentUser but doesn't require them to be approved
+        /// </remarks>
+        [WebApi.UmbracoAuthorize(requireApproval: false)]
+        [SetAngularAntiForgeryTokens]
+        public UserDetail GetCurrentInvitedUser()
+        {
+            var user = UmbracoContext.Security.CurrentUser;
+
+            if (user.IsApproved)
+            {
+                //if they are approved, than they are no longer invited and we can return an error
+                throw new HttpResponseException(Request.CreateUserNoAccessResponse());
+            }
+
+            var result = Mapper.Map<UserDetail>(user);
+            var httpContextAttempt = TryGetHttpContext();
+            if (httpContextAttempt.Success)
+            {
+                //set their remaining seconds
+                result.SecondsUntilTimeout = httpContextAttempt.Result.GetRemainingAuthSeconds();
+            }
+
+            return result;
+        }
+
+        //TODO: This should be on the CurrentUserController?
+        [WebApi.UmbracoAuthorize]
+        [ValidateAngularAntiForgeryToken]
+        public async Task<Dictionary<string, string>> GetCurrentUserLinkedLogins()
+        {
+            var identityUser = await UserManager.FindByIdAsync(UmbracoContext.Security.GetUserId());
+            return identityUser.Logins.ToDictionary(x => x.LoginProvider, x => x.ProviderKey);
+        }
+
+        /// <summary>
+        /// Logs a user in
+        /// </summary>
+        /// <returns></returns>
+        [SetAngularAntiForgeryTokens]
+        public async Task<HttpResponseMessage> PostLogin(LoginModel loginModel)
+        {
+            var http = EnsureHttpContext();
+
+            //Sign the user in with username/password, this also gives a chance for developers to 
+            //custom verify the credentials and auto-link user accounts with a custom IBackOfficePasswordChecker
+            var result = await SignInManager.PasswordSignInAsync(
+                loginModel.Username, loginModel.Password, isPersistent: true, shouldLockout: true);
+
+            switch (result)
+            {
+                case SignInStatus.Success:
+                    
+                    //get the user
+                    var user = Services.UserService.GetByUsername(loginModel.Username);
+                    UserManager.RaiseLoginSuccessEvent(user.Id);
+
+                    return SetPrincipalAndReturnUserDetail(user);
+                case SignInStatus.RequiresVerification:
+
+                    var twofactorOptions = UserManager as IUmbracoBackOfficeTwoFactorOptions;
+                    if (twofactorOptions == null)
+                    {
+                        throw new HttpResponseException(
+                            Request.CreateErrorResponse(
+                                HttpStatusCode.BadRequest,
+                                "UserManager does not implement " + typeof(IUmbracoBackOfficeTwoFactorOptions)));
+                    }
+
+                    var twofactorView = twofactorOptions.GetTwoFactorView(
+                        TryGetOwinContext().Result,
+                        UmbracoContext,
+                        loginModel.Username);
+
+                    if (twofactorView.IsNullOrWhiteSpace())
+                    {
+                        throw new HttpResponseException(
+                            Request.CreateErrorResponse(
+                                HttpStatusCode.BadRequest,
+                                typeof(IUmbracoBackOfficeTwoFactorOptions) + ".GetTwoFactorView returned an empty string"));
+                    }
+
+                    var attemptedUser = Services.UserService.GetByUsername(loginModel.Username);
+
+                    //create a with information to display a custom two factor send code view
+                    var verifyResponse = Request.CreateResponse(HttpStatusCode.PaymentRequired, new
+                    {
+                        twoFactorView = twofactorView,
+                        userId = attemptedUser.Id
+                    });
+
+                    UserManager.RaiseLoginRequiresVerificationEvent(attemptedUser.Id);
+
+                    return verifyResponse;
+
+                case SignInStatus.LockedOut:
+                case SignInStatus.Failure:
+                default:
+                    //return BadRequest (400), we don't want to return a 401 because that get's intercepted
+                    // by our angular helper because it thinks that we need to re-perform the request once we are
+                    // authorized and we don't want to return a 403 because angular will show a warning msg indicating
+                    // that the user doesn't have access to perform this function, we just want to return a normal invalid msg.
+                    throw new HttpResponseException(HttpStatusCode.BadRequest);
+            }
+        }
+
+        /// <summary>
+        /// Processes a password reset request.  Looks for a match on the provided email address
+        /// and if found sends an email with a link to reset it
+        /// </summary>
+        /// <returns></returns>
+        [SetAngularAntiForgeryTokens]
+        public async Task<HttpResponseMessage> PostRequestPasswordReset(RequestPasswordResetModel model)
+        {
+            // If this feature is switched off in configuration the UI will be amended to not make the request to reset password available.
+            // So this is just a server-side secondary check.
+            if (UmbracoConfig.For.UmbracoSettings().Security.AllowPasswordReset == false)
+            {
+                throw new HttpResponseException(HttpStatusCode.BadRequest);
+            }
+            var identityUser = await SignInManager.UserManager.FindByEmailAsync(model.Email);
+            if (identityUser != null)
+            {
+                var user = Services.UserService.GetByEmail(model.Email);
+                if (user != null)
+                {
+                    var code = await UserManager.GeneratePasswordResetTokenAsync(identityUser.Id);
+                    var callbackUrl = ConstructCallbackUrl(identityUser.Id, code);
+
+                    var message = Services.TextService.Localize("resetPasswordEmailCopyFormat",
+                        //Ensure the culture of the found user is used for the email!
+                        UserExtensions.GetUserCulture(identityUser.Culture, Services.TextService),
+                        new[] { identityUser.UserName, callbackUrl });
+
+                    await UserManager.SendEmailAsync(identityUser.Id,
+                        Services.TextService.Localize("login/resetPasswordEmailCopySubject",
+                            //Ensure the culture of the found user is used for the email!
+                            UserExtensions.GetUserCulture(identityUser.Culture, Services.TextService)),
+                        message);
+
+                    UserManager.RaiseForgotPasswordRequestedEvent(user.Id);
+                }
+            }
+
+            return Request.CreateResponse(HttpStatusCode.OK);
+        }
+
+        /// <summary>
+        /// Used to retrived the 2FA providers for code submission
+        /// </summary>
+        /// <returns></returns>
+        [SetAngularAntiForgeryTokens]
+        public async Task<IEnumerable<string>> Get2FAProviders()
+        {
+            var userId = await SignInManager.GetVerifiedUserIdAsync();
+            if (userId < 0)
+            {
+                Logger.Warn<AuthenticationController>("Get2FAProviders :: No verified user found, returning 404");
+                throw new HttpResponseException(HttpStatusCode.NotFound);
+            }
+            var userFactors = await UserManager.GetValidTwoFactorProvidersAsync(userId);
+            return userFactors;
+        }
+
+        [SetAngularAntiForgeryTokens]
+        public async Task<IHttpActionResult> PostSend2FACode([FromBody]string provider)
+        {
+            if (provider.IsNullOrWhiteSpace())
+                throw new HttpResponseException(HttpStatusCode.NotFound);
+
+            var userId = await SignInManager.GetVerifiedUserIdAsync();
+            if (userId < 0)
+            {
+                Logger.Warn<AuthenticationController>("Get2FAProviders :: No verified user found, returning 404");
+                throw new HttpResponseException(HttpStatusCode.NotFound);
+            }
+
+            // Generate the token and send it
+            if (await SignInManager.SendTwoFactorCodeAsync(provider) == false)
+            {
+                return BadRequest("Invalid code");
+            }
+            return Ok();
+        }
+
+        [SetAngularAntiForgeryTokens]
+        public async Task<HttpResponseMessage> PostVerify2FACode(Verify2FACodeModel model)
+        {
+            if (ModelState.IsValid == false)
+            {
+                return Request.CreateValidationErrorResponse(ModelState);
+            }
+
+            var userName = await SignInManager.GetVerifiedUserNameAsync();
+            if (userName == null)
+            {
+                Logger.Warn<AuthenticationController>("Get2FAProviders :: No verified user found, returning 404");
+                throw new HttpResponseException(HttpStatusCode.NotFound);
+            }
+
+            var result = await SignInManager.TwoFactorSignInAsync(model.Provider, model.Code, isPersistent: true, rememberBrowser: false);
+
+            var user = Services.UserService.GetByUsername(userName);
+            switch (result)
+            {
+                case SignInStatus.Success:
+                    UserManager.RaiseLoginSuccessEvent(user.Id);
+                    return SetPrincipalAndReturnUserDetail(user);
+                case SignInStatus.LockedOut:
+                    UserManager.RaiseAccountLockedEvent(user.Id);
+                    return Request.CreateValidationErrorResponse("User is locked out");
+                case SignInStatus.Failure:
+                default:
+                    return Request.CreateValidationErrorResponse("Invalid code");
+            }
+        }
+
+        /// <summary>
+        /// Processes a set password request.  Validates the request and sets a new password.
+        /// </summary>
+        /// <returns></returns>
+        [SetAngularAntiForgeryTokens]
+        public async Task<HttpResponseMessage> PostSetPassword(SetPasswordModel model)
+        {
+            var result = await UserManager.ResetPasswordAsync(model.UserId, model.ResetCode, model.Password);
+            if (result.Succeeded)
+            {
+                var lockedOut = await UserManager.IsLockedOutAsync(model.UserId);
+                if (lockedOut)
+                {
+                    Logger.Info<AuthenticationController>(
+                        "User {0} is currently locked out, unlocking and resetting AccessFailedCount",
+                        () => model.UserId);
+
+                    //var user = await UserManager.FindByIdAsync(model.UserId);
+                    var unlockResult = await UserManager.SetLockoutEndDateAsync(model.UserId, DateTimeOffset.Now);
+                    if (unlockResult.Succeeded == false)
+                    {
+                        Logger.Warn<AuthenticationController>("Could not unlock for user {0} - error {1}",
+                                        () => model.UserId, () => unlockResult.Errors.First());
+                    }
+
+                    var resetAccessFailedCountResult = await UserManager.ResetAccessFailedCountAsync(model.UserId);
+                    if (resetAccessFailedCountResult.Succeeded == false)
+                    {
+                        Logger.Warn<AuthenticationController>("Could not reset access failed count {0} - error {1}",
+                            () => model.UserId, () => unlockResult.Errors.First());
+                    }
+                }
+
+                UserManager.RaiseForgotPasswordChangedSuccessEvent(model.UserId);
+                return Request.CreateResponse(HttpStatusCode.OK);
+            }
+            return Request.CreateValidationErrorResponse(
+                result.Errors.Any() ? result.Errors.First() : "Set password failed");
+        }
+
+
+        /// <summary>
+        /// Logs the current user out
+        /// </summary>
+        /// <returns></returns>
+        [ClearAngularAntiForgeryToken]
+        [ValidateAngularAntiForgeryToken]
+        public HttpResponseMessage PostLogout()
+        {
+            Request.TryGetOwinContext().Result.Authentication.SignOut(
+                Core.Constants.Security.BackOfficeAuthenticationType,
+                Core.Constants.Security.BackOfficeExternalAuthenticationType);
+
+            Logger.Info<AuthenticationController>("User {0} from IP address {1} has logged out",
+                            () => User.Identity == null ? "UNKNOWN" : User.Identity.Name,
+                            () => TryGetOwinContext().Result.Request.RemoteIpAddress);
+
+            if (UserManager != null)
+            {
+                var userId = -1;
+                int.TryParse(User.Identity.GetUserId(), out userId);
+                UserManager.RaiseLogoutSuccessEvent(userId);
+            }
+
+            return Request.CreateResponse(HttpStatusCode.OK);
+        }
+
+        /// <summary>
+        /// This is used when the user is auth'd successfully and we need to return an OK with user details along with setting the current Principal in the request
+        /// </summary>
+        /// <param name="user"></param>
+        /// <returns></returns>
+        private HttpResponseMessage SetPrincipalAndReturnUserDetail(IUser user)
+        {
+            if (user == null) throw new ArgumentNullException("user");
+
+            var userDetail = Mapper.Map<UserDetail>(user);
+            //update the userDetail and set their remaining seconds
+            userDetail.SecondsUntilTimeout = TimeSpan.FromMinutes(GlobalSettings.TimeOutInMinutes).TotalSeconds;
+
+            //create a response with the userDetail object
+            var response = Request.CreateResponse(HttpStatusCode.OK, userDetail);
+
+            //ensure the user is set for the current request
+            Request.SetPrincipalForRequest(user);
+
+            return response;
+        }
+
+        private string ConstructCallbackUrl(int userId, string code)
+        {
+            // Get an mvc helper to get the url
+            var http = EnsureHttpContext();
+            var urlHelper = new UrlHelper(http.Request.RequestContext);
+            var action = urlHelper.Action("ValidatePasswordResetCode", "BackOffice",
+                new
+                {
+                    area = GlobalSettings.UmbracoMvcArea,
+                    u = userId,
+                    r = code
+                });
+
+            // Construct full URL using configured application URL (which will fall back to request)
+            var applicationUri = new Uri(ApplicationContext.UmbracoApplicationUrl);
+            var callbackUri = new Uri(applicationUri, action);
+            return callbackUri.ToString();
+        }
+
+
+        private HttpContextBase EnsureHttpContext()
+        {
+            var attempt = this.TryGetHttpContext();
+            if (attempt.Success == false)
+                throw new InvalidOperationException("This method requires that an HttpContext be active");
+            return attempt.Result;
+        }
+
+
+
+        private void AddModelErrors(IdentityResult result, string prefix = "")
+        {
+            foreach (var error in result.Errors)
+            {
+                ModelState.AddModelError(prefix, error);
+            }
+        }
+
+    }
 }