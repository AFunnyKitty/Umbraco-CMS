--- conflicted
+++ resolved
@@ -15,16 +15,12 @@
     [DebuggerDisplay("Content Id: {Id}, Name: {Name}")]
     public abstract class PublishedContentBase : IPublishedContent
     {
-<<<<<<< HEAD
         private readonly IUmbracoContextAccessor _umbracoContextAccessor;
 
         protected PublishedContentBase(IUmbracoContextAccessor umbracoContextAccessor)
         {
             _umbracoContextAccessor = umbracoContextAccessor;
         }
-=======
-        private string _url; // FIXME: task - cannot cache urls, they depends on the current request
->>>>>>> c2f51be0
 
         #region ContentType
 
@@ -94,20 +90,11 @@
                 switch (ItemType)
                 {
                     case PublishedItemType.Content:
-<<<<<<< HEAD
                         if (umbracoContext == null)
                             throw new InvalidOperationException("Cannot compute Url for a content item when UmbracoContext is null.");
                         if (umbracoContext.UrlProvider == null)
                             throw new InvalidOperationException("Cannot compute Url for a content item when UmbracoContext.UrlProvider is null.");
                         return umbracoContext.UrlProvider.GetUrl(this, culture);
-=======
-                        // TODO: consider injecting an umbraco context accessor
-                        if (UmbracoContext.Current == null)
-                            throw new InvalidOperationException("Cannot compute Url for a content item when UmbracoContext.Current is null.");
-                        if (UmbracoContext.Current.UrlProvider == null)
-                            throw new InvalidOperationException("Cannot compute Url for a content item when UmbracoContext.Current.UrlProvider is null.");
-                        return UmbracoContext.Current.UrlProvider.GetUrl(this, culture);
->>>>>>> c2f51be0
 
                     case PublishedItemType.Media:
                         var prop = GetProperty(Constants.Conventions.Media.File);
