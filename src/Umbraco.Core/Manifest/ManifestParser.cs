<<<<<<< HEAD
﻿using System;
using System.Collections.Generic;
using System.IO;
using System.Linq;
using System.Text;
using Newtonsoft.Json;
using Umbraco.Core.Cache;
using Umbraco.Core.Exceptions;
using Umbraco.Core.IO;
using Umbraco.Core.Logging;
using Umbraco.Core.Models.ContentEditing;
using Umbraco.Core.PropertyEditors;
using Umbraco.Core.Services;

namespace Umbraco.Core.Manifest
{
    /// <summary>
    /// Parses the Main.js file and replaces all tokens accordingly.
    /// </summary>
    public class ManifestParser
    {
        private readonly IContentTypeService _contentTypeService;
        private static readonly string Utf8Preamble = Encoding.UTF8.GetString(Encoding.UTF8.GetPreamble());

        private readonly IRuntimeCacheProvider _cache;
        private readonly ILogger _logger;
        private readonly ManifestValueValidatorCollection _validators;

        private string _path;

        /// <summary>
        /// Initializes a new instance of the <see cref="ManifestParser"/> class.
        /// </summary>
        public ManifestParser(IRuntimeCacheProvider cache, ManifestValueValidatorCollection validators, ILogger logger, IContentTypeService contentTypeService)
            : this(cache, validators, "~/App_Plugins", logger, contentTypeService)
        {

        }

        /// <summary>
        /// Initializes a new instance of the <see cref="ManifestParser"/> class.
        /// </summary>
        private ManifestParser(IRuntimeCacheProvider cache, ManifestValueValidatorCollection validators, string path, ILogger logger, IContentTypeService contentTypeService)
        {
            _cache = cache ?? throw new ArgumentNullException(nameof(cache));
            _validators = validators ?? throw new ArgumentNullException(nameof(validators));
            if (string.IsNullOrWhiteSpace(path)) throw new ArgumentNullOrEmptyException(nameof(path));
            Path = path;
            _logger = logger ?? throw new ArgumentNullException(nameof(logger));
            _contentTypeService = contentTypeService;
        }

        public string Path
        {
            get => _path;
            set => _path = value.StartsWith("~/") ? IOHelper.MapPath(value) : value;
        }

        /// <summary>
        /// Gets all manifests, merged into a single manifest object.
        /// </summary>
        /// <returns></returns>
        public PackageManifest Manifest
            => _cache.GetCacheItem<PackageManifest>("Umbraco.Core.Manifest.ManifestParser::Manifests", () =>
            {
                var manifests = GetManifests();
                return MergeManifests(manifests);
            }, new TimeSpan(0, 4, 0));

        /// <summary>
        /// Gets all manifests.
        /// </summary>
        private IEnumerable<PackageManifest> GetManifests()
        {
            var manifests = new List<PackageManifest>();

            foreach (var path in GetManifestFiles())
            {
                try
                {
                    var text = File.ReadAllText(path);
                    text = TrimPreamble(text);
                    if (string.IsNullOrWhiteSpace(text))
                        continue;
                    var manifest = ParseManifest(text);
                    manifests.Add(manifest);
                }
                catch (Exception e)
                {
                    _logger.Error<ManifestParser>(e, "Failed to parse manifest at '{Path}', ignoring.", path);
                }
            }

            return manifests;
        }

        /// <summary>
        /// Merges all manifests into one.
        /// </summary>
        private static PackageManifest MergeManifests(IEnumerable<PackageManifest> manifests)
        {
            var scripts = new HashSet<string>();
            var stylesheets = new HashSet<string>();
            var propertyEditors = new List<IDataEditor>();
            var parameterEditors = new List<IDataEditor>();
            var gridEditors = new List<GridEditor>();
            var contentApps = new List<IContentAppDefinition>();

            foreach (var manifest in manifests)
            {
                if (manifest.Scripts != null) foreach (var script in manifest.Scripts) scripts.Add(script);
                if (manifest.Stylesheets != null) foreach (var stylesheet in manifest.Stylesheets) stylesheets.Add(stylesheet);
                if (manifest.PropertyEditors != null) propertyEditors.AddRange(manifest.PropertyEditors);
                if (manifest.ParameterEditors != null) parameterEditors.AddRange(manifest.ParameterEditors);
                if (manifest.GridEditors != null) gridEditors.AddRange(manifest.GridEditors);
                if (manifest.ContentApps != null) contentApps.AddRange(manifest.ContentApps);
            }

            return new PackageManifest
            {
                Scripts = scripts.ToArray(),
                Stylesheets = stylesheets.ToArray(),
                PropertyEditors = propertyEditors.ToArray(),
                ParameterEditors = parameterEditors.ToArray(),
                GridEditors = gridEditors.ToArray(),
                ContentApps = contentApps.ToArray()
            };
        }

        // gets all manifest files (recursively)
        private IEnumerable<string> GetManifestFiles()
        {
            if (Directory.Exists(_path) == false)
                return new string[0];
            return Directory.GetFiles(_path, "package.manifest", SearchOption.AllDirectories);
        }


        private static string TrimPreamble(string text)
        {
            // strangely StartsWith(preamble) would always return true
            if (text.Substring(0, 1) == Utf8Preamble)
                text = text.Remove(0, Utf8Preamble.Length);

            return text;
        }

        /// <summary>
        /// Parses a manifest.
        /// </summary>
        internal PackageManifest ParseManifest(string text)
        {
            if (string.IsNullOrWhiteSpace(text))
                throw new ArgumentNullOrEmptyException(nameof(text));

            var manifest = JsonConvert.DeserializeObject<PackageManifest>(text,
                new DataEditorConverter(_logger),
                new ValueValidatorConverter(_validators),
                new ContentAppDefinitionConverter(_contentTypeService));

            // scripts and stylesheets are raw string, must process here
            for (var i = 0; i < manifest.Scripts.Length; i++)
                manifest.Scripts[i] = IOHelper.ResolveVirtualUrl(manifest.Scripts[i]);
            for (var i = 0; i < manifest.Stylesheets.Length; i++)
                manifest.Stylesheets[i] = IOHelper.ResolveVirtualUrl(manifest.Stylesheets[i]);

            // add property editors that are also parameter editors, to the parameter editors list
            // (the manifest format is kinda legacy)
            var ppEditors = manifest.PropertyEditors.Where(x => (x.Type & EditorType.MacroParameter) > 0).ToList();
            if (ppEditors.Count > 0)
                manifest.ParameterEditors = manifest.ParameterEditors.Union(ppEditors).ToArray();

            return manifest;
        }

        // purely for tests
        internal IEnumerable<GridEditor> ParseGridEditors(string text)
        {
            return JsonConvert.DeserializeObject<IEnumerable<GridEditor>>(text);
        }
    }
}
=======
﻿using System;
using System.Collections.Generic;
using System.IO;
using System.Linq;
using System.Text;
using Newtonsoft.Json;
using Umbraco.Core.Cache;
using Umbraco.Core.Exceptions;
using Umbraco.Core.IO;
using Umbraco.Core.Logging;
using Umbraco.Core.Models.ContentEditing;
using Umbraco.Core.PropertyEditors;

namespace Umbraco.Core.Manifest
{
    /// <summary>
    /// Parses the Main.js file and replaces all tokens accordingly.
    /// </summary>
    public class ManifestParser
    {
        private static readonly string Utf8Preamble = Encoding.UTF8.GetString(Encoding.UTF8.GetPreamble());

        private readonly IRuntimeCacheProvider _cache;
        private readonly ILogger _logger;
        private readonly ManifestValueValidatorCollection _validators;

        private string _path;

        /// <summary>
        /// Initializes a new instance of the <see cref="ManifestParser"/> class.
        /// </summary>
        public ManifestParser(IRuntimeCacheProvider cache, ManifestValueValidatorCollection validators, ILogger logger)
            : this(cache, validators, "~/App_Plugins", logger)
        { }

        /// <summary>
        /// Initializes a new instance of the <see cref="ManifestParser"/> class.
        /// </summary>
        private ManifestParser(IRuntimeCacheProvider cache, ManifestValueValidatorCollection validators, string path, ILogger logger)
        {
            _cache = cache ?? throw new ArgumentNullException(nameof(cache));
            _validators = validators ?? throw new ArgumentNullException(nameof(validators));
            if (string.IsNullOrWhiteSpace(path)) throw new ArgumentNullOrEmptyException(nameof(path));
            Path = path;
            _logger = logger ?? throw new ArgumentNullException(nameof(logger));
        }

        public string Path
        {
            get => _path;
            set => _path = value.StartsWith("~/") ? IOHelper.MapPath(value) : value;
        }

        /// <summary>
        /// Gets all manifests, merged into a single manifest object.
        /// </summary>
        /// <returns></returns>
        public PackageManifest Manifest
            => _cache.GetCacheItem<PackageManifest>("Umbraco.Core.Manifest.ManifestParser::Manifests", () =>
            {
                var manifests = GetManifests();
                return MergeManifests(manifests);
            }, new TimeSpan(0, 4, 0));

        /// <summary>
        /// Gets all manifests.
        /// </summary>
        private IEnumerable<PackageManifest> GetManifests()
        {
            var manifests = new List<PackageManifest>();

            foreach (var path in GetManifestFiles())
            {
                try
                {
                    var text = File.ReadAllText(path);
                    text = TrimPreamble(text);
                    if (string.IsNullOrWhiteSpace(text))
                        continue;
                    var manifest = ParseManifest(text);
                    manifests.Add(manifest);
                }
                catch (Exception e)
                {
                    _logger.Error<ManifestParser>(e, "Failed to parse manifest at '{Path}', ignoring.", path);
                }
            }

            return manifests;
        }

        /// <summary>
        /// Merges all manifests into one.
        /// </summary>
        private static PackageManifest MergeManifests(IEnumerable<PackageManifest> manifests)
        {
            var scripts = new HashSet<string>();
            var stylesheets = new HashSet<string>();
            var propertyEditors = new List<IDataEditor>();
            var parameterEditors = new List<IDataEditor>();
            var gridEditors = new List<GridEditor>();
            var contentApps = new List<IContentAppDefinition>();
            var dashboards = new List<ManifestDashboardDefinition>();

            foreach (var manifest in manifests)
            {
                if (manifest.Scripts != null) foreach (var script in manifest.Scripts) scripts.Add(script);
                if (manifest.Stylesheets != null) foreach (var stylesheet in manifest.Stylesheets) stylesheets.Add(stylesheet);
                if (manifest.PropertyEditors != null) propertyEditors.AddRange(manifest.PropertyEditors);
                if (manifest.ParameterEditors != null) parameterEditors.AddRange(manifest.ParameterEditors);
                if (manifest.GridEditors != null) gridEditors.AddRange(manifest.GridEditors);
                if (manifest.ContentApps != null) contentApps.AddRange(manifest.ContentApps);
                if (manifest.Dashboards != null) dashboards.AddRange(manifest.Dashboards);
            }

            return new PackageManifest
            {
                Scripts = scripts.ToArray(),
                Stylesheets = stylesheets.ToArray(),
                PropertyEditors = propertyEditors.ToArray(),
                ParameterEditors = parameterEditors.ToArray(),
                GridEditors = gridEditors.ToArray(),
                ContentApps = contentApps.ToArray(),
                Dashboards = dashboards.ToArray()
            };
        }

        // gets all manifest files (recursively)
        private IEnumerable<string> GetManifestFiles()
        {
            if (Directory.Exists(_path) == false)
                return new string[0];
            return Directory.GetFiles(_path, "package.manifest", SearchOption.AllDirectories);
        }

        private static string TrimPreamble(string text)
        {
            // strangely StartsWith(preamble) would always return true
            if (text.Substring(0, 1) == Utf8Preamble)
                text = text.Remove(0, Utf8Preamble.Length);

            return text;
        }

        /// <summary>
        /// Parses a manifest.
        /// </summary>
        internal PackageManifest ParseManifest(string text)
        {
            if (string.IsNullOrWhiteSpace(text))
                throw new ArgumentNullOrEmptyException(nameof(text));

            var manifest = JsonConvert.DeserializeObject<PackageManifest>(text,
                new DataEditorConverter(_logger),
                new ValueValidatorConverter(_validators),
                new ContentAppDefinitionConverter(),
                new DashboardAccessRuleConverter());

            // scripts and stylesheets are raw string, must process here
            for (var i = 0; i < manifest.Scripts.Length; i++)
                manifest.Scripts[i] = IOHelper.ResolveVirtualUrl(manifest.Scripts[i]);
            for (var i = 0; i < manifest.Stylesheets.Length; i++)
                manifest.Stylesheets[i] = IOHelper.ResolveVirtualUrl(manifest.Stylesheets[i]);

            // add property editors that are also parameter editors, to the parameter editors list
            // (the manifest format is kinda legacy)
            var ppEditors = manifest.PropertyEditors.Where(x => (x.Type & EditorType.MacroParameter) > 0).ToList();
            if (ppEditors.Count > 0)
                manifest.ParameterEditors = manifest.ParameterEditors.Union(ppEditors).ToArray();

            return manifest;
        }

        // purely for tests
        internal IEnumerable<GridEditor> ParseGridEditors(string text)
        {
            return JsonConvert.DeserializeObject<IEnumerable<GridEditor>>(text);
        }
    }
}
>>>>>>> 50f4e12c
<|MERGE_RESOLUTION|>--- conflicted
+++ resolved
@@ -1,5 +1,4 @@
-<<<<<<< HEAD
-﻿using System;
+using System;
 using System.Collections.Generic;
 using System.IO;
 using System.Linq;
@@ -49,184 +48,6 @@
             Path = path;
             _logger = logger ?? throw new ArgumentNullException(nameof(logger));
             _contentTypeService = contentTypeService;
-        }
-
-        public string Path
-        {
-            get => _path;
-            set => _path = value.StartsWith("~/") ? IOHelper.MapPath(value) : value;
-        }
-
-        /// <summary>
-        /// Gets all manifests, merged into a single manifest object.
-        /// </summary>
-        /// <returns></returns>
-        public PackageManifest Manifest
-            => _cache.GetCacheItem<PackageManifest>("Umbraco.Core.Manifest.ManifestParser::Manifests", () =>
-            {
-                var manifests = GetManifests();
-                return MergeManifests(manifests);
-            }, new TimeSpan(0, 4, 0));
-
-        /// <summary>
-        /// Gets all manifests.
-        /// </summary>
-        private IEnumerable<PackageManifest> GetManifests()
-        {
-            var manifests = new List<PackageManifest>();
-
-            foreach (var path in GetManifestFiles())
-            {
-                try
-                {
-                    var text = File.ReadAllText(path);
-                    text = TrimPreamble(text);
-                    if (string.IsNullOrWhiteSpace(text))
-                        continue;
-                    var manifest = ParseManifest(text);
-                    manifests.Add(manifest);
-                }
-                catch (Exception e)
-                {
-                    _logger.Error<ManifestParser>(e, "Failed to parse manifest at '{Path}', ignoring.", path);
-                }
-            }
-
-            return manifests;
-        }
-
-        /// <summary>
-        /// Merges all manifests into one.
-        /// </summary>
-        private static PackageManifest MergeManifests(IEnumerable<PackageManifest> manifests)
-        {
-            var scripts = new HashSet<string>();
-            var stylesheets = new HashSet<string>();
-            var propertyEditors = new List<IDataEditor>();
-            var parameterEditors = new List<IDataEditor>();
-            var gridEditors = new List<GridEditor>();
-            var contentApps = new List<IContentAppDefinition>();
-
-            foreach (var manifest in manifests)
-            {
-                if (manifest.Scripts != null) foreach (var script in manifest.Scripts) scripts.Add(script);
-                if (manifest.Stylesheets != null) foreach (var stylesheet in manifest.Stylesheets) stylesheets.Add(stylesheet);
-                if (manifest.PropertyEditors != null) propertyEditors.AddRange(manifest.PropertyEditors);
-                if (manifest.ParameterEditors != null) parameterEditors.AddRange(manifest.ParameterEditors);
-                if (manifest.GridEditors != null) gridEditors.AddRange(manifest.GridEditors);
-                if (manifest.ContentApps != null) contentApps.AddRange(manifest.ContentApps);
-            }
-
-            return new PackageManifest
-            {
-                Scripts = scripts.ToArray(),
-                Stylesheets = stylesheets.ToArray(),
-                PropertyEditors = propertyEditors.ToArray(),
-                ParameterEditors = parameterEditors.ToArray(),
-                GridEditors = gridEditors.ToArray(),
-                ContentApps = contentApps.ToArray()
-            };
-        }
-
-        // gets all manifest files (recursively)
-        private IEnumerable<string> GetManifestFiles()
-        {
-            if (Directory.Exists(_path) == false)
-                return new string[0];
-            return Directory.GetFiles(_path, "package.manifest", SearchOption.AllDirectories);
-        }
-
-
-        private static string TrimPreamble(string text)
-        {
-            // strangely StartsWith(preamble) would always return true
-            if (text.Substring(0, 1) == Utf8Preamble)
-                text = text.Remove(0, Utf8Preamble.Length);
-
-            return text;
-        }
-
-        /// <summary>
-        /// Parses a manifest.
-        /// </summary>
-        internal PackageManifest ParseManifest(string text)
-        {
-            if (string.IsNullOrWhiteSpace(text))
-                throw new ArgumentNullOrEmptyException(nameof(text));
-
-            var manifest = JsonConvert.DeserializeObject<PackageManifest>(text,
-                new DataEditorConverter(_logger),
-                new ValueValidatorConverter(_validators),
-                new ContentAppDefinitionConverter(_contentTypeService));
-
-            // scripts and stylesheets are raw string, must process here
-            for (var i = 0; i < manifest.Scripts.Length; i++)
-                manifest.Scripts[i] = IOHelper.ResolveVirtualUrl(manifest.Scripts[i]);
-            for (var i = 0; i < manifest.Stylesheets.Length; i++)
-                manifest.Stylesheets[i] = IOHelper.ResolveVirtualUrl(manifest.Stylesheets[i]);
-
-            // add property editors that are also parameter editors, to the parameter editors list
-            // (the manifest format is kinda legacy)
-            var ppEditors = manifest.PropertyEditors.Where(x => (x.Type & EditorType.MacroParameter) > 0).ToList();
-            if (ppEditors.Count > 0)
-                manifest.ParameterEditors = manifest.ParameterEditors.Union(ppEditors).ToArray();
-
-            return manifest;
-        }
-
-        // purely for tests
-        internal IEnumerable<GridEditor> ParseGridEditors(string text)
-        {
-            return JsonConvert.DeserializeObject<IEnumerable<GridEditor>>(text);
-        }
-    }
-}
-=======
-﻿using System;
-using System.Collections.Generic;
-using System.IO;
-using System.Linq;
-using System.Text;
-using Newtonsoft.Json;
-using Umbraco.Core.Cache;
-using Umbraco.Core.Exceptions;
-using Umbraco.Core.IO;
-using Umbraco.Core.Logging;
-using Umbraco.Core.Models.ContentEditing;
-using Umbraco.Core.PropertyEditors;
-
-namespace Umbraco.Core.Manifest
-{
-    /// <summary>
-    /// Parses the Main.js file and replaces all tokens accordingly.
-    /// </summary>
-    public class ManifestParser
-    {
-        private static readonly string Utf8Preamble = Encoding.UTF8.GetString(Encoding.UTF8.GetPreamble());
-
-        private readonly IRuntimeCacheProvider _cache;
-        private readonly ILogger _logger;
-        private readonly ManifestValueValidatorCollection _validators;
-
-        private string _path;
-
-        /// <summary>
-        /// Initializes a new instance of the <see cref="ManifestParser"/> class.
-        /// </summary>
-        public ManifestParser(IRuntimeCacheProvider cache, ManifestValueValidatorCollection validators, ILogger logger)
-            : this(cache, validators, "~/App_Plugins", logger)
-        { }
-
-        /// <summary>
-        /// Initializes a new instance of the <see cref="ManifestParser"/> class.
-        /// </summary>
-        private ManifestParser(IRuntimeCacheProvider cache, ManifestValueValidatorCollection validators, string path, ILogger logger)
-        {
-            _cache = cache ?? throw new ArgumentNullException(nameof(cache));
-            _validators = validators ?? throw new ArgumentNullException(nameof(validators));
-            if (string.IsNullOrWhiteSpace(path)) throw new ArgumentNullOrEmptyException(nameof(path));
-            Path = path;
-            _logger = logger ?? throw new ArgumentNullException(nameof(logger));
         }
 
         public string Path
@@ -337,7 +158,8 @@
             var manifest = JsonConvert.DeserializeObject<PackageManifest>(text,
                 new DataEditorConverter(_logger),
                 new ValueValidatorConverter(_validators),
-                new ContentAppDefinitionConverter(),
+                new ContentAppDefinitionConverter(_contentTypeService),
+                new ContentAppDefinitionConverter(_contentTypeService),
                 new DashboardAccessRuleConverter());
 
             // scripts and stylesheets are raw string, must process here
@@ -361,5 +183,4 @@
             return JsonConvert.DeserializeObject<IEnumerable<GridEditor>>(text);
         }
     }
-}
->>>>>>> 50f4e12c
+}