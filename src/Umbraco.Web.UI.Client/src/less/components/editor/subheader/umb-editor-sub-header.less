--- conflicted
+++ resolved
@@ -12,15 +12,9 @@
 .umb-editor-sub-header.-umb-sticky-bar {
    box-shadow: 0 5px 0 rgba(0, 0, 0, 0.08), 0 1px 0 rgba(0, 0, 0, 0.16);
    transition: box-shadow 1s;
-<<<<<<< HEAD
-   top: 100px;
+   top: 101px; /* height of header: 100px + its bottom-border: 1px */
    margin-top: 0;
    margin-bottom: 0;
-=======
-   top: 101px; /* height of header: 100px + its bottom-border: 1px */
-   transform: translate(0, 50%);
-
->>>>>>> 38e59373
 }
 
 .umb-group-builder__property-preview .umb-editor-sub-header {
