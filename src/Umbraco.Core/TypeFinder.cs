﻿using System;
using System.Collections.Generic;
using System.IO;
using System.Linq;
using System.Reflection;
using System.Security;
using System.Text;
using System.Web;
using System.Web.Compilation;
using System.Web.Hosting;
using Umbraco.Core.IO;
using Umbraco.Core.Logging;

namespace Umbraco.Core
{
    /// <summary>
    /// A utility class to find all classes of a certain type by reflection in the current bin folder
    /// of the web application.
    /// </summary>
    public static class TypeFinder
    {
<<<<<<< HEAD
        private static volatile HashSet<Assembly> _localFilteredAssemblyCache;
=======
        public static bool IAmUnitTestingSoNeverUseHttpContextEver = false;

        private static volatile HashSet<Assembly> _localFilteredAssemblyCache = null;
>>>>>>> 361ef2a4
        private static readonly object LocalFilteredAssemblyCacheLocker = new object();

        /// <summary>
        /// lazily load a reference to all assemblies and only local assemblies.
        /// This is a modified version of: http://www.dominicpettifer.co.uk/Blog/44/how-to-get-a-reference-to-all-assemblies-in-the--bin-folder
        /// </summary>
        /// <remarks>
        /// We do this because we cannot use AppDomain.Current.GetAssemblies() as this will return only assemblies that have been
        /// loaded in the CLR, not all assemblies.
        /// See these threads:
        /// http://issues.umbraco.org/issue/U5-198
        /// http://stackoverflow.com/questions/3552223/asp-net-appdomain-currentdomain-getassemblies-assemblies-missing-after-app
        /// http://stackoverflow.com/questions/2477787/difference-between-appdomain-getassemblies-and-buildmanager-getreferencedassembl
        /// </remarks>
        internal static HashSet<Assembly> GetAllAssemblies()
        {
            return AllAssemblies.Value;
        }

        //Lazy access to the all assemblies list
        private static readonly Lazy<HashSet<Assembly>> AllAssemblies = new Lazy<HashSet<Assembly>>(() =>
        {
            HashSet<Assembly> assemblies = null;
            try
            {
<<<<<<< HEAD
                var isHosted = HttpContext.Current != null || HostingEnvironment.IsHosted;
=======
                var isHosted = HttpContext.Current != null && IAmUnitTestingSoNeverUseHttpContextEver == false;
>>>>>>> 361ef2a4

                try
                {
                    if (isHosted)
                    {
                        assemblies = new HashSet<Assembly>(BuildManager.GetReferencedAssemblies().Cast<Assembly>());
                    }
                }
                catch (InvalidOperationException e)
                {
                    if ((e.InnerException is SecurityException) == false)
                        throw;
                }

                if (assemblies == null)
                {
                    //NOTE: we cannot use AppDomain.CurrentDomain.GetAssemblies() because this only returns assemblies that have
                    // already been loaded in to the app domain, instead we will look directly into the bin folder and load each one.
                    var binFolder = IOHelper.GetRootDirectoryBinFolder();
                    var binAssemblyFiles = Directory.GetFiles(binFolder, "*.dll", SearchOption.TopDirectoryOnly).ToList();
                    //var binFolder = Assembly.GetExecutingAssembly().GetAssemblyFile().Directory;
                    //var binAssemblyFiles = Directory.GetFiles(binFolder.FullName, "*.dll", SearchOption.TopDirectoryOnly).ToList();
                    assemblies = new HashSet<Assembly>();
                    foreach (var a in binAssemblyFiles)
                    {
                        try
                        {
                            var assName = AssemblyName.GetAssemblyName(a);
                            var ass = Assembly.Load(assName);
                            assemblies.Add(ass);
                        }
                        catch (Exception e)
                        {
                            if (e is SecurityException || e is BadImageFormatException)
                            {
                                //swallow these exceptions
                            }
                            else
                            {
                                throw;
                            }
                        }
                    }
                }

                //if for some reason they are still no assemblies, then use the AppDomain to load in already loaded assemblies.
                if (assemblies.Any() == false)
                {
                    foreach (var a in AppDomain.CurrentDomain.GetAssemblies())
                    {
                        assemblies.Add(a);
                    }
                }

                //here we are trying to get the App_Code assembly
                var fileExtensions = new[] { ".cs", ".vb" }; //only vb and cs files are supported
                var appCodeFolder = new DirectoryInfo(IOHelper.MapPath(IOHelper.ResolveUrl("~/App_code")));
                //check if the folder exists and if there are any files in it with the supported file extensions
                if (appCodeFolder.Exists && fileExtensions.Any(x => appCodeFolder.GetFiles("*" + x).Any()))
                {
                    try
                    {
                        var appCodeAssembly = Assembly.Load("App_Code");
                        if (assemblies.Contains(appCodeAssembly) == false) // BuildManager will find App_Code already
                            assemblies.Add(appCodeAssembly);
                    }
                    catch (FileNotFoundException ex)
                    {
                        //this will occur if it cannot load the assembly
                        LogHelper.Error(typeof(TypeFinder), "Could not load assembly App_Code", ex);
                    }
                }
            }
            catch (InvalidOperationException e)
            {
                if (e.InnerException is SecurityException == false)
                    throw;
            }

            return assemblies;
        });

        /// <summary>
        /// Return a list of found local Assemblies excluding the known assemblies we don't want to scan
        /// and exluding the ones passed in and excluding the exclusion list filter, the results of this are
        /// cached for perforance reasons.
        /// </summary>
        /// <param name="excludeFromResults"></param>
        /// <returns></returns>
        internal static HashSet<Assembly> GetAssembliesWithKnownExclusions(
            IEnumerable<Assembly> excludeFromResults = null)
        {
            lock (LocalFilteredAssemblyCacheLocker)
            {
                if (_localFilteredAssemblyCache != null)
                    return _localFilteredAssemblyCache;

                var assemblies = GetFilteredAssemblies(excludeFromResults, KnownAssemblyExclusionFilter);
                _localFilteredAssemblyCache = new HashSet<Assembly>(assemblies);
                return _localFilteredAssemblyCache;
            }
        }

        /// <summary>
        /// Return a distinct list of found local Assemblies and exluding the ones passed in and excluding the exclusion list filter
        /// </summary>
        /// <param name="excludeFromResults"></param>
        /// <param name="exclusionFilter"></param>
        /// <returns></returns>
        private static IEnumerable<Assembly> GetFilteredAssemblies(
            IEnumerable<Assembly> excludeFromResults = null,
            string[] exclusionFilter = null)
        {
            if (excludeFromResults == null)
                excludeFromResults = new HashSet<Assembly>();
            if (exclusionFilter == null)
                exclusionFilter = new string[] { };

            return GetAllAssemblies()
                .Where(x => excludeFromResults.Contains(x) == false
                            && x.GlobalAssemblyCache == false
                            && exclusionFilter.Any(f => x.FullName.StartsWith(f)) == false);
        }

        /// <summary>
        /// this is our assembly filter to filter out known types that def dont contain types we'd like to find or plugins
        /// </summary>
        /// <remarks>
        /// NOTE the comma vs period... comma delimits the name in an Assembly FullName property so if it ends with comma then its an exact name match
        /// NOTE this means that "foo." will NOT exclude "foo.dll" but only "foo.*.dll"
        /// </remarks>
        internal static readonly string[] KnownAssemblyExclusionFilter = new[]
                {
                    "mscorlib,",
					"System.",
                    "Antlr3.",
                    "Autofac.",
                    "Autofac,",
                    "Castle.",
                    "ClientDependency.",
                    "DataAnnotationsExtensions.",
                    "DataAnnotationsExtensions,",
                    "Dynamic,",
                    "HtmlDiff,",
                    "Iesi.Collections,",
                    "log4net,",
                    "Microsoft.",
                    "Newtonsoft.",
                    "NHibernate.",
                    "NHibernate,",
                    "NuGet.",
                    "RouteDebugger,",
                    "SqlCE4Umbraco,",
                    "umbraco.datalayer,",
                    "umbraco.interfaces,",
					//"umbraco.providers,",
					//"Umbraco.Web.UI,",
                    "umbraco.webservices",
                    "Lucene.",
                    "Examine,",
                    "Examine.",
                    "ServiceStack.",
                    "MySql.",
                    "HtmlAgilityPack.",
                    "TidyNet.",
                    "ICSharpCode.",
                    "CookComputing.",
                    "AutoMapper,",
                    "AutoMapper.",
                    "AzureDirectory,",
                    "itextsharp,",
                    "UrlRewritingNet.",
                    "HtmlAgilityPack,",
                    "MiniProfiler,",
                    "Moq,",
                    "nunit.framework,",
                    "TidyNet,",
                    "WebDriver,"
                };

        /// <summary>
        /// Finds any classes derived from the type T that contain the attribute TAttribute
        /// </summary>
        /// <typeparam name="T"></typeparam>
        /// <typeparam name="TAttribute"></typeparam>
        /// <returns></returns>
        public static IEnumerable<Type> FindClassesOfTypeWithAttribute<T, TAttribute>()
            where TAttribute : Attribute
        {
            return FindClassesOfTypeWithAttribute<T, TAttribute>(GetAssembliesWithKnownExclusions(), true);
        }

        /// <summary>
        /// Finds any classes derived from the type T that contain the attribute TAttribute
        /// </summary>
        /// <typeparam name="T"></typeparam>
        /// <typeparam name="TAttribute"></typeparam>
        /// <param name="assemblies"></param>
        /// <returns></returns>
        public static IEnumerable<Type> FindClassesOfTypeWithAttribute<T, TAttribute>(IEnumerable<Assembly> assemblies)
            where TAttribute : Attribute
        {
            return FindClassesOfTypeWithAttribute<T, TAttribute>(assemblies, true);
        }

        /// <summary>
        /// Finds any classes derived from the type T that contain the attribute TAttribute
        /// </summary>
        /// <typeparam name="T"></typeparam>
        /// <typeparam name="TAttribute"></typeparam>
        /// <param name="assemblies"></param>
        /// <param name="onlyConcreteClasses"></param>
        /// <returns></returns>
        public static IEnumerable<Type> FindClassesOfTypeWithAttribute<T, TAttribute>(
            IEnumerable<Assembly> assemblies,
            bool onlyConcreteClasses)
            where TAttribute : Attribute
        {
            return FindClassesOfTypeWithAttribute<TAttribute>(typeof(T), assemblies, onlyConcreteClasses);
        }

        /// <summary>
        /// Finds any classes derived from the assignTypeFrom Type that contain the attribute TAttribute
        /// </summary>
        /// <typeparam name="TAttribute"></typeparam>
        /// <param name="assignTypeFrom"></param>
        /// <param name="assemblies"></param>
        /// <param name="onlyConcreteClasses"></param>
        /// <returns></returns>
        public static IEnumerable<Type> FindClassesOfTypeWithAttribute<TAttribute>(
            Type assignTypeFrom,
            IEnumerable<Assembly> assemblies,
            bool onlyConcreteClasses)
            where TAttribute : Attribute
        {
            if (assemblies == null) throw new ArgumentNullException("assemblies");

            return GetClassesWithBaseType(assignTypeFrom, assemblies, onlyConcreteClasses,
                //the additional filter will ensure that any found types also have the attribute applied.
                t => t.GetCustomAttributes<TAttribute>(false).Any());
        }

        /// <summary>
        /// Searches all filtered local assemblies specified for classes of the type passed in.
        /// </summary>
        /// <typeparam name="T"></typeparam>
        /// <returns></returns>
        public static IEnumerable<Type> FindClassesOfType<T>()
        {
            return FindClassesOfType<T>(GetAssembliesWithKnownExclusions(), true);
        }

        /// <summary>
        /// Returns all types found of in the assemblies specified of type T
        /// </summary>
        /// <typeparam name="T"></typeparam>
        /// <param name="assemblies"></param>
        /// <param name="onlyConcreteClasses"></param>
        /// <returns></returns>
        public static IEnumerable<Type> FindClassesOfType<T>(IEnumerable<Assembly> assemblies, bool onlyConcreteClasses)
        {
            if (assemblies == null) throw new ArgumentNullException("assemblies");

            return GetClassesWithBaseType(typeof(T), assemblies, onlyConcreteClasses);
        }

        /// <summary>
        /// Returns all types found of in the assemblies specified of type T
        /// </summary>
        /// <typeparam name="T"></typeparam>
        /// <param name="assemblies"></param>
        /// <returns></returns>
        public static IEnumerable<Type> FindClassesOfType<T>(IEnumerable<Assembly> assemblies)
        {
            return FindClassesOfType<T>(assemblies, true);
        }

        /// <summary>
        /// Finds the classes with attribute.
        /// </summary>
        /// <typeparam name="T"></typeparam>
        /// <param name="assemblies">The assemblies.</param>
        /// <param name="onlyConcreteClasses">if set to <c>true</c> only concrete classes.</param>
        /// <returns></returns>
        public static IEnumerable<Type> FindClassesWithAttribute<T>(IEnumerable<Assembly> assemblies, bool onlyConcreteClasses)
            where T : Attribute
        {
            return FindClassesWithAttribute(typeof(T), assemblies, onlyConcreteClasses);
        }

        /// <summary>
        /// Finds any classes with the attribute.
        /// </summary>
        /// <param name="attributeType">The attribute type </param>
        /// <param name="assemblies">The assemblies.</param>
        /// <param name="onlyConcreteClasses">if set to <c>true</c> only concrete classes.</param>
        /// <returns></returns>
        public static IEnumerable<Type> FindClassesWithAttribute(
            Type attributeType,
            IEnumerable<Assembly> assemblies,
            bool onlyConcreteClasses)
        {
            return GetClassesWithAttribute(attributeType, assemblies, onlyConcreteClasses);
        }

        /// <summary>
        /// Finds the classes with attribute.
        /// </summary>
        /// <typeparam name="T"></typeparam>
        /// <param name="assemblies">The assemblies.</param>
        /// <returns></returns>
        public static IEnumerable<Type> FindClassesWithAttribute<T>(IEnumerable<Assembly> assemblies)
            where T : Attribute
        {
            return FindClassesWithAttribute<T>(assemblies, true);
        }

        /// <summary>
        /// Finds the classes with attribute in filtered local assemblies
        /// </summary>
        /// <typeparam name="T"></typeparam>
        /// <returns></returns>
        public static IEnumerable<Type> FindClassesWithAttribute<T>()
            where T : Attribute
        {
            return FindClassesWithAttribute<T>(GetAssembliesWithKnownExclusions());
        }

        #region Private methods

        private static IEnumerable<Type> GetClassesWithAttribute(
            Type attributeType,
            IEnumerable<Assembly> assemblies,
            bool onlyConcreteClasses)
        {
            if (typeof(Attribute).IsAssignableFrom(attributeType) == false)
                throw new ArgumentException("Type " + attributeType + " is not an Attribute type.");

            var candidateAssemblies = new HashSet<Assembly>(assemblies);
            var attributeAssemblyIsCandidate = candidateAssemblies.Contains(attributeType.Assembly);
            candidateAssemblies.Remove(attributeType.Assembly);
            var types = new List<Type>();

            var stack = new Stack<Assembly>();
            stack.Push(attributeType.Assembly);

            while (stack.Count > 0)
            {
                var assembly = stack.Pop();

                Type[] assemblyTypes = null;
                if (assembly != attributeType.Assembly || attributeAssemblyIsCandidate)
                {
                    // get all assembly types that can be assigned to baseType
                    try
                    {
                        assemblyTypes = GetTypesWithFormattedException(assembly)
                            .ToArray(); // in try block
                    }
                    catch (TypeLoadException ex)
                    {
                        LogHelper.Error(typeof(TypeFinder), string.Format("Could not query types on {0} assembly, this is most likely due to this assembly not being compatible with the current Umbraco version", assembly), ex);
                        continue;
                    }

                    types.AddRange(assemblyTypes.Where(x =>
                        x.IsClass // only classes
                        && (x.IsAbstract == false || x.IsSealed == false) // ie non-static, static is abstract and sealed
                        && x.IsNestedPrivate == false // exclude nested private
                        && (onlyConcreteClasses == false || x.IsAbstract == false) // exclude abstract
                        && x.GetCustomAttribute<HideFromTypeFinderAttribute>() == null // exclude hidden
                        && x.GetCustomAttributes(attributeType, false).Any())); // marked with the attribute
                }

                if (assembly != attributeType.Assembly && assemblyTypes.Where(attributeType.IsAssignableFrom).Any() == false)
                    continue;

                foreach (var referencing in TypeHelper.GetReferencingAssemblies(assembly, candidateAssemblies))
                {
                    candidateAssemblies.Remove(referencing);
                    stack.Push(referencing);
                }
            }

            return types;
        }

        /// <summary>
        /// Finds types that are assignable from the assignTypeFrom parameter and will scan for these types in the assembly
        /// list passed in, however we will only scan assemblies that have a reference to the assignTypeFrom Type or any type
        /// deriving from the base type.
        /// </summary>
        /// <param name="baseType"></param>
        /// <param name="assemblies"></param>
        /// <param name="onlyConcreteClasses"></param>
        /// <param name="additionalFilter">An additional filter to apply for what types will actually be included in the return value</param>
        /// <returns></returns>
        private static IEnumerable<Type> GetClassesWithBaseType(
            Type baseType,
            IEnumerable<Assembly> assemblies,
            bool onlyConcreteClasses,
            Func<Type, bool> additionalFilter = null)
        {
            var candidateAssemblies = new HashSet<Assembly>(assemblies);
            var baseTypeAssemblyIsCandidate = candidateAssemblies.Contains(baseType.Assembly);
            candidateAssemblies.Remove(baseType.Assembly);
            var types = new List<Type>();

            var stack = new Stack<Assembly>();
            stack.Push(baseType.Assembly);

            while (stack.Count > 0)
            {
                var assembly = stack.Pop();

                // get all assembly types that can be assigned to baseType
                Type[] assemblyTypes = null;
                if (assembly != baseType.Assembly || baseTypeAssemblyIsCandidate)
                {
                    try
                    {
                        assemblyTypes = GetTypesWithFormattedException(assembly)
                            .Where(baseType.IsAssignableFrom)
                            .ToArray(); // in try block
                    }
                    catch (TypeLoadException ex)
                    {
                        LogHelper.Error(typeof(TypeFinder), string.Format("Could not query types on {0} assembly, this is most likely due to this assembly not being compatible with the current Umbraco version", assembly), ex);
                        continue;
                    }

                    types.AddRange(assemblyTypes.Where(x =>
                        x.IsClass // only classes
                        && (x.IsAbstract == false || x.IsSealed == false) // ie non-static, static is abstract and sealed
                        && x.IsNestedPrivate == false // exclude nested private
                        && (onlyConcreteClasses == false || x.IsAbstract == false) // exclude abstract
                        && x.GetCustomAttribute<HideFromTypeFinderAttribute>() == null // exclude hidden
                        && (additionalFilter == null || additionalFilter(x)))); // filter
                }

                if (assembly != baseType.Assembly && assemblyTypes.All(x => x.IsSealed))
                    continue;

                foreach (var referencing in TypeHelper.GetReferencingAssemblies(assembly, candidateAssemblies))
                {
                    candidateAssemblies.Remove(referencing);
                    stack.Push(referencing);
                }
            }

            return types;
        }

        internal static IEnumerable<Type> GetTypesWithFormattedException(Assembly a)
        {
            //if the assembly is dynamic, do not try to scan it
            if (a.IsDynamic)
                return Enumerable.Empty<Type>();

            var getAll = a.GetCustomAttribute<AllowPartiallyTrustedCallersAttribute>() == null;

            try
            {
                //we need to detect if an assembly is partially trusted, if so we cannot go interrogating all of it's types
                //only its exported types, otherwise we'll get exceptions.
                return getAll ? a.GetTypes() : a.GetExportedTypes();
            }
            catch (TypeLoadException ex) // GetExportedTypes *can* throw TypeLoadException!
            {
                var sb = new StringBuilder();
                AppendCouldNotLoad(sb, a, getAll);
                AppendLoaderException(sb, ex);

                // rethrow as ReflectionTypeLoadException (for consistency) with new message
                throw new ReflectionTypeLoadException(new Type[0], new Exception[] { ex }, sb.ToString());
            }
            catch (ReflectionTypeLoadException rex) // GetTypes throws ReflectionTypeLoadException
            {
                var sb = new StringBuilder();
                AppendCouldNotLoad(sb, a, getAll);
                foreach (var loaderException in rex.LoaderExceptions.WhereNotNull())
                    AppendLoaderException(sb, loaderException);

                // rethrow with new message
                throw new ReflectionTypeLoadException(rex.Types, rex.LoaderExceptions, sb.ToString());
            }
        }

        private static void AppendCouldNotLoad(StringBuilder sb, Assembly a, bool getAll)
        {
            sb.Append("Could not load ");
            sb.Append(getAll ? "all" : "exported");
            sb.Append(" types from \"");
            sb.Append(a.FullName);
            sb.AppendLine("\" due to LoaderExceptions, skipping:");
        }

        private static void AppendLoaderException(StringBuilder sb, Exception loaderException)
        {
            sb.Append(". ");
            sb.Append(loaderException.GetType().FullName);

            var tloadex = loaderException as TypeLoadException;
            if (tloadex != null)
            {
                sb.Append(" on ");
                sb.Append(tloadex.TypeName);
            }

            sb.Append(": ");
            sb.Append(loaderException.Message);
            sb.AppendLine();
        }

        #endregion

        public static Type GetTypeByName(string typeName)
        {
            var type = BuildManager.GetType(typeName, false);
            if (type != null) return type;

            //TODO: This isn't very elegant, and will have issues since the AppDomain.CurrentDomain
            // doesn't actualy load in all assemblies, only the types that have been referenced so far.
            // However, in a web context, the BuildManager will have executed which will force all assemblies
            // to be loaded so it's fine for now.

            //now try fall back procedures.
            type = Type.GetType(typeName);
            if (type != null) return type;
            return AppDomain.CurrentDomain.GetAssemblies()
                .Select(x => x.GetType(typeName))
                .FirstOrDefault(x => x != null);
        }
    }
}
<|MERGE_RESOLUTION|>--- conflicted
+++ resolved
@@ -1,593 +1,585 @@
-﻿using System;
-using System.Collections.Generic;
-using System.IO;
-using System.Linq;
-using System.Reflection;
-using System.Security;
-using System.Text;
-using System.Web;
-using System.Web.Compilation;
-using System.Web.Hosting;
-using Umbraco.Core.IO;
-using Umbraco.Core.Logging;
-
-namespace Umbraco.Core
-{
-    /// <summary>
-    /// A utility class to find all classes of a certain type by reflection in the current bin folder
-    /// of the web application.
-    /// </summary>
-    public static class TypeFinder
-    {
-<<<<<<< HEAD
-        private static volatile HashSet<Assembly> _localFilteredAssemblyCache;
-=======
-        public static bool IAmUnitTestingSoNeverUseHttpContextEver = false;
-
-        private static volatile HashSet<Assembly> _localFilteredAssemblyCache = null;
->>>>>>> 361ef2a4
-        private static readonly object LocalFilteredAssemblyCacheLocker = new object();
-
-        /// <summary>
-        /// lazily load a reference to all assemblies and only local assemblies.
-        /// This is a modified version of: http://www.dominicpettifer.co.uk/Blog/44/how-to-get-a-reference-to-all-assemblies-in-the--bin-folder
-        /// </summary>
-        /// <remarks>
-        /// We do this because we cannot use AppDomain.Current.GetAssemblies() as this will return only assemblies that have been
-        /// loaded in the CLR, not all assemblies.
-        /// See these threads:
-        /// http://issues.umbraco.org/issue/U5-198
-        /// http://stackoverflow.com/questions/3552223/asp-net-appdomain-currentdomain-getassemblies-assemblies-missing-after-app
-        /// http://stackoverflow.com/questions/2477787/difference-between-appdomain-getassemblies-and-buildmanager-getreferencedassembl
-        /// </remarks>
-        internal static HashSet<Assembly> GetAllAssemblies()
-        {
-            return AllAssemblies.Value;
-        }
-
-        //Lazy access to the all assemblies list
-        private static readonly Lazy<HashSet<Assembly>> AllAssemblies = new Lazy<HashSet<Assembly>>(() =>
-        {
-            HashSet<Assembly> assemblies = null;
-            try
-            {
-<<<<<<< HEAD
-                var isHosted = HttpContext.Current != null || HostingEnvironment.IsHosted;
-=======
-                var isHosted = HttpContext.Current != null && IAmUnitTestingSoNeverUseHttpContextEver == false;
->>>>>>> 361ef2a4
-
-                try
-                {
-                    if (isHosted)
-                    {
-                        assemblies = new HashSet<Assembly>(BuildManager.GetReferencedAssemblies().Cast<Assembly>());
-                    }
-                }
-                catch (InvalidOperationException e)
-                {
-                    if ((e.InnerException is SecurityException) == false)
-                        throw;
-                }
-
-                if (assemblies == null)
-                {
-                    //NOTE: we cannot use AppDomain.CurrentDomain.GetAssemblies() because this only returns assemblies that have
-                    // already been loaded in to the app domain, instead we will look directly into the bin folder and load each one.
-                    var binFolder = IOHelper.GetRootDirectoryBinFolder();
-                    var binAssemblyFiles = Directory.GetFiles(binFolder, "*.dll", SearchOption.TopDirectoryOnly).ToList();
-                    //var binFolder = Assembly.GetExecutingAssembly().GetAssemblyFile().Directory;
-                    //var binAssemblyFiles = Directory.GetFiles(binFolder.FullName, "*.dll", SearchOption.TopDirectoryOnly).ToList();
-                    assemblies = new HashSet<Assembly>();
-                    foreach (var a in binAssemblyFiles)
-                    {
-                        try
-                        {
-                            var assName = AssemblyName.GetAssemblyName(a);
-                            var ass = Assembly.Load(assName);
-                            assemblies.Add(ass);
-                        }
-                        catch (Exception e)
-                        {
-                            if (e is SecurityException || e is BadImageFormatException)
-                            {
-                                //swallow these exceptions
-                            }
-                            else
-                            {
-                                throw;
-                            }
-                        }
-                    }
-                }
-
-                //if for some reason they are still no assemblies, then use the AppDomain to load in already loaded assemblies.
-                if (assemblies.Any() == false)
-                {
-                    foreach (var a in AppDomain.CurrentDomain.GetAssemblies())
-                    {
-                        assemblies.Add(a);
-                    }
-                }
-
-                //here we are trying to get the App_Code assembly
-                var fileExtensions = new[] { ".cs", ".vb" }; //only vb and cs files are supported
-                var appCodeFolder = new DirectoryInfo(IOHelper.MapPath(IOHelper.ResolveUrl("~/App_code")));
-                //check if the folder exists and if there are any files in it with the supported file extensions
-                if (appCodeFolder.Exists && fileExtensions.Any(x => appCodeFolder.GetFiles("*" + x).Any()))
-                {
-                    try
-                    {
-                        var appCodeAssembly = Assembly.Load("App_Code");
-                        if (assemblies.Contains(appCodeAssembly) == false) // BuildManager will find App_Code already
-                            assemblies.Add(appCodeAssembly);
-                    }
-                    catch (FileNotFoundException ex)
-                    {
-                        //this will occur if it cannot load the assembly
-                        LogHelper.Error(typeof(TypeFinder), "Could not load assembly App_Code", ex);
-                    }
-                }
-            }
-            catch (InvalidOperationException e)
-            {
-                if (e.InnerException is SecurityException == false)
-                    throw;
-            }
-
-            return assemblies;
-        });
-
-        /// <summary>
-        /// Return a list of found local Assemblies excluding the known assemblies we don't want to scan
-        /// and exluding the ones passed in and excluding the exclusion list filter, the results of this are
-        /// cached for perforance reasons.
-        /// </summary>
-        /// <param name="excludeFromResults"></param>
-        /// <returns></returns>
-        internal static HashSet<Assembly> GetAssembliesWithKnownExclusions(
-            IEnumerable<Assembly> excludeFromResults = null)
-        {
-            lock (LocalFilteredAssemblyCacheLocker)
-            {
-                if (_localFilteredAssemblyCache != null)
-                    return _localFilteredAssemblyCache;
-
-                var assemblies = GetFilteredAssemblies(excludeFromResults, KnownAssemblyExclusionFilter);
-                _localFilteredAssemblyCache = new HashSet<Assembly>(assemblies);
-                return _localFilteredAssemblyCache;
-            }
-        }
-
-        /// <summary>
-        /// Return a distinct list of found local Assemblies and exluding the ones passed in and excluding the exclusion list filter
-        /// </summary>
-        /// <param name="excludeFromResults"></param>
-        /// <param name="exclusionFilter"></param>
-        /// <returns></returns>
-        private static IEnumerable<Assembly> GetFilteredAssemblies(
-            IEnumerable<Assembly> excludeFromResults = null,
-            string[] exclusionFilter = null)
-        {
-            if (excludeFromResults == null)
-                excludeFromResults = new HashSet<Assembly>();
-            if (exclusionFilter == null)
-                exclusionFilter = new string[] { };
-
-            return GetAllAssemblies()
-                .Where(x => excludeFromResults.Contains(x) == false
-                            && x.GlobalAssemblyCache == false
-                            && exclusionFilter.Any(f => x.FullName.StartsWith(f)) == false);
-        }
-
-        /// <summary>
-        /// this is our assembly filter to filter out known types that def dont contain types we'd like to find or plugins
-        /// </summary>
-        /// <remarks>
-        /// NOTE the comma vs period... comma delimits the name in an Assembly FullName property so if it ends with comma then its an exact name match
-        /// NOTE this means that "foo." will NOT exclude "foo.dll" but only "foo.*.dll"
-        /// </remarks>
-        internal static readonly string[] KnownAssemblyExclusionFilter = new[]
-                {
-                    "mscorlib,",
-					"System.",
-                    "Antlr3.",
-                    "Autofac.",
-                    "Autofac,",
-                    "Castle.",
-                    "ClientDependency.",
-                    "DataAnnotationsExtensions.",
-                    "DataAnnotationsExtensions,",
-                    "Dynamic,",
-                    "HtmlDiff,",
-                    "Iesi.Collections,",
-                    "log4net,",
-                    "Microsoft.",
-                    "Newtonsoft.",
-                    "NHibernate.",
-                    "NHibernate,",
-                    "NuGet.",
-                    "RouteDebugger,",
-                    "SqlCE4Umbraco,",
-                    "umbraco.datalayer,",
-                    "umbraco.interfaces,",
-					//"umbraco.providers,",
-					//"Umbraco.Web.UI,",
-                    "umbraco.webservices",
-                    "Lucene.",
-                    "Examine,",
-                    "Examine.",
-                    "ServiceStack.",
-                    "MySql.",
-                    "HtmlAgilityPack.",
-                    "TidyNet.",
-                    "ICSharpCode.",
-                    "CookComputing.",
-                    "AutoMapper,",
-                    "AutoMapper.",
-                    "AzureDirectory,",
-                    "itextsharp,",
-                    "UrlRewritingNet.",
-                    "HtmlAgilityPack,",
-                    "MiniProfiler,",
-                    "Moq,",
-                    "nunit.framework,",
-                    "TidyNet,",
-                    "WebDriver,"
-                };
-
-        /// <summary>
-        /// Finds any classes derived from the type T that contain the attribute TAttribute
-        /// </summary>
-        /// <typeparam name="T"></typeparam>
-        /// <typeparam name="TAttribute"></typeparam>
-        /// <returns></returns>
-        public static IEnumerable<Type> FindClassesOfTypeWithAttribute<T, TAttribute>()
-            where TAttribute : Attribute
-        {
-            return FindClassesOfTypeWithAttribute<T, TAttribute>(GetAssembliesWithKnownExclusions(), true);
-        }
-
-        /// <summary>
-        /// Finds any classes derived from the type T that contain the attribute TAttribute
-        /// </summary>
-        /// <typeparam name="T"></typeparam>
-        /// <typeparam name="TAttribute"></typeparam>
-        /// <param name="assemblies"></param>
-        /// <returns></returns>
-        public static IEnumerable<Type> FindClassesOfTypeWithAttribute<T, TAttribute>(IEnumerable<Assembly> assemblies)
-            where TAttribute : Attribute
-        {
-            return FindClassesOfTypeWithAttribute<T, TAttribute>(assemblies, true);
-        }
-
-        /// <summary>
-        /// Finds any classes derived from the type T that contain the attribute TAttribute
-        /// </summary>
-        /// <typeparam name="T"></typeparam>
-        /// <typeparam name="TAttribute"></typeparam>
-        /// <param name="assemblies"></param>
-        /// <param name="onlyConcreteClasses"></param>
-        /// <returns></returns>
-        public static IEnumerable<Type> FindClassesOfTypeWithAttribute<T, TAttribute>(
-            IEnumerable<Assembly> assemblies,
-            bool onlyConcreteClasses)
-            where TAttribute : Attribute
-        {
-            return FindClassesOfTypeWithAttribute<TAttribute>(typeof(T), assemblies, onlyConcreteClasses);
-        }
-
-        /// <summary>
-        /// Finds any classes derived from the assignTypeFrom Type that contain the attribute TAttribute
-        /// </summary>
-        /// <typeparam name="TAttribute"></typeparam>
-        /// <param name="assignTypeFrom"></param>
-        /// <param name="assemblies"></param>
-        /// <param name="onlyConcreteClasses"></param>
-        /// <returns></returns>
-        public static IEnumerable<Type> FindClassesOfTypeWithAttribute<TAttribute>(
-            Type assignTypeFrom,
-            IEnumerable<Assembly> assemblies,
-            bool onlyConcreteClasses)
-            where TAttribute : Attribute
-        {
-            if (assemblies == null) throw new ArgumentNullException("assemblies");
-
-            return GetClassesWithBaseType(assignTypeFrom, assemblies, onlyConcreteClasses,
-                //the additional filter will ensure that any found types also have the attribute applied.
-                t => t.GetCustomAttributes<TAttribute>(false).Any());
-        }
-
-        /// <summary>
-        /// Searches all filtered local assemblies specified for classes of the type passed in.
-        /// </summary>
-        /// <typeparam name="T"></typeparam>
-        /// <returns></returns>
-        public static IEnumerable<Type> FindClassesOfType<T>()
-        {
-            return FindClassesOfType<T>(GetAssembliesWithKnownExclusions(), true);
-        }
-
-        /// <summary>
-        /// Returns all types found of in the assemblies specified of type T
-        /// </summary>
-        /// <typeparam name="T"></typeparam>
-        /// <param name="assemblies"></param>
-        /// <param name="onlyConcreteClasses"></param>
-        /// <returns></returns>
-        public static IEnumerable<Type> FindClassesOfType<T>(IEnumerable<Assembly> assemblies, bool onlyConcreteClasses)
-        {
-            if (assemblies == null) throw new ArgumentNullException("assemblies");
-
-            return GetClassesWithBaseType(typeof(T), assemblies, onlyConcreteClasses);
-        }
-
-        /// <summary>
-        /// Returns all types found of in the assemblies specified of type T
-        /// </summary>
-        /// <typeparam name="T"></typeparam>
-        /// <param name="assemblies"></param>
-        /// <returns></returns>
-        public static IEnumerable<Type> FindClassesOfType<T>(IEnumerable<Assembly> assemblies)
-        {
-            return FindClassesOfType<T>(assemblies, true);
-        }
-
-        /// <summary>
-        /// Finds the classes with attribute.
-        /// </summary>
-        /// <typeparam name="T"></typeparam>
-        /// <param name="assemblies">The assemblies.</param>
-        /// <param name="onlyConcreteClasses">if set to <c>true</c> only concrete classes.</param>
-        /// <returns></returns>
-        public static IEnumerable<Type> FindClassesWithAttribute<T>(IEnumerable<Assembly> assemblies, bool onlyConcreteClasses)
-            where T : Attribute
-        {
-            return FindClassesWithAttribute(typeof(T), assemblies, onlyConcreteClasses);
-        }
-
-        /// <summary>
-        /// Finds any classes with the attribute.
-        /// </summary>
-        /// <param name="attributeType">The attribute type </param>
-        /// <param name="assemblies">The assemblies.</param>
-        /// <param name="onlyConcreteClasses">if set to <c>true</c> only concrete classes.</param>
-        /// <returns></returns>
-        public static IEnumerable<Type> FindClassesWithAttribute(
-            Type attributeType,
-            IEnumerable<Assembly> assemblies,
-            bool onlyConcreteClasses)
-        {
-            return GetClassesWithAttribute(attributeType, assemblies, onlyConcreteClasses);
-        }
-
-        /// <summary>
-        /// Finds the classes with attribute.
-        /// </summary>
-        /// <typeparam name="T"></typeparam>
-        /// <param name="assemblies">The assemblies.</param>
-        /// <returns></returns>
-        public static IEnumerable<Type> FindClassesWithAttribute<T>(IEnumerable<Assembly> assemblies)
-            where T : Attribute
-        {
-            return FindClassesWithAttribute<T>(assemblies, true);
-        }
-
-        /// <summary>
-        /// Finds the classes with attribute in filtered local assemblies
-        /// </summary>
-        /// <typeparam name="T"></typeparam>
-        /// <returns></returns>
-        public static IEnumerable<Type> FindClassesWithAttribute<T>()
-            where T : Attribute
-        {
-            return FindClassesWithAttribute<T>(GetAssembliesWithKnownExclusions());
-        }
-
-        #region Private methods
-
-        private static IEnumerable<Type> GetClassesWithAttribute(
-            Type attributeType,
-            IEnumerable<Assembly> assemblies,
-            bool onlyConcreteClasses)
-        {
-            if (typeof(Attribute).IsAssignableFrom(attributeType) == false)
-                throw new ArgumentException("Type " + attributeType + " is not an Attribute type.");
-
-            var candidateAssemblies = new HashSet<Assembly>(assemblies);
-            var attributeAssemblyIsCandidate = candidateAssemblies.Contains(attributeType.Assembly);
-            candidateAssemblies.Remove(attributeType.Assembly);
-            var types = new List<Type>();
-
-            var stack = new Stack<Assembly>();
-            stack.Push(attributeType.Assembly);
-
-            while (stack.Count > 0)
-            {
-                var assembly = stack.Pop();
-
-                Type[] assemblyTypes = null;
-                if (assembly != attributeType.Assembly || attributeAssemblyIsCandidate)
-                {
-                    // get all assembly types that can be assigned to baseType
-                    try
-                    {
-                        assemblyTypes = GetTypesWithFormattedException(assembly)
-                            .ToArray(); // in try block
-                    }
-                    catch (TypeLoadException ex)
-                    {
-                        LogHelper.Error(typeof(TypeFinder), string.Format("Could not query types on {0} assembly, this is most likely due to this assembly not being compatible with the current Umbraco version", assembly), ex);
-                        continue;
-                    }
-
-                    types.AddRange(assemblyTypes.Where(x =>
-                        x.IsClass // only classes
-                        && (x.IsAbstract == false || x.IsSealed == false) // ie non-static, static is abstract and sealed
-                        && x.IsNestedPrivate == false // exclude nested private
-                        && (onlyConcreteClasses == false || x.IsAbstract == false) // exclude abstract
-                        && x.GetCustomAttribute<HideFromTypeFinderAttribute>() == null // exclude hidden
-                        && x.GetCustomAttributes(attributeType, false).Any())); // marked with the attribute
-                }
-
-                if (assembly != attributeType.Assembly && assemblyTypes.Where(attributeType.IsAssignableFrom).Any() == false)
-                    continue;
-
-                foreach (var referencing in TypeHelper.GetReferencingAssemblies(assembly, candidateAssemblies))
-                {
-                    candidateAssemblies.Remove(referencing);
-                    stack.Push(referencing);
-                }
-            }
-
-            return types;
-        }
-
-        /// <summary>
-        /// Finds types that are assignable from the assignTypeFrom parameter and will scan for these types in the assembly
-        /// list passed in, however we will only scan assemblies that have a reference to the assignTypeFrom Type or any type
-        /// deriving from the base type.
-        /// </summary>
-        /// <param name="baseType"></param>
-        /// <param name="assemblies"></param>
-        /// <param name="onlyConcreteClasses"></param>
-        /// <param name="additionalFilter">An additional filter to apply for what types will actually be included in the return value</param>
-        /// <returns></returns>
-        private static IEnumerable<Type> GetClassesWithBaseType(
-            Type baseType,
-            IEnumerable<Assembly> assemblies,
-            bool onlyConcreteClasses,
-            Func<Type, bool> additionalFilter = null)
-        {
-            var candidateAssemblies = new HashSet<Assembly>(assemblies);
-            var baseTypeAssemblyIsCandidate = candidateAssemblies.Contains(baseType.Assembly);
-            candidateAssemblies.Remove(baseType.Assembly);
-            var types = new List<Type>();
-
-            var stack = new Stack<Assembly>();
-            stack.Push(baseType.Assembly);
-
-            while (stack.Count > 0)
-            {
-                var assembly = stack.Pop();
-
-                // get all assembly types that can be assigned to baseType
-                Type[] assemblyTypes = null;
-                if (assembly != baseType.Assembly || baseTypeAssemblyIsCandidate)
-                {
-                    try
-                    {
-                        assemblyTypes = GetTypesWithFormattedException(assembly)
-                            .Where(baseType.IsAssignableFrom)
-                            .ToArray(); // in try block
-                    }
-                    catch (TypeLoadException ex)
-                    {
-                        LogHelper.Error(typeof(TypeFinder), string.Format("Could not query types on {0} assembly, this is most likely due to this assembly not being compatible with the current Umbraco version", assembly), ex);
-                        continue;
-                    }
-
-                    types.AddRange(assemblyTypes.Where(x =>
-                        x.IsClass // only classes
-                        && (x.IsAbstract == false || x.IsSealed == false) // ie non-static, static is abstract and sealed
-                        && x.IsNestedPrivate == false // exclude nested private
-                        && (onlyConcreteClasses == false || x.IsAbstract == false) // exclude abstract
-                        && x.GetCustomAttribute<HideFromTypeFinderAttribute>() == null // exclude hidden
-                        && (additionalFilter == null || additionalFilter(x)))); // filter
-                }
-
-                if (assembly != baseType.Assembly && assemblyTypes.All(x => x.IsSealed))
-                    continue;
-
-                foreach (var referencing in TypeHelper.GetReferencingAssemblies(assembly, candidateAssemblies))
-                {
-                    candidateAssemblies.Remove(referencing);
-                    stack.Push(referencing);
-                }
-            }
-
-            return types;
-        }
-
-        internal static IEnumerable<Type> GetTypesWithFormattedException(Assembly a)
-        {
-            //if the assembly is dynamic, do not try to scan it
-            if (a.IsDynamic)
-                return Enumerable.Empty<Type>();
-
-            var getAll = a.GetCustomAttribute<AllowPartiallyTrustedCallersAttribute>() == null;
-
-            try
-            {
-                //we need to detect if an assembly is partially trusted, if so we cannot go interrogating all of it's types
-                //only its exported types, otherwise we'll get exceptions.
-                return getAll ? a.GetTypes() : a.GetExportedTypes();
-            }
-            catch (TypeLoadException ex) // GetExportedTypes *can* throw TypeLoadException!
-            {
-                var sb = new StringBuilder();
-                AppendCouldNotLoad(sb, a, getAll);
-                AppendLoaderException(sb, ex);
-
-                // rethrow as ReflectionTypeLoadException (for consistency) with new message
-                throw new ReflectionTypeLoadException(new Type[0], new Exception[] { ex }, sb.ToString());
-            }
-            catch (ReflectionTypeLoadException rex) // GetTypes throws ReflectionTypeLoadException
-            {
-                var sb = new StringBuilder();
-                AppendCouldNotLoad(sb, a, getAll);
-                foreach (var loaderException in rex.LoaderExceptions.WhereNotNull())
-                    AppendLoaderException(sb, loaderException);
-
-                // rethrow with new message
-                throw new ReflectionTypeLoadException(rex.Types, rex.LoaderExceptions, sb.ToString());
-            }
-        }
-
-        private static void AppendCouldNotLoad(StringBuilder sb, Assembly a, bool getAll)
-        {
-            sb.Append("Could not load ");
-            sb.Append(getAll ? "all" : "exported");
-            sb.Append(" types from \"");
-            sb.Append(a.FullName);
-            sb.AppendLine("\" due to LoaderExceptions, skipping:");
-        }
-
-        private static void AppendLoaderException(StringBuilder sb, Exception loaderException)
-        {
-            sb.Append(". ");
-            sb.Append(loaderException.GetType().FullName);
-
-            var tloadex = loaderException as TypeLoadException;
-            if (tloadex != null)
-            {
-                sb.Append(" on ");
-                sb.Append(tloadex.TypeName);
-            }
-
-            sb.Append(": ");
-            sb.Append(loaderException.Message);
-            sb.AppendLine();
-        }
-
-        #endregion
-
-        public static Type GetTypeByName(string typeName)
-        {
-            var type = BuildManager.GetType(typeName, false);
-            if (type != null) return type;
-
-            //TODO: This isn't very elegant, and will have issues since the AppDomain.CurrentDomain
-            // doesn't actualy load in all assemblies, only the types that have been referenced so far.
-            // However, in a web context, the BuildManager will have executed which will force all assemblies
-            // to be loaded so it's fine for now.
-
-            //now try fall back procedures.
-            type = Type.GetType(typeName);
-            if (type != null) return type;
-            return AppDomain.CurrentDomain.GetAssemblies()
-                .Select(x => x.GetType(typeName))
-                .FirstOrDefault(x => x != null);
-        }
-    }
-}
+﻿using System;
+using System.Collections.Generic;
+using System.IO;
+using System.Linq;
+using System.Reflection;
+using System.Security;
+using System.Text;
+using System.Web;
+using System.Web.Compilation;
+using System.Web.Hosting;
+using Umbraco.Core.IO;
+using Umbraco.Core.Logging;
+
+namespace Umbraco.Core
+{
+    /// <summary>
+    /// A utility class to find all classes of a certain type by reflection in the current bin folder
+    /// of the web application.
+    /// </summary>
+    public static class TypeFinder
+    {
+        public static bool IAmUnitTestingSoNeverUseHttpContextEver = false;
+
+        private static volatile HashSet<Assembly> _localFilteredAssemblyCache;
+        private static readonly object LocalFilteredAssemblyCacheLocker = new object();
+
+        /// <summary>
+        /// lazily load a reference to all assemblies and only local assemblies.
+        /// This is a modified version of: http://www.dominicpettifer.co.uk/Blog/44/how-to-get-a-reference-to-all-assemblies-in-the--bin-folder
+        /// </summary>
+        /// <remarks>
+        /// We do this because we cannot use AppDomain.Current.GetAssemblies() as this will return only assemblies that have been
+        /// loaded in the CLR, not all assemblies.
+        /// See these threads:
+        /// http://issues.umbraco.org/issue/U5-198
+        /// http://stackoverflow.com/questions/3552223/asp-net-appdomain-currentdomain-getassemblies-assemblies-missing-after-app
+        /// http://stackoverflow.com/questions/2477787/difference-between-appdomain-getassemblies-and-buildmanager-getreferencedassembl
+        /// </remarks>
+        internal static HashSet<Assembly> GetAllAssemblies()
+        {
+            return AllAssemblies.Value;
+        }
+
+        //Lazy access to the all assemblies list
+        private static readonly Lazy<HashSet<Assembly>> AllAssemblies = new Lazy<HashSet<Assembly>>(() =>
+        {
+            HashSet<Assembly> assemblies = null;
+            try
+            {
+                var isHosted = (HttpContext.Current != null || HostingEnvironment.IsHosted) && IAmUnitTestingSoNeverUseHttpContextEver == false;
+
+                try
+                {
+                    if (isHosted)
+                    {
+                        assemblies = new HashSet<Assembly>(BuildManager.GetReferencedAssemblies().Cast<Assembly>());
+                    }
+                }
+                catch (InvalidOperationException e)
+                {
+                    if ((e.InnerException is SecurityException) == false)
+                        throw;
+                }
+
+                if (assemblies == null)
+                {
+                    //NOTE: we cannot use AppDomain.CurrentDomain.GetAssemblies() because this only returns assemblies that have
+                    // already been loaded in to the app domain, instead we will look directly into the bin folder and load each one.
+                    var binFolder = IOHelper.GetRootDirectoryBinFolder();
+                    var binAssemblyFiles = Directory.GetFiles(binFolder, "*.dll", SearchOption.TopDirectoryOnly).ToList();
+                    //var binFolder = Assembly.GetExecutingAssembly().GetAssemblyFile().Directory;
+                    //var binAssemblyFiles = Directory.GetFiles(binFolder.FullName, "*.dll", SearchOption.TopDirectoryOnly).ToList();
+                    assemblies = new HashSet<Assembly>();
+                    foreach (var a in binAssemblyFiles)
+                    {
+                        try
+                        {
+                            var assName = AssemblyName.GetAssemblyName(a);
+                            var ass = Assembly.Load(assName);
+                            assemblies.Add(ass);
+                        }
+                        catch (Exception e)
+                        {
+                            if (e is SecurityException || e is BadImageFormatException)
+                            {
+                                //swallow these exceptions
+                            }
+                            else
+                            {
+                                throw;
+                            }
+                        }
+                    }
+                }
+
+                //if for some reason they are still no assemblies, then use the AppDomain to load in already loaded assemblies.
+                if (assemblies.Any() == false)
+                {
+                    foreach (var a in AppDomain.CurrentDomain.GetAssemblies())
+                    {
+                        assemblies.Add(a);
+                    }
+                }
+
+                //here we are trying to get the App_Code assembly
+                var fileExtensions = new[] { ".cs", ".vb" }; //only vb and cs files are supported
+                var appCodeFolder = new DirectoryInfo(IOHelper.MapPath(IOHelper.ResolveUrl("~/App_code")));
+                //check if the folder exists and if there are any files in it with the supported file extensions
+                if (appCodeFolder.Exists && fileExtensions.Any(x => appCodeFolder.GetFiles("*" + x).Any()))
+                {
+                    try
+                    {
+                        var appCodeAssembly = Assembly.Load("App_Code");
+                        if (assemblies.Contains(appCodeAssembly) == false) // BuildManager will find App_Code already
+                            assemblies.Add(appCodeAssembly);
+                    }
+                    catch (FileNotFoundException ex)
+                    {
+                        //this will occur if it cannot load the assembly
+                        LogHelper.Error(typeof(TypeFinder), "Could not load assembly App_Code", ex);
+                    }
+                }
+            }
+            catch (InvalidOperationException e)
+            {
+                if (e.InnerException is SecurityException == false)
+                    throw;
+            }
+
+            return assemblies;
+        });
+
+        /// <summary>
+        /// Return a list of found local Assemblies excluding the known assemblies we don't want to scan
+        /// and exluding the ones passed in and excluding the exclusion list filter, the results of this are
+        /// cached for perforance reasons.
+        /// </summary>
+        /// <param name="excludeFromResults"></param>
+        /// <returns></returns>
+        internal static HashSet<Assembly> GetAssembliesWithKnownExclusions(
+            IEnumerable<Assembly> excludeFromResults = null)
+        {
+            lock (LocalFilteredAssemblyCacheLocker)
+            {
+                if (_localFilteredAssemblyCache != null)
+                    return _localFilteredAssemblyCache;
+
+                var assemblies = GetFilteredAssemblies(excludeFromResults, KnownAssemblyExclusionFilter);
+                _localFilteredAssemblyCache = new HashSet<Assembly>(assemblies);
+                return _localFilteredAssemblyCache;
+            }
+        }
+
+        /// <summary>
+        /// Return a distinct list of found local Assemblies and exluding the ones passed in and excluding the exclusion list filter
+        /// </summary>
+        /// <param name="excludeFromResults"></param>
+        /// <param name="exclusionFilter"></param>
+        /// <returns></returns>
+        private static IEnumerable<Assembly> GetFilteredAssemblies(
+            IEnumerable<Assembly> excludeFromResults = null,
+            string[] exclusionFilter = null)
+        {
+            if (excludeFromResults == null)
+                excludeFromResults = new HashSet<Assembly>();
+            if (exclusionFilter == null)
+                exclusionFilter = new string[] { };
+
+            return GetAllAssemblies()
+                .Where(x => excludeFromResults.Contains(x) == false
+                            && x.GlobalAssemblyCache == false
+                            && exclusionFilter.Any(f => x.FullName.StartsWith(f)) == false);
+        }
+
+        /// <summary>
+        /// this is our assembly filter to filter out known types that def dont contain types we'd like to find or plugins
+        /// </summary>
+        /// <remarks>
+        /// NOTE the comma vs period... comma delimits the name in an Assembly FullName property so if it ends with comma then its an exact name match
+        /// NOTE this means that "foo." will NOT exclude "foo.dll" but only "foo.*.dll"
+        /// </remarks>
+        internal static readonly string[] KnownAssemblyExclusionFilter = new[]
+                {
+                    "mscorlib,",
+					"System.",
+                    "Antlr3.",
+                    "Autofac.",
+                    "Autofac,",
+                    "Castle.",
+                    "ClientDependency.",
+                    "DataAnnotationsExtensions.",
+                    "DataAnnotationsExtensions,",
+                    "Dynamic,",
+                    "HtmlDiff,",
+                    "Iesi.Collections,",
+                    "log4net,",
+                    "Microsoft.",
+                    "Newtonsoft.",
+                    "NHibernate.",
+                    "NHibernate,",
+                    "NuGet.",
+                    "RouteDebugger,",
+                    "SqlCE4Umbraco,",
+                    "umbraco.datalayer,",
+                    "umbraco.interfaces,",
+					//"umbraco.providers,",
+					//"Umbraco.Web.UI,",
+                    "umbraco.webservices",
+                    "Lucene.",
+                    "Examine,",
+                    "Examine.",
+                    "ServiceStack.",
+                    "MySql.",
+                    "HtmlAgilityPack.",
+                    "TidyNet.",
+                    "ICSharpCode.",
+                    "CookComputing.",
+                    "AutoMapper,",
+                    "AutoMapper.",
+                    "AzureDirectory,",
+                    "itextsharp,",
+                    "UrlRewritingNet.",
+                    "HtmlAgilityPack,",
+                    "MiniProfiler,",
+                    "Moq,",
+                    "nunit.framework,",
+                    "TidyNet,",
+                    "WebDriver,"
+                };
+
+        /// <summary>
+        /// Finds any classes derived from the type T that contain the attribute TAttribute
+        /// </summary>
+        /// <typeparam name="T"></typeparam>
+        /// <typeparam name="TAttribute"></typeparam>
+        /// <returns></returns>
+        public static IEnumerable<Type> FindClassesOfTypeWithAttribute<T, TAttribute>()
+            where TAttribute : Attribute
+        {
+            return FindClassesOfTypeWithAttribute<T, TAttribute>(GetAssembliesWithKnownExclusions(), true);
+        }
+
+        /// <summary>
+        /// Finds any classes derived from the type T that contain the attribute TAttribute
+        /// </summary>
+        /// <typeparam name="T"></typeparam>
+        /// <typeparam name="TAttribute"></typeparam>
+        /// <param name="assemblies"></param>
+        /// <returns></returns>
+        public static IEnumerable<Type> FindClassesOfTypeWithAttribute<T, TAttribute>(IEnumerable<Assembly> assemblies)
+            where TAttribute : Attribute
+        {
+            return FindClassesOfTypeWithAttribute<T, TAttribute>(assemblies, true);
+        }
+
+        /// <summary>
+        /// Finds any classes derived from the type T that contain the attribute TAttribute
+        /// </summary>
+        /// <typeparam name="T"></typeparam>
+        /// <typeparam name="TAttribute"></typeparam>
+        /// <param name="assemblies"></param>
+        /// <param name="onlyConcreteClasses"></param>
+        /// <returns></returns>
+        public static IEnumerable<Type> FindClassesOfTypeWithAttribute<T, TAttribute>(
+            IEnumerable<Assembly> assemblies,
+            bool onlyConcreteClasses)
+            where TAttribute : Attribute
+        {
+            return FindClassesOfTypeWithAttribute<TAttribute>(typeof(T), assemblies, onlyConcreteClasses);
+        }
+
+        /// <summary>
+        /// Finds any classes derived from the assignTypeFrom Type that contain the attribute TAttribute
+        /// </summary>
+        /// <typeparam name="TAttribute"></typeparam>
+        /// <param name="assignTypeFrom"></param>
+        /// <param name="assemblies"></param>
+        /// <param name="onlyConcreteClasses"></param>
+        /// <returns></returns>
+        public static IEnumerable<Type> FindClassesOfTypeWithAttribute<TAttribute>(
+            Type assignTypeFrom,
+            IEnumerable<Assembly> assemblies,
+            bool onlyConcreteClasses)
+            where TAttribute : Attribute
+        {
+            if (assemblies == null) throw new ArgumentNullException("assemblies");
+
+            return GetClassesWithBaseType(assignTypeFrom, assemblies, onlyConcreteClasses,
+                //the additional filter will ensure that any found types also have the attribute applied.
+                t => t.GetCustomAttributes<TAttribute>(false).Any());
+        }
+
+        /// <summary>
+        /// Searches all filtered local assemblies specified for classes of the type passed in.
+        /// </summary>
+        /// <typeparam name="T"></typeparam>
+        /// <returns></returns>
+        public static IEnumerable<Type> FindClassesOfType<T>()
+        {
+            return FindClassesOfType<T>(GetAssembliesWithKnownExclusions(), true);
+        }
+
+        /// <summary>
+        /// Returns all types found of in the assemblies specified of type T
+        /// </summary>
+        /// <typeparam name="T"></typeparam>
+        /// <param name="assemblies"></param>
+        /// <param name="onlyConcreteClasses"></param>
+        /// <returns></returns>
+        public static IEnumerable<Type> FindClassesOfType<T>(IEnumerable<Assembly> assemblies, bool onlyConcreteClasses)
+        {
+            if (assemblies == null) throw new ArgumentNullException("assemblies");
+
+            return GetClassesWithBaseType(typeof(T), assemblies, onlyConcreteClasses);
+        }
+
+        /// <summary>
+        /// Returns all types found of in the assemblies specified of type T
+        /// </summary>
+        /// <typeparam name="T"></typeparam>
+        /// <param name="assemblies"></param>
+        /// <returns></returns>
+        public static IEnumerable<Type> FindClassesOfType<T>(IEnumerable<Assembly> assemblies)
+        {
+            return FindClassesOfType<T>(assemblies, true);
+        }
+
+        /// <summary>
+        /// Finds the classes with attribute.
+        /// </summary>
+        /// <typeparam name="T"></typeparam>
+        /// <param name="assemblies">The assemblies.</param>
+        /// <param name="onlyConcreteClasses">if set to <c>true</c> only concrete classes.</param>
+        /// <returns></returns>
+        public static IEnumerable<Type> FindClassesWithAttribute<T>(IEnumerable<Assembly> assemblies, bool onlyConcreteClasses)
+            where T : Attribute
+        {
+            return FindClassesWithAttribute(typeof(T), assemblies, onlyConcreteClasses);
+        }
+
+        /// <summary>
+        /// Finds any classes with the attribute.
+        /// </summary>
+        /// <param name="attributeType">The attribute type </param>
+        /// <param name="assemblies">The assemblies.</param>
+        /// <param name="onlyConcreteClasses">if set to <c>true</c> only concrete classes.</param>
+        /// <returns></returns>
+        public static IEnumerable<Type> FindClassesWithAttribute(
+            Type attributeType,
+            IEnumerable<Assembly> assemblies,
+            bool onlyConcreteClasses)
+        {
+            return GetClassesWithAttribute(attributeType, assemblies, onlyConcreteClasses);
+        }
+
+        /// <summary>
+        /// Finds the classes with attribute.
+        /// </summary>
+        /// <typeparam name="T"></typeparam>
+        /// <param name="assemblies">The assemblies.</param>
+        /// <returns></returns>
+        public static IEnumerable<Type> FindClassesWithAttribute<T>(IEnumerable<Assembly> assemblies)
+            where T : Attribute
+        {
+            return FindClassesWithAttribute<T>(assemblies, true);
+        }
+
+        /// <summary>
+        /// Finds the classes with attribute in filtered local assemblies
+        /// </summary>
+        /// <typeparam name="T"></typeparam>
+        /// <returns></returns>
+        public static IEnumerable<Type> FindClassesWithAttribute<T>()
+            where T : Attribute
+        {
+            return FindClassesWithAttribute<T>(GetAssembliesWithKnownExclusions());
+        }
+
+        #region Private methods
+
+        private static IEnumerable<Type> GetClassesWithAttribute(
+            Type attributeType,
+            IEnumerable<Assembly> assemblies,
+            bool onlyConcreteClasses)
+        {
+            if (typeof(Attribute).IsAssignableFrom(attributeType) == false)
+                throw new ArgumentException("Type " + attributeType + " is not an Attribute type.");
+
+            var candidateAssemblies = new HashSet<Assembly>(assemblies);
+            var attributeAssemblyIsCandidate = candidateAssemblies.Contains(attributeType.Assembly);
+            candidateAssemblies.Remove(attributeType.Assembly);
+            var types = new List<Type>();
+
+            var stack = new Stack<Assembly>();
+            stack.Push(attributeType.Assembly);
+
+            while (stack.Count > 0)
+            {
+                var assembly = stack.Pop();
+
+                Type[] assemblyTypes = null;
+                if (assembly != attributeType.Assembly || attributeAssemblyIsCandidate)
+                {
+                    // get all assembly types that can be assigned to baseType
+                    try
+                    {
+                        assemblyTypes = GetTypesWithFormattedException(assembly)
+                            .ToArray(); // in try block
+                    }
+                    catch (TypeLoadException ex)
+                    {
+                        LogHelper.Error(typeof(TypeFinder), string.Format("Could not query types on {0} assembly, this is most likely due to this assembly not being compatible with the current Umbraco version", assembly), ex);
+                        continue;
+                    }
+
+                    types.AddRange(assemblyTypes.Where(x =>
+                        x.IsClass // only classes
+                        && (x.IsAbstract == false || x.IsSealed == false) // ie non-static, static is abstract and sealed
+                        && x.IsNestedPrivate == false // exclude nested private
+                        && (onlyConcreteClasses == false || x.IsAbstract == false) // exclude abstract
+                        && x.GetCustomAttribute<HideFromTypeFinderAttribute>() == null // exclude hidden
+                        && x.GetCustomAttributes(attributeType, false).Any())); // marked with the attribute
+                }
+
+                if (assembly != attributeType.Assembly && assemblyTypes.Where(attributeType.IsAssignableFrom).Any() == false)
+                    continue;
+
+                foreach (var referencing in TypeHelper.GetReferencingAssemblies(assembly, candidateAssemblies))
+                {
+                    candidateAssemblies.Remove(referencing);
+                    stack.Push(referencing);
+                }
+            }
+
+            return types;
+        }
+
+        /// <summary>
+        /// Finds types that are assignable from the assignTypeFrom parameter and will scan for these types in the assembly
+        /// list passed in, however we will only scan assemblies that have a reference to the assignTypeFrom Type or any type
+        /// deriving from the base type.
+        /// </summary>
+        /// <param name="baseType"></param>
+        /// <param name="assemblies"></param>
+        /// <param name="onlyConcreteClasses"></param>
+        /// <param name="additionalFilter">An additional filter to apply for what types will actually be included in the return value</param>
+        /// <returns></returns>
+        private static IEnumerable<Type> GetClassesWithBaseType(
+            Type baseType,
+            IEnumerable<Assembly> assemblies,
+            bool onlyConcreteClasses,
+            Func<Type, bool> additionalFilter = null)
+        {
+            var candidateAssemblies = new HashSet<Assembly>(assemblies);
+            var baseTypeAssemblyIsCandidate = candidateAssemblies.Contains(baseType.Assembly);
+            candidateAssemblies.Remove(baseType.Assembly);
+            var types = new List<Type>();
+
+            var stack = new Stack<Assembly>();
+            stack.Push(baseType.Assembly);
+
+            while (stack.Count > 0)
+            {
+                var assembly = stack.Pop();
+
+                // get all assembly types that can be assigned to baseType
+                Type[] assemblyTypes = null;
+                if (assembly != baseType.Assembly || baseTypeAssemblyIsCandidate)
+                {
+                    try
+                    {
+                        assemblyTypes = GetTypesWithFormattedException(assembly)
+                            .Where(baseType.IsAssignableFrom)
+                            .ToArray(); // in try block
+                    }
+                    catch (TypeLoadException ex)
+                    {
+                        LogHelper.Error(typeof(TypeFinder), string.Format("Could not query types on {0} assembly, this is most likely due to this assembly not being compatible with the current Umbraco version", assembly), ex);
+                        continue;
+                    }
+
+                    types.AddRange(assemblyTypes.Where(x =>
+                        x.IsClass // only classes
+                        && (x.IsAbstract == false || x.IsSealed == false) // ie non-static, static is abstract and sealed
+                        && x.IsNestedPrivate == false // exclude nested private
+                        && (onlyConcreteClasses == false || x.IsAbstract == false) // exclude abstract
+                        && x.GetCustomAttribute<HideFromTypeFinderAttribute>() == null // exclude hidden
+                        && (additionalFilter == null || additionalFilter(x)))); // filter
+                }
+
+                if (assembly != baseType.Assembly && assemblyTypes.All(x => x.IsSealed))
+                    continue;
+
+                foreach (var referencing in TypeHelper.GetReferencingAssemblies(assembly, candidateAssemblies))
+                {
+                    candidateAssemblies.Remove(referencing);
+                    stack.Push(referencing);
+                }
+            }
+
+            return types;
+        }
+
+        internal static IEnumerable<Type> GetTypesWithFormattedException(Assembly a)
+        {
+            //if the assembly is dynamic, do not try to scan it
+            if (a.IsDynamic)
+                return Enumerable.Empty<Type>();
+
+            var getAll = a.GetCustomAttribute<AllowPartiallyTrustedCallersAttribute>() == null;
+
+            try
+            {
+                //we need to detect if an assembly is partially trusted, if so we cannot go interrogating all of it's types
+                //only its exported types, otherwise we'll get exceptions.
+                return getAll ? a.GetTypes() : a.GetExportedTypes();
+            }
+            catch (TypeLoadException ex) // GetExportedTypes *can* throw TypeLoadException!
+            {
+                var sb = new StringBuilder();
+                AppendCouldNotLoad(sb, a, getAll);
+                AppendLoaderException(sb, ex);
+
+                // rethrow as ReflectionTypeLoadException (for consistency) with new message
+                throw new ReflectionTypeLoadException(new Type[0], new Exception[] { ex }, sb.ToString());
+            }
+            catch (ReflectionTypeLoadException rex) // GetTypes throws ReflectionTypeLoadException
+            {
+                var sb = new StringBuilder();
+                AppendCouldNotLoad(sb, a, getAll);
+                foreach (var loaderException in rex.LoaderExceptions.WhereNotNull())
+                    AppendLoaderException(sb, loaderException);
+
+                // rethrow with new message
+                throw new ReflectionTypeLoadException(rex.Types, rex.LoaderExceptions, sb.ToString());
+            }
+        }
+
+        private static void AppendCouldNotLoad(StringBuilder sb, Assembly a, bool getAll)
+        {
+            sb.Append("Could not load ");
+            sb.Append(getAll ? "all" : "exported");
+            sb.Append(" types from \"");
+            sb.Append(a.FullName);
+            sb.AppendLine("\" due to LoaderExceptions, skipping:");
+        }
+
+        private static void AppendLoaderException(StringBuilder sb, Exception loaderException)
+        {
+            sb.Append(". ");
+            sb.Append(loaderException.GetType().FullName);
+
+            var tloadex = loaderException as TypeLoadException;
+            if (tloadex != null)
+            {
+                sb.Append(" on ");
+                sb.Append(tloadex.TypeName);
+            }
+
+            sb.Append(": ");
+            sb.Append(loaderException.Message);
+            sb.AppendLine();
+        }
+
+        #endregion
+
+        public static Type GetTypeByName(string typeName)
+        {
+            var type = BuildManager.GetType(typeName, false);
+            if (type != null) return type;
+
+            //TODO: This isn't very elegant, and will have issues since the AppDomain.CurrentDomain
+            // doesn't actualy load in all assemblies, only the types that have been referenced so far.
+            // However, in a web context, the BuildManager will have executed which will force all assemblies
+            // to be loaded so it's fine for now.
+
+            //now try fall back procedures.
+            type = Type.GetType(typeName);
+            if (type != null) return type;
+            return AppDomain.CurrentDomain.GetAssemblies()
+                .Select(x => x.GetType(typeName))
+                .FirstOrDefault(x => x != null);
+        }
+    }
+}