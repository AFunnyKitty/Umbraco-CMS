--- conflicted
+++ resolved
@@ -430,35 +430,6 @@
         }
 
         [Test]
-<<<<<<< HEAD
-        public void Can_Get_Template_Tree()
-        {
-            // Arrange
-            using (ScopeProvider.CreateScope())
-            {
-                var repository = CreateRepository(ScopeProvider);
-
-                CreateHierarchy(repository);
-
-                // Act
-                var rootNode = repository.GetTemplateNode("parent");
-
-                // Assert
-                Assert.IsNotNull(repository.FindTemplateInTree(rootNode, "parent"));
-                Assert.IsNotNull(repository.FindTemplateInTree(rootNode, "child1"));
-                Assert.IsNotNull(repository.FindTemplateInTree(rootNode, "child2"));
-                Assert.IsNotNull(repository.FindTemplateInTree(rootNode, "toddler1"));
-                Assert.IsNotNull(repository.FindTemplateInTree(rootNode, "toddler2"));
-                Assert.IsNotNull(repository.FindTemplateInTree(rootNode, "toddler3"));
-                Assert.IsNotNull(repository.FindTemplateInTree(rootNode, "toddler4"));
-                Assert.IsNotNull(repository.FindTemplateInTree(rootNode, "baby1"));
-                Assert.IsNotNull(repository.FindTemplateInTree(rootNode, "baby2"));
-            }
-        }
-
-        [Test]
-=======
->>>>>>> 69f4f0c8
         public void Can_Get_All()
         {
             // Arrange
