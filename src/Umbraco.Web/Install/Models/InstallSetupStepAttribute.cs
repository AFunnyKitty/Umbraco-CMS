using System;

namespace Umbraco.Web.Install.Models
{
    public sealed class InstallSetupStepAttribute : Attribute
    {
<<<<<<< HEAD
        public InstallSetupStepAttribute(string name, string view, int serverOrder)
        {
            Name = name;
            View = view;
            ServerOrder = serverOrder;
        }

        public InstallSetupStepAttribute(string name, int serverOrder)
        {
            Name = name;
            View = string.Empty;
            ServerOrder = serverOrder;
=======
        public InstallSetupStepAttribute(string name, string view, string description)
        {
            Name = name;
            View = view;
            Description = description;
>>>>>>> ce65ae87
        }

        public string Name { get; private set; }
        public string View { get; private set; }
<<<<<<< HEAD
        public int ServerOrder { get; private set; }
=======
        public string Description { get; private set; }
>>>>>>> ce65ae87
    }
}<|MERGE_RESOLUTION|>--- conflicted
+++ resolved
@@ -4,12 +4,12 @@
 {
     public sealed class InstallSetupStepAttribute : Attribute
     {
-<<<<<<< HEAD
         public InstallSetupStepAttribute(string name, string view, int serverOrder)
         {
             Name = name;
             View = view;
             ServerOrder = serverOrder;
+            Description = description;
         }
 
         public InstallSetupStepAttribute(string name, int serverOrder)
@@ -17,21 +17,11 @@
             Name = name;
             View = string.Empty;
             ServerOrder = serverOrder;
-=======
-        public InstallSetupStepAttribute(string name, string view, string description)
-        {
-            Name = name;
-            View = view;
-            Description = description;
->>>>>>> ce65ae87
         }
 
         public string Name { get; private set; }
         public string View { get; private set; }
-<<<<<<< HEAD
         public int ServerOrder { get; private set; }
-=======
         public string Description { get; private set; }
->>>>>>> ce65ae87
     }
 }