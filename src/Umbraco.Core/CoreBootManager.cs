--- conflicted
+++ resolved
@@ -1,756 +1,505 @@
-﻿using System;
-using System.IO;
-using System.IO;
-using System.Linq;
-<<<<<<< HEAD
-using System.Threading.Tasks;
-using AutoMapper;
-using Umbraco.Core.Cache;
-using Umbraco.Core.Configuration;
-using Umbraco.Core.Configuration.UmbracoSettings;
-=======
-using System.Threading;
-using System.Web;
-using AutoMapper;
-using Umbraco.Core.Cache;
-using Umbraco.Core.Configuration;
-using Umbraco.Core.Events;
-using Umbraco.Core.Exceptions;
->>>>>>> cdce2a11
-using Umbraco.Core.IO;
-using Umbraco.Core.LightInject;
-using Umbraco.Core.Logging;
-using Umbraco.Core.Manifest;
-using Umbraco.Core.Models.Mapping;
-using Umbraco.Core.Models.PublishedContent;
-using Umbraco.Core.ObjectResolution;
-using Umbraco.Core.Persistence;
-using Umbraco.Core.Persistence.Mappers;
-using Umbraco.Core.Persistence.Migrations;
-using Umbraco.Core.Persistence.SqlSyntax;
-using Umbraco.Core.Persistence.UnitOfWork;
-using Umbraco.Core.Profiling;
-using Umbraco.Core.PropertyEditors;
-using Umbraco.Core.Publishing;
-using Umbraco.Core.Macros;
-using Umbraco.Core.Manifest;
-using Umbraco.Core.Services;
-using Umbraco.Core.Sync;
-using Umbraco.Core.Strings;
-
-
-namespace Umbraco.Core
-{
-
-    /// <summary>
-    /// A bootstrapper for the Umbraco application which initializes all objects for the Core of the application 
-    /// </summary>
-    /// <remarks>
-    /// This does not provide any startup functionality relating to web objects
-    /// </remarks>
-    public class CoreBootManager : IBootManager
-    {
-<<<<<<< HEAD
-        
-        private ServiceContainer _appStartupEvtContainer;
-=======
->>>>>>> cdce2a11
-        protected ProfilingLogger ProfilingLogger { get; private set; }
-        private DisposableTimer _timer;
-        protected PluginManager PluginManager { get; private set; }
-        private CacheHelper _cacheHelper;
-
-        private bool _isInitialized = false;
-        private bool _isStarted = false;
-        private bool _isComplete = false;
-        private readonly UmbracoApplicationBase _umbracoApplication;
-<<<<<<< HEAD
-
-        protected ApplicationContext ApplicationContext { get; private set; }
-=======
-        protected ApplicationContext ApplicationContext { get; private set; }
-        protected CacheHelper ApplicationCache { get; private set; }
-        protected PluginManager PluginManager { get; private set; }
->>>>>>> cdce2a11
-
-        protected UmbracoApplicationBase UmbracoApplication
-        {
-            get { return _umbracoApplication; }
-        }
-
-        internal ServiceContainer Container
-        {
-            get { return _umbracoApplication.Container; }
-        }
-
-        protected IServiceProvider ServiceProvider { get; private set; }
-
-        public CoreBootManager(UmbracoApplicationBase umbracoApplication)
-        {
-            if (umbracoApplication == null) throw new ArgumentNullException("umbracoApplication");
-            _umbracoApplication = umbracoApplication;            
-        }
-
-        internal CoreBootManager(UmbracoApplicationBase umbracoApplication, ProfilingLogger logger)
-        {
-            if (umbracoApplication == null) throw new ArgumentNullException("umbracoApplication");
-            if (logger == null) throw new ArgumentNullException("logger");
-            _umbracoApplication = umbracoApplication;
-            ProfilingLogger = logger;
-        }
-
-        public virtual IBootManager Initialize()
-        {
-            if (_isInitialized)
-                throw new InvalidOperationException("The boot manager has already been initialized");
-
-            //Create logger/profiler, and their resolvers, these are special resolvers that can be resolved before frozen so we can start logging
-            LoggerResolver.Current = new LoggerResolver(_umbracoApplication.Logger) { CanResolveBeforeFrozen = true };
-            var profiler = CreateProfiler();
-            ProfilerResolver.Current = new ProfilerResolver(profiler) {CanResolveBeforeFrozen = true};
-            ProfilingLogger = new ProfilingLogger(_umbracoApplication.Logger, profiler);
-
-<<<<<<< HEAD
-            _timer = ProfilingLogger.DebugDuration<CoreBootManager>("Umbraco application starting", "Umbraco application startup complete");
-
-            //create the plugin manager
-            //TODO: this is currently a singleton but it would be better if it weren't. Unfortunately the only way to get
-            // rid of this singleton would be to put it into IoC and then use the ServiceLocator pattern.
-            _cacheHelper = CreateApplicationCache();
-            ServiceProvider = new ActivatorServiceProvider();
-            PluginManager.Current = PluginManager = new PluginManager(ServiceProvider, _cacheHelper.RuntimeCache, ProfilingLogger, true);
-
-            //build up core IoC servoces
-            ConfigureCoreServices(Container);
-
-            //set the singleton resolved from the core container
-            ApplicationContext.Current = ApplicationContext = Container.GetInstance<ApplicationContext>();
-=======
-            ProfilingLogger = ProfilingLogger?? new ProfilingLogger(LoggerResolver.Current.Logger, ProfilerResolver.Current.Profiler);
-
-            _timer = ProfilingLogger.TraceDuration<CoreBootManager>(
-                string.Format("Umbraco {0} application starting on {1}", UmbracoVersion.GetSemanticVersion().ToSemanticString(), NetworkHelper.MachineName),
-                "Umbraco application startup complete");
-
-            ApplicationCache = CreateApplicationCache();
-
-            //create and set the plugin manager (I'd much prefer to not use this singleton anymore but many things are using it unfortunately and
-            // the way that it is setup, there must only ever be one per app so without IoC it would be hard to make this not a singleton)
-            PluginManager = new PluginManager(ServiceProvider, ApplicationCache.RuntimeCache, ProfilingLogger);
-            PluginManager.Current = PluginManager;
->>>>>>> cdce2a11
-
-            //TODO: Remove these for v8! 
-            LegacyPropertyEditorIdToAliasConverter.CreateMappingsForCoreEditors();
-            LegacyParameterEditorAliasConverter.CreateMappingsForCoreEditors();
-<<<<<<< HEAD
-            //TODO: Make this as part of the db ctor!
-            Database.Mapper = new PetaPocoMapper();
-            
-            //Create a 'child'container which is a copy of all of the current registrations and begin a sub scope for it
-            // this child container will be used to manage the application event handler instances and the scope will be
-            // completed at the end of the boot process to allow garbage collection
-            _appStartupEvtContainer = Container.CreateChildContainer();
-            _appStartupEvtContainer.BeginScope();
-            _appStartupEvtContainer.RegisterCollection<IApplicationEventHandler, PerScopeLifetime>(PluginManager.ResolveApplicationStartupHandlers());
-            
-            //build up standard IoC services
-            ConfigureServices(Container);
-
-            InitializeResolvers();
-            InitializeModelMappers();
-
-            //now we need to call the initialize methods
-            Parallel.ForEach(_appStartupEvtContainer.GetAllInstances<IApplicationEventHandler>(), x => x.OnApplicationInitialized(UmbracoApplication, ApplicationContext));
-=======
-
-            //create database and service contexts for the app context
-            var dbFactory = new DefaultDatabaseFactory(GlobalSettings.UmbracoConnectionName, ProfilingLogger.Logger);
-            Database.Mapper = new PetaPocoMapper();
-
-            var dbContext = new DatabaseContext(
-                dbFactory,
-                ProfilingLogger.Logger,
-                SqlSyntaxProviders.CreateDefault(ProfilingLogger.Logger));
-
-            //initialize the DatabaseContext
-            dbContext.Initialize();
-
-            //get the service context
-            var serviceContext = CreateServiceContext(dbContext, dbFactory);
-
-            //set property and singleton from response
-            ApplicationContext.Current = ApplicationContext = CreateApplicationContext(dbContext, serviceContext);
-
-            InitializeApplicationEventsResolver();
-
-            InitializeResolvers();
-
-            InitializeModelMappers();
-
-            using (ProfilingLogger.DebugDuration<CoreBootManager>(
-                string.Format("Executing {0} IApplicationEventHandler.OnApplicationInitialized", ApplicationEventsResolver.Current.ApplicationEventHandlers.Count()),
-                "Finished executing IApplicationEventHandler.OnApplicationInitialized"))
-	        {
-                //now we need to call the initialize methods
-                ApplicationEventsResolver.Current.ApplicationEventHandlers
-                    .ForEach(x =>
-                    {
-                        try
-                        {
-                            x.OnApplicationInitialized(UmbracoApplication, ApplicationContext);
-                        }
-                        catch (Exception ex)
-                        {
-                            ProfilingLogger.Logger.Error<CoreBootManager>("An error occurred running OnApplicationInitialized for handler " + x.GetType(), ex);
-                            throw;
-                        }
-                    });
-	        }
->>>>>>> cdce2a11
-
-            _isInitialized = true;
-
-            return this;
-        }
-
-        /// <summary>
-<<<<<<< HEAD
-        /// Build the core container which contains all core things requird to build an app context
-        /// </summary>
-        private void ConfigureCoreServices(ServiceContainer container)
-        {
-            container.Register<IServiceContainer>(factory => container);
-            container.Register<ILogger>(factory => _umbracoApplication.Logger, new PerContainerLifetime());
-            container.Register<IProfiler>(factory => ProfilingLogger.Profiler, new PerContainerLifetime());
-            container.Register<ProfilingLogger>(factory => ProfilingLogger, new PerContainerLifetime());
-            var settings = UmbracoConfig.For.UmbracoSettings();
-            container.Register<IUmbracoSettingsSection>(factory => settings);
-            container.Register<IContentSection>(factory => settings.Content);
-            container.Register<IRequestHandlerSection>(factory => settings.RequestHandler);
-            //TODO: Add the other config areas...
-
-            container.Register<CacheHelper>(factory => _cacheHelper, new PerContainerLifetime());
-            container.Register<IRuntimeCacheProvider>(factory => _cacheHelper.RuntimeCache, new PerContainerLifetime());
-            container.Register<IServiceProvider, ActivatorServiceProvider>();
-            container.Register<PluginManager>(factory => PluginManager, new PerContainerLifetime());
-            container.Register<IDatabaseFactory>(factory => new DefaultDatabaseFactory(GlobalSettings.UmbracoConnectionName, factory.GetInstance<ILogger>()));
-            container.Register<DatabaseContext>(factory => GetDbContext(factory), new PerContainerLifetime());
-            container.Register<SqlSyntaxProviders>(factory => SqlSyntaxProviders.CreateDefault(factory.GetInstance<ILogger>()));
-            container.Register<IDatabaseUnitOfWorkProvider, PetaPocoUnitOfWorkProvider>();
-            container.Register<IUnitOfWorkProvider, FileUnitOfWorkProvider>();
-            container.Register<BasePublishingStrategy, PublishingStrategy>();
-            container.Register<IMappingResolver>(factory => new MappingResolver(
-                factory.GetInstance<IServiceContainer>(), 
-                factory.GetInstance<ILogger>(),
-                () => PluginManager.ResolveAssignedMapperTypes()));
-            container.Register<RepositoryFactory>();
-            container.Register<ServiceContext>(factory => new ServiceContext(
-                factory.GetInstance<RepositoryFactory>(),
-                factory.GetInstance<IDatabaseUnitOfWorkProvider>(),
-                factory.GetInstance<IUnitOfWorkProvider>(),
-                factory.GetInstance<BasePublishingStrategy>(),
-                factory.GetInstance<CacheHelper>(),
-                factory.GetInstance<ILogger>(),
-                factory.GetAllInstances<IUrlSegmentProvider>()));
-            container.Register<ApplicationContext>(new PerContainerLifetime());
-            container.Register<MediaFileSystem>(factory => FileSystemProviderManager.Current.GetFileSystemProvider<MediaFileSystem>());
-
-            container.Register<ISqlSyntaxProvider>(factory => factory.GetInstance<DatabaseContext>().SqlSyntax);
-        }
-
-        /// <summary>
-        /// Called to customize the IoC container
-        /// </summary>
-        /// <param name="container"></param>
-        internal virtual void ConfigureServices(ServiceContainer container)
-        {
-            
-        }
-
-        /// <summary>
-        /// Creates and initializes the db context when IoC requests it
-        /// </summary>
-        /// <param name="container"></param>
-        /// <returns></returns>
-        private DatabaseContext GetDbContext(IServiceFactory container)
-        {
-            var dbCtx = new DatabaseContext(
-                container.GetInstance<IDatabaseFactory>(),
-                container.GetInstance<ILogger>(),
-                container.GetInstance<SqlSyntaxProviders>());
-
-            //when it's first created we need to initialize it
-            dbCtx.Initialize();
-            return dbCtx;
-        }
-
-        /// <summary>
-        /// Creates the ApplicationCache based on a new instance of System.Web.Caching.Cache
-=======
-        /// Creates and returns the service context for the app
-        /// </summary>
-        /// <param name="dbContext"></param>
-        /// <param name="dbFactory"></param>
-        /// <returns></returns>
-        protected virtual ServiceContext CreateServiceContext(DatabaseContext dbContext, IDatabaseFactory dbFactory)
-        {
-            //default transient factory
-            var msgFactory = new TransientMessagesFactory();
-            return new ServiceContext(
-                new RepositoryFactory(ApplicationCache, ProfilingLogger.Logger, dbContext.SqlSyntax, UmbracoConfig.For.UmbracoSettings()),
-                new PetaPocoUnitOfWorkProvider(dbFactory),
-                new FileUnitOfWorkProvider(),
-                new PublishingStrategy(msgFactory, ProfilingLogger.Logger),
-                ApplicationCache,
-                ProfilingLogger.Logger,
-                msgFactory);
-        }
-
-        /// <summary>
-        /// Creates and returns the application context for the app
-        /// </summary>
-        /// <param name="dbContext"></param>
-        /// <param name="serviceContext"></param>
-        protected virtual ApplicationContext CreateApplicationContext(DatabaseContext dbContext, ServiceContext serviceContext)
-        {
-            //create the ApplicationContext
-            return new ApplicationContext(dbContext, serviceContext, ApplicationCache, ProfilingLogger);
-        }
-
-        /// <summary>
-        /// Creates and returns the CacheHelper for the app
->>>>>>> cdce2a11
-        /// </summary>
-        protected virtual CacheHelper CreateApplicationCache()
-        {
-            var cacheHelper = new CacheHelper(
-                new ObjectCacheRuntimeCacheProvider(),
-                new StaticCacheProvider(),
-                //we have no request based cache when not running in web-based context
-                new NullCacheProvider());
-
-            return cacheHelper;
-        }
-
-        /// <summary>
-        /// This method allows for configuration of model mappers
-        /// </summary>
-        /// <remarks>
-        /// Model mappers MUST be defined on ApplicationEventHandler instances with the interface IMapperConfiguration.
-        /// This allows us to search for less types on startup.
-        /// </remarks>
-        protected void InitializeModelMappers()
-        {
-            Mapper.Initialize(configuration =>
-                {
-                    //foreach (var m in ApplicationEventsResolver.Current.ApplicationEventHandlers.OfType<IMapperConfiguration>())
-                    foreach (var m in _appStartupEvtContainer.GetAllInstances<IApplicationEventHandler>().OfType<IMapperConfiguration>())
-                    {
-                        m.ConfigureMappings(configuration, ApplicationContext);
-                    }
-                });
-        }
-
-        /// <summary>
-        /// Creates the application's IProfiler
-        /// </summary>
-        protected virtual IProfiler CreateProfiler()
-        {
-<<<<<<< HEAD
-            return new LogProfiler(ProfilingLogger.Logger);
-=======
-            LoggerResolver.Current = new LoggerResolver(ProfilingLogger == null ? Logger.CreateWithDefaultLog4NetConfiguration() : ProfilingLogger.Logger)
-            {
-                //This is another special resolver that needs to be resolvable before resolution is frozen
-                //since it is used for profiling the application startup
-                CanResolveBeforeFrozen = true
-            };
-        }
-
-        /// <summary>
-        /// Special method to initialize the ProfilerResolver
-        /// </summary>
-        protected virtual void InitializeProfilerResolver()
-        {
-            //By default we'll initialize the Log profiler (in the web project, we'll override with the web profiler)
-            ProfilerResolver.Current = new ProfilerResolver(ProfilingLogger == null ? new LogProfiler(LoggerResolver.Current.Logger) : ProfilingLogger.Profiler)
-            {
-                //This is another special resolver that needs to be resolvable before resolution is frozen
-                //since it is used for profiling the application startup
-                CanResolveBeforeFrozen = true
-            };
-        }
-
-        /// <summary>
-        /// Special method to initialize the ApplicationEventsResolver and any modifications required for it such 
-        /// as adding custom types to the resolver.
-        /// </summary>
-        protected virtual void InitializeApplicationEventsResolver()
-        {
-            //find and initialize the application startup handlers, we need to initialize this resolver here because
-            //it is a special resolver where they need to be instantiated first before any other resolvers in order to bind to 
-            //events and to call their events during bootup.
-            //ApplicationStartupHandler.RegisterHandlers();
-            //... and set the special flag to let us resolve before frozen resolution
-            ApplicationEventsResolver.Current = new ApplicationEventsResolver(
-                ServiceProvider, 
-                ProfilingLogger.Logger,
-                PluginManager.ResolveApplicationStartupHandlers())
-            {
-                CanResolveBeforeFrozen = true
-            };
->>>>>>> cdce2a11
-        }
-
-        /// <summary>
-        /// Special method to extend the use of Umbraco by enabling the consumer to overwrite
-        /// the absolute path to the root of an Umbraco site/solution, which is used for stuff
-        /// like Umbraco.Core.IO.IOHelper.MapPath etc.
-        /// </summary>
-        /// <param name="rootPath">Absolute</param>
-        protected virtual void InitializeApplicationRootPath(string rootPath)
-        {
-<<<<<<< HEAD
-            IO.IOHelper.SetRootDirectory(rootPath);
-=======
-            IOHelper.SetRootDirectory(rootPath);
->>>>>>> cdce2a11
-        }
-
-        /// <summary>
-        /// Fires after initialization and calls the callback to allow for customizations to occur & 
-        /// Ensure that the OnApplicationStarting methods of the IApplicationEvents are called
-        /// </summary>
-        /// <param name="afterStartup"></param>
-        /// <returns></returns>
-        public virtual IBootManager Startup(Action<ApplicationContext> afterStartup)
-        {
-            if (_isStarted)
-                throw new InvalidOperationException("The boot manager has already been initialized");
-
-<<<<<<< HEAD
-            //call OnApplicationStarting of each application events handler
-            Parallel.ForEach(_appStartupEvtContainer.GetAllInstances<IApplicationEventHandler>(), x => x.OnApplicationStarting(UmbracoApplication, ApplicationContext));
-
-            if (afterStartup != null)
-=======
-            using (ProfilingLogger.DebugDuration<CoreBootManager>(
-                string.Format("Executing {0} IApplicationEventHandler.OnApplicationStarting", ApplicationEventsResolver.Current.ApplicationEventHandlers.Count()),
-                "Finished executing IApplicationEventHandler.OnApplicationStarting"))
-		    {
-		        //call OnApplicationStarting of each application events handler
-		        ApplicationEventsResolver.Current.ApplicationEventHandlers
-		            .ForEach(x =>
-		            {
-		                try
-		                {
-		                    x.OnApplicationStarting(UmbracoApplication, ApplicationContext);
-		                }
-		                catch (Exception ex)
-		                {
-                            ProfilingLogger.Logger.Error<CoreBootManager>("An error occurred running OnApplicationStarting for handler " + x.GetType(), ex);
-		                    throw;
-		                }
-		            });
-		    }
-
-		    if (afterStartup != null)
->>>>>>> cdce2a11
-            {
-                afterStartup(ApplicationContext.Current);
-            }
-
-            _isStarted = true;
-
-            return this;
-        }
-
-        /// <summary>
-        /// Fires after startup and calls the callback once customizations are locked
-        /// </summary>
-        /// <param name="afterComplete"></param>
-        /// <returns></returns>
-        public virtual IBootManager Complete(Action<ApplicationContext> afterComplete)
-        {
-            if (_isComplete)
-                throw new InvalidOperationException("The boot manager has already been completed");
-            
-            FreezeResolution();
-
-<<<<<<< HEAD
-            //call OnApplicationStarting of each application events handler
-            Parallel.ForEach(_appStartupEvtContainer.GetAllInstances<IApplicationEventHandler>(), x => x.OnApplicationStarted(UmbracoApplication, ApplicationContext));
-=======
-            //Here we need to make sure the db can be connected to
-		    EnsureDatabaseConnection();
-
-
-            //This is a special case for the user service, we need to tell it if it's an upgrade, if so we need to ensure that
-            // exceptions are bubbled up if a user is attempted to be persisted during an upgrade (i.e. when they auth to login)
-            ((UserService) ApplicationContext.Services.UserService).IsUpgrading = true;
-
-
-            using (ProfilingLogger.DebugDuration<CoreBootManager>(
-                string.Format("Executing {0} IApplicationEventHandler.OnApplicationStarted", ApplicationEventsResolver.Current.ApplicationEventHandlers.Count()),
-                "Finished executing IApplicationEventHandler.OnApplicationStarted"))
-            {
-                //call OnApplicationStarting of each application events handler
-                ApplicationEventsResolver.Current.ApplicationEventHandlers
-                    .ForEach(x =>
-                    {
-                        try
-                        {
-                            x.OnApplicationStarted(UmbracoApplication, ApplicationContext);
-                        }
-                        catch (Exception ex)
-                        {
-                            ProfilingLogger.Logger.Error<CoreBootManager>("An error occurred running OnApplicationStarted for handler " + x.GetType(), ex);
-                            throw;
-                        }
-                    }); 
-            }
->>>>>>> cdce2a11
-
-            //end the current scope which was created to intantiate all of the startup handlers
-            _appStartupEvtContainer.EndCurrentScope();
-
-            if (afterComplete != null)
-            {
-                afterComplete(ApplicationContext.Current);
-            }
-
-            _isComplete = true;
-
-            // we're ready to serve content!
-            ApplicationContext.IsReady = true;
-
-            //stop the timer and log the output
-            _timer.Dispose();
-            return this;
-		}
-
-        /// <summary>
-        /// We cannot continue if the db cannot be connected to
-        /// </summary>
-        private void EnsureDatabaseConnection()
-        {
-            if (ApplicationContext.IsConfigured == false) return;
-            if (ApplicationContext.DatabaseContext.IsDatabaseConfigured == false) return;
-
-            //try now
-            if (ApplicationContext.DatabaseContext.CanConnect)
-                return;
-
-            var currentTry = 0;
-            while (currentTry < 5)
-            {
-                //first wait, then retry
-                Thread.Sleep(1000);
-
-                if (ApplicationContext.DatabaseContext.CanConnect)
-                    break;
-
-                currentTry++;
-            }
-
-            if (currentTry == 5)
-            {
-                throw new UmbracoStartupFailedException("Umbraco cannot start. A connection string is configured but the Umbraco cannot connect to the database.");
-            }
-        }
-
-        /// <summary>
-        /// Freeze resolution to not allow Resolvers to be modified
-        /// </summary>
-        protected virtual void FreezeResolution()
-        {
-            Resolution.Freeze();
-        }
-
-        /// <summary>
-        /// Create the resolvers
-        /// </summary>
-        protected virtual void InitializeResolvers()
-        {
-            var manifestParser = new ManifestParser(ProfilingLogger.Logger, new DirectoryInfo(IOHelper.MapPath("~/App_Plugins")), _cacheHelper.RuntimeCache);
-            var manifestBuilder = new ManifestBuilder(_cacheHelper.RuntimeCache, manifestParser);
-
-<<<<<<< HEAD
-            PropertyEditorResolver.Current = new PropertyEditorResolver(
-                Container, ProfilingLogger.Logger, () => PluginManager.ResolvePropertyEditors(),
-                manifestBuilder);
-            ParameterEditorResolver.Current = new ParameterEditorResolver(
-                Container, ProfilingLogger.Logger, () => PluginManager.ResolveParameterEditors(),
-                manifestBuilder);
-=======
-            PropertyEditorResolver.Current = new PropertyEditorResolver(ServiceProvider, ProfilingLogger.Logger, () => PluginManager.ResolvePropertyEditors(), builder);
-            ParameterEditorResolver.Current = new ParameterEditorResolver(ServiceProvider, ProfilingLogger.Logger, () => PluginManager.ResolveParameterEditors(), builder);
->>>>>>> cdce2a11
-
-            //setup the validators resolver with our predefined validators
-            ValidatorsResolver.Current = new ValidatorsResolver(
-                ServiceProvider, ProfilingLogger.Logger, new[]
-                {
-                    new Lazy<Type>(() => typeof (RequiredManifestValueValidator)),
-                    new Lazy<Type>(() => typeof (RegexValidator)),
-                    new Lazy<Type>(() => typeof (DelimitedManifestValueValidator)),
-                    new Lazy<Type>(() => typeof (EmailValidator)),
-                    new Lazy<Type>(() => typeof (IntegerValidator)),
-                    new Lazy<Type>(() => typeof (DecimalValidator)),
-                });
-
-<<<<<<< HEAD
-            //by default we'll use the standard configuration based sync
-            ServerRegistrarResolver.Current = new ServerRegistrarResolver(Container, typeof(ConfigServerRegistrar));
-
-            //by default (outside of the web) we'll use the default server messenger without
-            //supplying a username/password, this will automatically disable distributed calls
-            // .. we'll override this in the WebBootManager
-            ServerMessengerResolver.Current = new ServerMessengerResolver(Container, typeof (WebServiceServerMessenger));
-
-
-=======
-            //by default we'll use the db server registrar unless the developer has the legacy
-            // dist calls enabled, in which case we'll use the config server registrar
-            if (UmbracoConfig.For.UmbracoSettings().DistributedCall.Enabled)
-            {
-                ServerRegistrarResolver.Current = new ServerRegistrarResolver(new ConfigServerRegistrar());
-            }
-            else
-            {
-                ServerRegistrarResolver.Current = new ServerRegistrarResolver(
-                    new DatabaseServerRegistrar(
-                        new Lazy<IServerRegistrationService>(() => ApplicationContext.Services.ServerRegistrationService),
-                        new DatabaseServerRegistrarOptions()));
-            }
-            
-
-            //by default we'll use the database server messenger with default options (no callbacks),
-            // this will be overridden in the web startup
-            ServerMessengerResolver.Current = new ServerMessengerResolver(
-                new DatabaseServerMessenger(ApplicationContext, true, new DatabaseServerMessengerOptions()));
-
-            MappingResolver.Current = new MappingResolver(
-                ServiceProvider, ProfilingLogger.Logger,
-                () => PluginManager.ResolveAssignedMapperTypes());
-
-           
->>>>>>> cdce2a11
-            //RepositoryResolver.Current = new RepositoryResolver(
-            //    new RepositoryFactory(ApplicationCache));
-
-            CacheRefreshersResolver.Current = new CacheRefreshersResolver(
-                ServiceProvider, ProfilingLogger.Logger,
-                () => PluginManager.ResolveCacheRefreshers());
-
-<<<<<<< HEAD
-=======
-            DataTypesResolver.Current = new DataTypesResolver(
-                ServiceProvider, ProfilingLogger.Logger,
-                () => PluginManager.ResolveDataTypes());
-
->>>>>>> cdce2a11
-            MacroFieldEditorsResolver.Current = new MacroFieldEditorsResolver(
-                ServiceProvider, ProfilingLogger.Logger,
-                () => PluginManager.ResolveMacroRenderings());
-
-            PackageActionsResolver.Current = new PackageActionsResolver(
-                ServiceProvider, ProfilingLogger.Logger,
-                () => PluginManager.ResolvePackageActions());
-
-            ActionsResolver.Current = new ActionsResolver(
-                ServiceProvider, ProfilingLogger.Logger,
-                () => PluginManager.ResolveActions());
-
-            //the database migration objects
-            MigrationResolver.Current = new MigrationResolver(
-<<<<<<< HEAD
-                Container, ProfilingLogger.Logger,
-                () => PluginManager.ResolveTypes<IMigration>());
-
-
-            // need to filter out the ones we dont want!!
-            PropertyValueConvertersResolver.Current = new PropertyValueConvertersResolver(
-                Container, ProfilingLogger.Logger,
-                PluginManager.ResolveTypes<IPropertyValueConverter>());
-
-            // use the new DefaultShortStringHelper
-            ShortStringHelperResolver.Current = new ShortStringHelperResolver(Container, 
-                factory => new DefaultShortStringHelper(factory.GetInstance<IUmbracoSettingsSection>()).WithDefaultConfig());
-
-            UrlSegmentProviderResolver.Current = new UrlSegmentProviderResolver(
-                Container, ProfilingLogger.Logger,
-=======
-                ProfilingLogger.Logger,
-                () => PluginManager.ResolveTypes<IMigration>());
-
-            // todo: remove once we drop IPropertyEditorValueConverter support.
-            PropertyEditorValueConvertersResolver.Current = new PropertyEditorValueConvertersResolver(
-                ServiceProvider, ProfilingLogger.Logger,
-                PluginManager.ResolvePropertyEditorValueConverters());
-
-            // need to filter out the ones we dont want!!
-            PropertyValueConvertersResolver.Current = new PropertyValueConvertersResolver(
-                ServiceProvider, ProfilingLogger.Logger,
-                PluginManager.ResolveTypes<IPropertyValueConverter>());
-
-            // use the new DefaultShortStringHelper
-            ShortStringHelperResolver.Current = new ShortStringHelperResolver(
-                //new LegacyShortStringHelper());
-                new DefaultShortStringHelper(UmbracoConfig.For.UmbracoSettings()).WithDefaultConfig());
-
-            UrlSegmentProviderResolver.Current = new UrlSegmentProviderResolver(
-                ServiceProvider, ProfilingLogger.Logger,
->>>>>>> cdce2a11
-                typeof(DefaultUrlSegmentProvider));
-
-            // by default, no factory is activated
-            PublishedContentModelFactoryResolver.Current = new PublishedContentModelFactoryResolver(Container);
-        }
-
-        ///// <summary>
-        ///// An IoC lifetime that will dispose instances at the end of the bootup sequence
-        ///// </summary>
-        //private class BootManagerLifetime : ILifetime
-        //{
-        //    public BootManagerLifetime(UmbracoApplicationBase appBase)
-        //    {
-        //        appBase.ApplicationStarted += appBase_ApplicationStarted;
-        //    }
-
-        //    void appBase_ApplicationStarted(object sender, EventArgs e)
-        //    {
-        //        throw new NotImplementedException();
-        //    }
-
-        //    private object _instance;
-
-        //    /// <summary>
-        //    /// Returns a service instance according to the specific lifetime characteristics.
-        //    /// </summary>
-        //    /// <param name="createInstance">The function delegate used to create a new service instance.</param>
-        //    /// <param name="scope">The <see cref="Scope"/> of the current service request.</param>
-        //    /// <returns>The requested services instance.</returns>
-        //    public object GetInstance(Func<object> createInstance, Scope scope)
-        //    {
-        //        if (_instance == null)
-        //        {
-        //            _instance = createInstance();
-
-        //            var disposable = _instance as IDisposable;
-        //            if (disposable != null)
-        //            {
-        //                if (scope == null)
-        //                {
-        //                    throw new InvalidOperationException("Attempt to create an disposable object without a current scope.");
-        //                }
-        //                scope.TrackInstance(disposable);
-        //            }
-
-        //        }
-        //        return createInstance;
-        //    }
-        //}
-    }
-}
+﻿using System;
+using System.IO;
+using System.IO;
+using System.Linq;
+using System.Threading.Tasks;
+using System.Threading;
+using AutoMapper;
+using Umbraco.Core.Cache;
+using Umbraco.Core.Configuration;
+using Umbraco.Core.Configuration.UmbracoSettings;
+using Umbraco.Core.Events;
+using Umbraco.Core.Exceptions;
+using Umbraco.Core.IO;
+using Umbraco.Core.LightInject;
+using Umbraco.Core.Logging;
+using Umbraco.Core.Manifest;
+using Umbraco.Core.Models.Mapping;
+using Umbraco.Core.Models.PublishedContent;
+using Umbraco.Core.ObjectResolution;
+using Umbraco.Core.Persistence;
+using Umbraco.Core.Persistence.Mappers;
+using Umbraco.Core.Persistence.Migrations;
+using Umbraco.Core.Persistence.SqlSyntax;
+using Umbraco.Core.Persistence.UnitOfWork;
+using Umbraco.Core.Profiling;
+using Umbraco.Core.PropertyEditors;
+using Umbraco.Core.Publishing;
+using Umbraco.Core.Macros;
+using Umbraco.Core.Manifest;
+using Umbraco.Core.Services;
+using Umbraco.Core.Sync;
+using Umbraco.Core.Strings;
+
+
+namespace Umbraco.Core
+{
+
+    /// <summary>
+    /// A bootstrapper for the Umbraco application which initializes all objects for the Core of the application 
+    /// </summary>
+    /// <remarks>
+    /// This does not provide any startup functionality relating to web objects
+    /// </remarks>
+    public class CoreBootManager : IBootManager
+    {
+        
+        private ServiceContainer _appStartupEvtContainer;
+        protected ProfilingLogger ProfilingLogger { get; private set; }
+        private DisposableTimer _timer;
+        protected PluginManager PluginManager { get; private set; }
+        private CacheHelper _cacheHelper;
+
+        private bool _isInitialized = false;
+        private bool _isStarted = false;
+        private bool _isComplete = false;
+        private readonly UmbracoApplicationBase _umbracoApplication;
+        protected ApplicationContext ApplicationContext { get; private set; }
+        protected CacheHelper ApplicationCache { get; private set; }
+
+        protected UmbracoApplicationBase UmbracoApplication
+        {
+            get { return _umbracoApplication; }
+        }
+
+        internal ServiceContainer Container
+        {
+            get { return _umbracoApplication.Container; }
+        }
+
+        protected IServiceProvider ServiceProvider { get; private set; }
+
+        public CoreBootManager(UmbracoApplicationBase umbracoApplication)
+        {
+            if (umbracoApplication == null) throw new ArgumentNullException("umbracoApplication");
+            _umbracoApplication = umbracoApplication;            
+        }
+
+        internal CoreBootManager(UmbracoApplicationBase umbracoApplication, ProfilingLogger logger)
+        {
+            if (umbracoApplication == null) throw new ArgumentNullException("umbracoApplication");
+            if (logger == null) throw new ArgumentNullException("logger");
+            _umbracoApplication = umbracoApplication;
+            ProfilingLogger = logger;
+        }
+
+        public virtual IBootManager Initialize()
+        {
+            if (_isInitialized)
+                throw new InvalidOperationException("The boot manager has already been initialized");
+
+            InitializeLoggerResolver();
+            InitializeProfilerResolver();
+
+            ProfilingLogger = ProfilingLogger?? new ProfilingLogger(LoggerResolver.Current.Logger, ProfilerResolver.Current.Profiler);
+
+            _timer = ProfilingLogger.TraceDuration<CoreBootManager>(
+                string.Format("Umbraco {0} application starting on {1}", UmbracoVersion.GetSemanticVersion().ToSemanticString(), NetworkHelper.MachineName),
+                "Umbraco application startup complete");
+            _cacheHelper = CreateApplicationCache();
+            ServiceProvider = new ActivatorServiceProvider();
+            PluginManager.Current = PluginManager = new PluginManager(ServiceProvider, _cacheHelper.RuntimeCache, ProfilingLogger, true);
+
+            ApplicationCache = CreateApplicationCache();
+            ConfigureCoreServices(Container);
+
+            //set the singleton resolved from the core container
+            ApplicationContext.Current = ApplicationContext = Container.GetInstance<ApplicationContext>();
+
+            //TODO: Remove these for v8! 
+            LegacyPropertyEditorIdToAliasConverter.CreateMappingsForCoreEditors();
+            LegacyParameterEditorAliasConverter.CreateMappingsForCoreEditors();
+            //TODO: Make this as part of the db ctor!
+            Database.Mapper = new PetaPocoMapper();
+            
+            //Create a 'child'container which is a copy of all of the current registrations and begin a sub scope for it
+            // this child container will be used to manage the application event handler instances and the scope will be
+            // completed at the end of the boot process to allow garbage collection
+            _appStartupEvtContainer = Container.CreateChildContainer();
+            _appStartupEvtContainer.BeginScope();
+            _appStartupEvtContainer.RegisterCollection<IApplicationEventHandler, PerScopeLifetime>(PluginManager.ResolveApplicationStartupHandlers());
+            
+            //build up standard IoC services
+            ConfigureServices(Container);
+
+            InitializeResolvers();
+            InitializeModelMappers();
+
+            //now we need to call the initialize methods
+            //TODO: Make sure to try/catch the OnApplicationInitialized!!
+            Parallel.ForEach(_appStartupEvtContainer.GetAllInstances<IApplicationEventHandler>(), x => x.OnApplicationInitialized(UmbracoApplication, ApplicationContext));
+
+            _isInitialized = true;
+
+            return this;
+        }
+
+        /// <summary>
+        /// Build the core container which contains all core things requird to build an app context
+        /// </summary>
+        private void ConfigureCoreServices(ServiceContainer container)
+        {
+            container.Register<IServiceContainer>(factory => container);
+            container.Register<ILogger>(factory => _umbracoApplication.Logger, new PerContainerLifetime());
+            container.Register<IProfiler>(factory => ProfilingLogger.Profiler, new PerContainerLifetime());
+            container.Register<ProfilingLogger>(factory => ProfilingLogger, new PerContainerLifetime());
+            var settings = UmbracoConfig.For.UmbracoSettings();
+            container.Register<IUmbracoSettingsSection>(factory => settings);
+            container.Register<IContentSection>(factory => settings.Content);
+            container.Register<IRequestHandlerSection>(factory => settings.RequestHandler);
+            //TODO: Add the other config areas...
+
+            container.Register<CacheHelper>(factory => _cacheHelper, new PerContainerLifetime());
+            container.Register<IRuntimeCacheProvider>(factory => _cacheHelper.RuntimeCache, new PerContainerLifetime());
+            container.Register<IServiceProvider, ActivatorServiceProvider>();
+            container.Register<PluginManager>(factory => PluginManager, new PerContainerLifetime());
+            container.Register<IDatabaseFactory>(factory => new DefaultDatabaseFactory(GlobalSettings.UmbracoConnectionName, factory.GetInstance<ILogger>()));
+            container.Register<DatabaseContext>(factory => GetDbContext(factory), new PerContainerLifetime());
+            container.Register<SqlSyntaxProviders>(factory => SqlSyntaxProviders.CreateDefault(factory.GetInstance<ILogger>()));
+            container.Register<IDatabaseUnitOfWorkProvider, PetaPocoUnitOfWorkProvider>();
+            container.Register<IUnitOfWorkProvider, FileUnitOfWorkProvider>();
+            container.Register<BasePublishingStrategy, PublishingStrategy>();
+            container.Register<IMappingResolver>(factory => new MappingResolver(
+                factory.GetInstance<IServiceContainer>(), 
+                factory.GetInstance<ILogger>(),
+                () => PluginManager.ResolveAssignedMapperTypes()));
+            container.Register<RepositoryFactory>();
+            container.Register<ServiceContext>(factory => new ServiceContext(
+                factory.GetInstance<RepositoryFactory>(),
+                factory.GetInstance<IDatabaseUnitOfWorkProvider>(),
+                factory.GetInstance<IUnitOfWorkProvider>(),
+                factory.GetInstance<BasePublishingStrategy>(),
+                factory.GetInstance<CacheHelper>(),
+                factory.GetInstance<ILogger>(),
+                factory.GetAllInstances<IUrlSegmentProvider>()));
+            container.Register<ApplicationContext>(new PerContainerLifetime());
+            container.Register<MediaFileSystem>(factory => FileSystemProviderManager.Current.GetFileSystemProvider<MediaFileSystem>());
+
+            container.Register<ISqlSyntaxProvider>(factory => factory.GetInstance<DatabaseContext>().SqlSyntax);
+        }
+
+        /// <summary>
+        /// Called to customize the IoC container
+        /// </summary>
+        /// <param name="container"></param>
+        internal virtual void ConfigureServices(ServiceContainer container)
+        {
+            
+        }
+
+        /// <summary>
+        /// Creates and initializes the db context when IoC requests it
+        /// </summary>
+        /// <param name="container"></param>
+        /// <returns></returns>
+        private DatabaseContext GetDbContext(IServiceFactory container)
+        {
+            var dbCtx = new DatabaseContext(
+                container.GetInstance<IDatabaseFactory>(),
+                container.GetInstance<ILogger>(),
+                container.GetInstance<SqlSyntaxProviders>());
+
+            //when it's first created we need to initialize it
+            dbCtx.Initialize();
+            return dbCtx;
+        }
+
+        /// <summary>
+        /// Creates the ApplicationCache based on a new instance of System.Web.Caching.Cache
+        /// </summary>
+        protected virtual CacheHelper CreateApplicationCache()
+        {
+            var cacheHelper = new CacheHelper(
+                new ObjectCacheRuntimeCacheProvider(),
+                new StaticCacheProvider(),
+                //we have no request based cache when not running in web-based context
+                new NullCacheProvider());
+
+            return cacheHelper;
+        }
+
+        /// <summary>
+        /// This method allows for configuration of model mappers
+        /// </summary>
+        /// <remarks>
+        /// Model mappers MUST be defined on ApplicationEventHandler instances with the interface IMapperConfiguration.
+        /// This allows us to search for less types on startup.
+        /// </remarks>
+        protected void InitializeModelMappers()
+        {
+            Mapper.Initialize(configuration =>
+                {
+                    //foreach (var m in ApplicationEventsResolver.Current.ApplicationEventHandlers.OfType<IMapperConfiguration>())
+                    foreach (var m in _appStartupEvtContainer.GetAllInstances<IApplicationEventHandler>().OfType<IMapperConfiguration>())
+                    {
+                        m.ConfigureMappings(configuration, ApplicationContext);
+                    }
+                });
+        }
+
+        /// <summary>
+        /// Creates the application's IProfiler
+        /// </summary>
+        protected virtual IProfiler CreateProfiler()
+        {
+            return new LogProfiler(ProfilingLogger.Logger);
+        }
+
+        /// <summary>
+        /// Special method to extend the use of Umbraco by enabling the consumer to overwrite
+        /// the absolute path to the root of an Umbraco site/solution, which is used for stuff
+        /// like Umbraco.Core.IO.IOHelper.MapPath etc.
+        /// </summary>
+        /// <param name="rootPath">Absolute</param>
+        protected virtual void InitializeApplicationRootPath(string rootPath)
+        {
+            IO.IOHelper.SetRootDirectory(rootPath);
+        }
+
+        /// <summary>
+        /// Fires after initialization and calls the callback to allow for customizations to occur & 
+        /// Ensure that the OnApplicationStarting methods of the IApplicationEvents are called
+        /// </summary>
+        /// <param name="afterStartup"></param>
+        /// <returns></returns>
+        public virtual IBootManager Startup(Action<ApplicationContext> afterStartup)
+        {
+            if (_isStarted)
+                throw new InvalidOperationException("The boot manager has already been initialized");
+
+            //TODO: Make sure to try/catch the OnApplicationInitialized!!    
+            //call OnApplicationStarting of each application events handler
+            Parallel.ForEach(_appStartupEvtContainer.GetAllInstances<IApplicationEventHandler>(), x => x.OnApplicationStarting(UmbracoApplication, ApplicationContext));
+
+            if (afterStartup != null)
+            {
+                afterStartup(ApplicationContext.Current);
+            }
+
+            _isStarted = true;
+
+            return this;
+        }
+
+        /// <summary>
+        /// Fires after startup and calls the callback once customizations are locked
+        /// </summary>
+        /// <param name="afterComplete"></param>
+        /// <returns></returns>
+        public virtual IBootManager Complete(Action<ApplicationContext> afterComplete)
+        {
+            if (_isComplete)
+                throw new InvalidOperationException("The boot manager has already been completed");
+            
+            FreezeResolution();
+
+            //Here we need to make sure the db can be connected to
+		    EnsureDatabaseConnection();
+
+
+            //This is a special case for the user service, we need to tell it if it's an upgrade, if so we need to ensure that
+            // exceptions are bubbled up if a user is attempted to be persisted during an upgrade (i.e. when they auth to login)
+            ((UserService) ApplicationContext.Services.UserService).IsUpgrading = true;
+
+
+            
+            //call OnApplicationStarting of each application events handler
+            //TODO: Make sure to try/catch the OnApplicationInitialized!!
+            Parallel.ForEach(_appStartupEvtContainer.GetAllInstances<IApplicationEventHandler>(), x => x.OnApplicationStarted(UmbracoApplication, ApplicationContext));
+
+
+            //end the current scope which was created to intantiate all of the startup handlers
+            _appStartupEvtContainer.EndCurrentScope();
+
+            if (afterComplete != null)
+            {
+                afterComplete(ApplicationContext.Current);
+            }
+
+            _isComplete = true;
+
+            // we're ready to serve content!
+            ApplicationContext.IsReady = true;
+
+            //stop the timer and log the output
+            _timer.Dispose();
+            return this;
+		}
+
+        /// <summary>
+        /// We cannot continue if the db cannot be connected to
+        /// </summary>
+        private void EnsureDatabaseConnection()
+        {
+            if (ApplicationContext.IsConfigured == false) return;
+            if (ApplicationContext.DatabaseContext.IsDatabaseConfigured == false) return;
+
+            //try now
+            if (ApplicationContext.DatabaseContext.CanConnect)
+                return;
+
+            var currentTry = 0;
+            while (currentTry < 5)
+            {
+                //first wait, then retry
+                Thread.Sleep(1000);
+
+                if (ApplicationContext.DatabaseContext.CanConnect)
+                    break;
+
+                currentTry++;
+            }
+
+            if (currentTry == 5)
+            {
+                throw new UmbracoStartupFailedException("Umbraco cannot start. A connection string is configured but the Umbraco cannot connect to the database.");
+            }
+        }
+
+        /// <summary>
+        /// Freeze resolution to not allow Resolvers to be modified
+        /// </summary>
+        protected virtual void FreezeResolution()
+        {
+            Resolution.Freeze();
+        }
+
+        /// <summary>
+        /// Create the resolvers
+        /// </summary>
+        protected virtual void InitializeResolvers()
+        {
+            var manifestParser = new ManifestParser(ProfilingLogger.Logger, new DirectoryInfo(IOHelper.MapPath("~/App_Plugins")), _cacheHelper.RuntimeCache);
+            var manifestBuilder = new ManifestBuilder(_cacheHelper.RuntimeCache, manifestParser);
+
+            PropertyEditorResolver.Current = new PropertyEditorResolver(
+                Container, ProfilingLogger.Logger, () => PluginManager.ResolvePropertyEditors(),
+                manifestBuilder);
+            ParameterEditorResolver.Current = new ParameterEditorResolver(
+                Container, ProfilingLogger.Logger, () => PluginManager.ResolveParameterEditors(),
+                manifestBuilder);
+
+            //setup the validators resolver with our predefined validators
+            ValidatorsResolver.Current = new ValidatorsResolver(
+                ServiceProvider, ProfilingLogger.Logger, new[]
+                {
+                    new Lazy<Type>(() => typeof (RequiredManifestValueValidator)),
+                    new Lazy<Type>(() => typeof (RegexValidator)),
+                    new Lazy<Type>(() => typeof (DelimitedManifestValueValidator)),
+                    new Lazy<Type>(() => typeof (EmailValidator)),
+                    new Lazy<Type>(() => typeof (IntegerValidator)),
+                    new Lazy<Type>(() => typeof (DecimalValidator)),
+                });
+
+            //by default we'll use the db server registrar unless the developer has the legacy
+            // dist calls enabled, in which case we'll use the config server registrar
+            if (UmbracoConfig.For.UmbracoSettings().DistributedCall.Enabled)
+            {
+                ServerRegistrarResolver.Current = new ServerRegistrarResolver(new ConfigServerRegistrar());
+            }
+            else
+            {
+                ServerRegistrarResolver.Current = new ServerRegistrarResolver(
+                    new DatabaseServerRegistrar(
+                        new Lazy<IServerRegistrationService>(() => ApplicationContext.Services.ServerRegistrationService),
+                        new DatabaseServerRegistrarOptions()));
+            }
+            
+
+            //by default we'll use the database server messenger with default options (no callbacks),
+            // this will be overridden in the web startup
+            ServerMessengerResolver.Current = new ServerMessengerResolver(
+                new DatabaseServerMessenger(ApplicationContext, true, new DatabaseServerMessengerOptions()));
+
+            MappingResolver.Current = new MappingResolver(
+                ServiceProvider, ProfilingLogger.Logger,
+                () => PluginManager.ResolveAssignedMapperTypes());
+
+           
+            //RepositoryResolver.Current = new RepositoryResolver(
+            //    new RepositoryFactory(ApplicationCache));
+
+            CacheRefreshersResolver.Current = new CacheRefreshersResolver(
+                ServiceProvider, ProfilingLogger.Logger,
+                () => PluginManager.ResolveCacheRefreshers());
+
+            MacroFieldEditorsResolver.Current = new MacroFieldEditorsResolver(
+                ServiceProvider, ProfilingLogger.Logger,
+                () => PluginManager.ResolveMacroRenderings());
+
+            PackageActionsResolver.Current = new PackageActionsResolver(
+                ServiceProvider, ProfilingLogger.Logger,
+                () => PluginManager.ResolvePackageActions());
+
+            ActionsResolver.Current = new ActionsResolver(
+                ServiceProvider, ProfilingLogger.Logger,
+                () => PluginManager.ResolveActions());
+
+            //the database migration objects
+            MigrationResolver.Current = new MigrationResolver(
+                Container, ProfilingLogger.Logger,
+                () => PluginManager.ResolveTypes<IMigration>());
+
+
+            // need to filter out the ones we dont want!!
+            PropertyValueConvertersResolver.Current = new PropertyValueConvertersResolver(
+                Container, ProfilingLogger.Logger,
+                PluginManager.ResolveTypes<IPropertyValueConverter>());
+
+            // use the new DefaultShortStringHelper
+            ShortStringHelperResolver.Current = new ShortStringHelperResolver(Container, 
+                factory => new DefaultShortStringHelper(factory.GetInstance<IUmbracoSettingsSection>()).WithDefaultConfig());
+
+            UrlSegmentProviderResolver.Current = new UrlSegmentProviderResolver(
+                Container, ProfilingLogger.Logger,
+                typeof(DefaultUrlSegmentProvider));
+
+            // by default, no factory is activated
+            PublishedContentModelFactoryResolver.Current = new PublishedContentModelFactoryResolver(Container);
+        }
+
+        ///// <summary>
+        ///// An IoC lifetime that will dispose instances at the end of the bootup sequence
+        ///// </summary>
+        //private class BootManagerLifetime : ILifetime
+        //{
+        //    public BootManagerLifetime(UmbracoApplicationBase appBase)
+        //    {
+        //        appBase.ApplicationStarted += appBase_ApplicationStarted;
+        //    }
+
+        //    void appBase_ApplicationStarted(object sender, EventArgs e)
+        //    {
+        //        throw new NotImplementedException();
+        //    }
+
+        //    private object _instance;
+
+        //    /// <summary>
+        //    /// Returns a service instance according to the specific lifetime characteristics.
+        //    /// </summary>
+        //    /// <param name="createInstance">The function delegate used to create a new service instance.</param>
+        //    /// <param name="scope">The <see cref="Scope"/> of the current service request.</param>
+        //    /// <returns>The requested services instance.</returns>
+        //    public object GetInstance(Func<object> createInstance, Scope scope)
+        //    {
+        //        if (_instance == null)
+        //        {
+        //            _instance = createInstance();
+
+        //            var disposable = _instance as IDisposable;
+        //            if (disposable != null)
+        //            {
+        //                if (scope == null)
+        //                {
+        //                    throw new InvalidOperationException("Attempt to create an disposable object without a current scope.");
+        //                }
+        //                scope.TrackInstance(disposable);
+        //            }
+
+        //        }
+        //        return createInstance;
+        //    }
+        //}
+    }
+}