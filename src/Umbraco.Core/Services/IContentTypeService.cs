using System;
using System.Collections.Generic;
using System.Xml.Linq;
using Umbraco.Core.Models;
using Umbraco.Core.Models.EntityBase;

namespace Umbraco.Core.Services
{
    /// <summary>
    /// Defines the ContentTypeService, which is an easy access to operations involving <see cref="IContentType"/>
    /// </summary>
    public interface IContentTypeService : IContentTypeServiceBase<IContentType>
    {
        int CountContentTypes();
        int CountMediaTypes();

        /// <summary>
<<<<<<< HEAD
=======
        /// Validates the composition, if its invalid a list of property type aliases that were duplicated is returned
        /// </summary>
        /// <param name="compo"></param>
        /// <returns></returns>
        Attempt<string[]> ValidateComposition(IContentTypeComposition compo);

        Attempt<OperationStatus<EntityContainer, OperationStatusType>> CreateContentTypeContainer(int parentId, string name, int userId = 0);
        Attempt<OperationStatus<EntityContainer, OperationStatusType>> CreateMediaTypeContainer(int parentId, string name, int userId = 0);
        Attempt<OperationStatus> SaveContentTypeContainer(EntityContainer container, int userId = 0);
        Attempt<OperationStatus> SaveMediaTypeContainer(EntityContainer container, int userId = 0);

        EntityContainer GetContentTypeContainer(int containerId);
        EntityContainer GetContentTypeContainer(Guid containerId);
        IEnumerable<EntityContainer> GetContentTypeContainers(int[] containerIds);
        IEnumerable<EntityContainer> GetContentTypeContainers(IContentType contentType);
        IEnumerable<EntityContainer> GetContentTypeContainers(string folderName, int level);
        EntityContainer GetMediaTypeContainer(int containerId);
        EntityContainer GetMediaTypeContainer(Guid containerId);
        IEnumerable<EntityContainer> GetMediaTypeContainers(int[] containerIds);
        IEnumerable<EntityContainer> GetMediaTypeContainers(string folderName, int level);
        IEnumerable<EntityContainer> GetMediaTypeContainers(IMediaType mediaType);
        Attempt<OperationStatus> DeleteMediaTypeContainer(int folderId, int userId = 0);
        Attempt<OperationStatus> DeleteContentTypeContainer(int containerId, int userId = 0);

        /// <summary>
>>>>>>> cf022ca6
        /// Gets all property type aliases.
        /// </summary>
        /// <returns></returns>
        IEnumerable<string> GetAllPropertyTypeAliases();

        /// <summary>
        /// Gets all content type aliases
        /// </summary>
        /// <param name="objectTypes">
        /// If this list is empty, it will return all content type aliases for media, members and content, otherwise
        /// it will only return content type aliases for the object types specified
        /// </param>
        /// <returns></returns>
        IEnumerable<string> GetAllContentTypeAliases(params Guid[] objectTypes);

        /// <summary>
        /// Copies a content type as a child under the specified parent if specified (otherwise to the root)
        /// </summary>
        /// <param name="original">
        /// The content type to copy
        /// </param>
        /// <param name="alias">
        /// The new alias of the content type
        /// </param>
        /// <param name="name">
        /// The new name of the content type
        /// </param>
        /// <param name="parentId">
        /// The parent to copy the content type to, default is -1 (root)
        /// </param>
        /// <returns></returns>
        IContentType Copy(IContentType original, string alias, string name, int parentId = -1);

        /// <summary>
        /// Copies a content type as a child under the specified parent if specified (otherwise to the root)
        /// </summary>
        /// <param name="original">
        /// The content type to copy
        /// </param>
        /// <param name="alias">
        /// The new alias of the content type
        /// </param>
        /// <param name="name">
        /// The new name of the content type
        /// </param>
        /// <param name="parent">
        /// The parent to copy the content type to
        /// </param>
        /// <returns></returns>
        IContentType Copy(IContentType original, string alias, string name, IContentType parent);
    }
}<|MERGE_RESOLUTION|>--- conflicted
+++ resolved
@@ -1,97 +1,66 @@
-using System;
-using System.Collections.Generic;
-using System.Xml.Linq;
-using Umbraco.Core.Models;
-using Umbraco.Core.Models.EntityBase;
-
-namespace Umbraco.Core.Services
-{
-    /// <summary>
-    /// Defines the ContentTypeService, which is an easy access to operations involving <see cref="IContentType"/>
-    /// </summary>
-    public interface IContentTypeService : IContentTypeServiceBase<IContentType>
-    {
-        int CountContentTypes();
-        int CountMediaTypes();
-
-        /// <summary>
-<<<<<<< HEAD
-=======
-        /// Validates the composition, if its invalid a list of property type aliases that were duplicated is returned
-        /// </summary>
-        /// <param name="compo"></param>
-        /// <returns></returns>
-        Attempt<string[]> ValidateComposition(IContentTypeComposition compo);
-
-        Attempt<OperationStatus<EntityContainer, OperationStatusType>> CreateContentTypeContainer(int parentId, string name, int userId = 0);
-        Attempt<OperationStatus<EntityContainer, OperationStatusType>> CreateMediaTypeContainer(int parentId, string name, int userId = 0);
-        Attempt<OperationStatus> SaveContentTypeContainer(EntityContainer container, int userId = 0);
-        Attempt<OperationStatus> SaveMediaTypeContainer(EntityContainer container, int userId = 0);
-
-        EntityContainer GetContentTypeContainer(int containerId);
-        EntityContainer GetContentTypeContainer(Guid containerId);
-        IEnumerable<EntityContainer> GetContentTypeContainers(int[] containerIds);
-        IEnumerable<EntityContainer> GetContentTypeContainers(IContentType contentType);
-        IEnumerable<EntityContainer> GetContentTypeContainers(string folderName, int level);
-        EntityContainer GetMediaTypeContainer(int containerId);
-        EntityContainer GetMediaTypeContainer(Guid containerId);
-        IEnumerable<EntityContainer> GetMediaTypeContainers(int[] containerIds);
-        IEnumerable<EntityContainer> GetMediaTypeContainers(string folderName, int level);
-        IEnumerable<EntityContainer> GetMediaTypeContainers(IMediaType mediaType);
-        Attempt<OperationStatus> DeleteMediaTypeContainer(int folderId, int userId = 0);
-        Attempt<OperationStatus> DeleteContentTypeContainer(int containerId, int userId = 0);
-
-        /// <summary>
->>>>>>> cf022ca6
-        /// Gets all property type aliases.
-        /// </summary>
-        /// <returns></returns>
-        IEnumerable<string> GetAllPropertyTypeAliases();
-
-        /// <summary>
-        /// Gets all content type aliases
-        /// </summary>
-        /// <param name="objectTypes">
-        /// If this list is empty, it will return all content type aliases for media, members and content, otherwise
-        /// it will only return content type aliases for the object types specified
-        /// </param>
-        /// <returns></returns>
-        IEnumerable<string> GetAllContentTypeAliases(params Guid[] objectTypes);
-
-        /// <summary>
-        /// Copies a content type as a child under the specified parent if specified (otherwise to the root)
-        /// </summary>
-        /// <param name="original">
-        /// The content type to copy
-        /// </param>
-        /// <param name="alias">
-        /// The new alias of the content type
-        /// </param>
-        /// <param name="name">
-        /// The new name of the content type
-        /// </param>
-        /// <param name="parentId">
-        /// The parent to copy the content type to, default is -1 (root)
-        /// </param>
-        /// <returns></returns>
-        IContentType Copy(IContentType original, string alias, string name, int parentId = -1);
-
-        /// <summary>
-        /// Copies a content type as a child under the specified parent if specified (otherwise to the root)
-        /// </summary>
-        /// <param name="original">
-        /// The content type to copy
-        /// </param>
-        /// <param name="alias">
-        /// The new alias of the content type
-        /// </param>
-        /// <param name="name">
-        /// The new name of the content type
-        /// </param>
-        /// <param name="parent">
-        /// The parent to copy the content type to
-        /// </param>
-        /// <returns></returns>
-        IContentType Copy(IContentType original, string alias, string name, IContentType parent);
-    }
+using System;
+using System.Collections.Generic;
+using System.Xml.Linq;
+using Umbraco.Core.Models;
+using Umbraco.Core.Models.EntityBase;
+
+namespace Umbraco.Core.Services
+{
+    /// <summary>
+    /// Defines the ContentTypeService, which is an easy access to operations involving <see cref="IContentType"/>
+    /// </summary>
+    public interface IContentTypeService : IContentTypeServiceBase<IContentType>
+    {
+        /// <summary>
+        /// Gets all property type aliases.
+        /// </summary>
+        /// <returns></returns>
+        IEnumerable<string> GetAllPropertyTypeAliases();
+
+        /// <summary>
+        /// Gets all content type aliases
+        /// </summary>
+        /// <param name="objectTypes">
+        /// If this list is empty, it will return all content type aliases for media, members and content, otherwise
+        /// it will only return content type aliases for the object types specified
+        /// </param>
+        /// <returns></returns>
+        IEnumerable<string> GetAllContentTypeAliases(params Guid[] objectTypes);
+
+        /// <summary>
+        /// Copies a content type as a child under the specified parent if specified (otherwise to the root)
+        /// </summary>
+        /// <param name="original">
+        /// The content type to copy
+        /// </param>
+        /// <param name="alias">
+        /// The new alias of the content type
+        /// </param>
+        /// <param name="name">
+        /// The new name of the content type
+        /// </param>
+        /// <param name="parentId">
+        /// The parent to copy the content type to, default is -1 (root)
+        /// </param>
+        /// <returns></returns>
+        IContentType Copy(IContentType original, string alias, string name, int parentId = -1);
+
+        /// <summary>
+        /// Copies a content type as a child under the specified parent if specified (otherwise to the root)
+        /// </summary>
+        /// <param name="original">
+        /// The content type to copy
+        /// </param>
+        /// <param name="alias">
+        /// The new alias of the content type
+        /// </param>
+        /// <param name="name">
+        /// The new name of the content type
+        /// </param>
+        /// <param name="parent">
+        /// The parent to copy the content type to
+        /// </param>
+        /// <returns></returns>
+        IContentType Copy(IContentType original, string alias, string name, IContentType parent);
+    }
 }