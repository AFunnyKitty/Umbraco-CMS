--- conflicted
+++ resolved
@@ -1,77 +1,73 @@
-using System;
-using System.Web.Script.Services;
-using System.Web.Services;
-using System.ComponentModel;
-using Umbraco.Web.WebServices;
-using umbraco.BasePages;
-<<<<<<< HEAD
-=======
-using umbraco.BusinessLogic;
-using umbraco.BusinessLogic.console;
->>>>>>> bad28451
-using umbraco.cms.businesslogic;
-
-namespace umbraco.presentation.webservices
-{
-    /// <summary>
-    /// Summary description for trashcan
-    /// </summary>
-    [WebService(Namespace = "http://umbraco.org/webservices")]
-    [WebServiceBinding(ConformsTo = WsiProfiles.BasicProfile1_1)]
-    [ToolboxItem(false)]
-    [ScriptService]
-    public class trashcan : UmbracoAuthorizedWebService
-    {
-        [WebMethod]
-        public void EmptyTrashcan(RecycleBin.RecycleBinType type)
-        {
-            //validate against the app type!
-            switch (type)
-            {
-                case RecycleBin.RecycleBinType.Content:
-                    if (!AuthorizeRequest(DefaultApps.content.ToString())) return;
-                    break;
-                case RecycleBin.RecycleBinType.Media:
-                    if (!AuthorizeRequest(DefaultApps.media.ToString())) return;
-                    break;
-                default:
-                    throw new ArgumentOutOfRangeException("type");
-            }
-
-            //TODO: This will never work in LB scenarios
-            Application["trashcanEmptyLeft"] = RecycleBin.Count(type).ToString();
-            emptyTrashCanDo(type);
-        }
-
-        [WebMethod]
-        public string GetTrashStatus()
-        {
-            //TODO: This will never work in LB scenarios
-
-            if (AuthorizeRequest())
-            {
-                return Application["trashcanEmptyLeft"] != null 
-                    ? Application["trashcanEmptyLeft"].ToString() 
-                    : "";
-            }
-
-            return "-";
-
-        }
-
-        private void emptyTrashCanDo(RecycleBin.RecycleBinType type)
-        {
-            var trashCan = new RecycleBin(type);
-
-            var callback = new Action<int>(x =>
-            {
-                Application.Lock();
-                Application["trashcanEmptyLeft"] = x.ToString();
-                Application.UnLock();
-            });
-
-            trashCan.CallTheGarbageMan(callback);
-            
-        }
-    }
-}
+using System;
+using System.Web.Script.Services;
+using System.Web.Services;
+using System.ComponentModel;
+using Umbraco.Web.WebServices;
+using umbraco.BasePages;
+using umbraco.BusinessLogic;
+using umbraco.cms.businesslogic;
+
+namespace umbraco.presentation.webservices
+{
+    /// <summary>
+    /// Summary description for trashcan
+    /// </summary>
+    [WebService(Namespace = "http://umbraco.org/webservices")]
+    [WebServiceBinding(ConformsTo = WsiProfiles.BasicProfile1_1)]
+    [ToolboxItem(false)]
+    [ScriptService]
+    public class trashcan : UmbracoAuthorizedWebService
+    {
+        [WebMethod]
+        public void EmptyTrashcan(RecycleBin.RecycleBinType type)
+        {
+            //validate against the app type!
+            switch (type)
+            {
+                case RecycleBin.RecycleBinType.Content:
+                    if (!AuthorizeRequest(DefaultApps.content.ToString())) return;
+                    break;
+                case RecycleBin.RecycleBinType.Media:
+                    if (!AuthorizeRequest(DefaultApps.media.ToString())) return;
+                    break;
+                default:
+                    throw new ArgumentOutOfRangeException("type");
+            }
+
+            //TODO: This will never work in LB scenarios
+            Application["trashcanEmptyLeft"] = RecycleBin.Count(type).ToString();
+            emptyTrashCanDo(type);
+        }
+
+        [WebMethod]
+        public string GetTrashStatus()
+        {
+            //TODO: This will never work in LB scenarios
+
+            if (AuthorizeRequest())
+            {
+                return Application["trashcanEmptyLeft"] != null 
+                    ? Application["trashcanEmptyLeft"].ToString() 
+                    : "";
+            }
+
+            return "-";
+
+        }
+
+        private void emptyTrashCanDo(RecycleBin.RecycleBinType type)
+        {
+            var trashCan = new RecycleBin(type);
+
+            var callback = new Action<int>(x =>
+            {
+                Application.Lock();
+                Application["trashcanEmptyLeft"] = x.ToString();
+                Application.UnLock();
+            });
+
+            trashCan.CallTheGarbageMan(callback);
+            
+        }
+    }
+}