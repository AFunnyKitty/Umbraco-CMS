--- conflicted
+++ resolved
@@ -1,544 +1,177 @@
-<<<<<<< HEAD
-﻿using System;
-using System.Collections.Generic;
-using System.IO;
-using System.Linq;
-using System.Text;
-using System.Text.RegularExpressions;
-using Newtonsoft.Json;
-using Newtonsoft.Json.Linq;
-using Umbraco.Core.Cache;
-using Umbraco.Core.IO;
-using Umbraco.Core.Logging;
-using Umbraco.Core.PropertyEditors;
-
-namespace Umbraco.Core.Manifest
-{
-    /// <summary>
-    /// Parses the Main.js file and replaces all tokens accordingly.
-    /// </summary>
-    internal class ManifestParser
-    {
-        private readonly DirectoryInfo _pluginsDir;
-        private readonly IRuntimeCacheProvider _cache;
-
-        //used to strip comments
-        private static readonly Regex CommentsSurround = new Regex(@"/\*([^*]|[\r\n]|(\*+([^*/]|[\r\n])))*\*+/", RegexOptions.Compiled);
-        private static readonly Regex CommentsLine = new Regex(@"^\s*//.*?$", RegexOptions.Compiled | RegexOptions.Multiline);
-
-        public ManifestParser(DirectoryInfo pluginsDir, IRuntimeCacheProvider cache)
-        {
-            if (pluginsDir == null) throw new ArgumentNullException("pluginsDir");
-            _pluginsDir = pluginsDir;
-            _cache = cache;
-        }
-
-        /// <summary>
-        /// Parse the grid editors from the json array
-        /// </summary>
-        /// <param name="jsonEditors"></param>
-        /// <returns></returns>
-        internal static IEnumerable<GridEditor> GetGridEditors(JArray jsonEditors)
-        {
-            return JsonConvert.DeserializeObject<IEnumerable<GridEditor>>(
-                jsonEditors.ToString(),
-                new GridEditorConverter());
-        }
-
-        /// <summary>
-        /// Parse the property editors from the json array
-        /// </summary>
-        /// <param name="jsonEditors"></param>
-        /// <returns></returns>
-        internal static IEnumerable<PropertyEditor> GetPropertyEditors(JArray jsonEditors)
-        {
-            return JsonConvert.DeserializeObject<IEnumerable<PropertyEditor>>(
-                jsonEditors.ToString(), 
-                new PropertyEditorConverter(),
-                new PreValueFieldConverter());
-        }
-
-        /// <summary>
-        /// Parse the property editors from the json array
-        /// </summary>
-        /// <param name="jsonEditors"></param>
-        /// <returns></returns>
-        internal static IEnumerable<ParameterEditor> GetParameterEditors(JArray jsonEditors)
-        {
-            return JsonConvert.DeserializeObject<IEnumerable<ParameterEditor>>(
-                jsonEditors.ToString(),
-                new ParameterEditorConverter());
-        }
-        
-        /// <summary>
-        /// Get all registered manifests
-        /// </summary>
-        /// <returns></returns>
-        /// <remarks>
-        /// This ensures that we only build and look for all manifests once per Web app (based on the IRuntimeCache)
-        /// </remarks>
-        public IEnumerable<PackageManifest> GetManifests()
-        {
-            return _cache.GetCacheItem<IEnumerable<PackageManifest>>(typeof (ManifestParser) + "GetManifests", () =>
-            {
-                //get all Manifest.js files in the appropriate folders
-                var manifestFileContents = GetAllManifestFileContents(_pluginsDir);
-                return CreateManifests(manifestFileContents.ToArray());
-            }, new TimeSpan(0, 10, 0));
-        }
-
-        /// <summary>
-        /// Get the file contents from all declared manifest files
-        /// </summary>
-        /// <param name="currDir"></param>
-        /// <returns></returns>
-        private IEnumerable<string> GetAllManifestFileContents(DirectoryInfo currDir)
-        {
-            var depth = FolderDepth(_pluginsDir, currDir);
-            
-            if (depth < 1)
-            {
-                var result = new List<string>();
-                if (currDir.Exists)
-                {
-                    var dirs = currDir.GetDirectories();
-
-                    foreach (var d in dirs)
-                    {
-                        result.AddRange(GetAllManifestFileContents(d));
-                    }    
-                }
-                return result;
-            }
-
-            //look for files here
-            return currDir.GetFiles("Package.manifest")
-                          .Select(f => File.ReadAllText(f.FullName))
-                          .ToList();
-        }
-
-        /// <summary>
-        /// Get the folder depth compared to the base folder
-        /// </summary>
-        /// <param name="baseDir"></param>
-        /// <param name="currDir"></param>
-        /// <returns></returns>
-        internal static int FolderDepth(DirectoryInfo baseDir, DirectoryInfo currDir)
-        {
-            var removed = currDir.FullName.Remove(0, baseDir.FullName.Length).TrimStart('\\').TrimEnd('\\');
-            return removed.Split(new char[] {'\\'}, StringSplitOptions.RemoveEmptyEntries).Length;
-        }
-
-        /// <summary>
-        /// Creates a list of PropertyEditorManifest from the file contents of each manifest file
-        /// </summary>
-        /// <param name="manifestFileContents"></param>
-        /// <returns></returns>
-        /// <remarks>
-        /// This ensures that comments are removed (but they have to be /* */ style comments
-        /// and ensures that virtual paths are replaced with real ones
-        /// </remarks>
-        internal static IEnumerable<PackageManifest> CreateManifests(params string[] manifestFileContents)
-        {
-            var result = new List<PackageManifest>();
-            foreach (var m in manifestFileContents)
-            { 
-                var manifestContent = m;
-
-                if (manifestContent.IsNullOrWhiteSpace()) continue;
-
-                // Strip byte object marker, JSON.NET does not like it
-                var preamble = Encoding.UTF8.GetString(Encoding.UTF8.GetPreamble());
-
-                // Strangely StartsWith(preamble) would always return true
-                if (manifestContent.Substring(0, 1) == preamble)
-                    manifestContent = manifestContent.Remove(0, preamble.Length);
-
-                if (manifestContent.IsNullOrWhiteSpace()) continue;
-
-                //remove any comments first
-                var replaced = CommentsSurround.Replace(manifestContent, match => " ");
-                replaced = CommentsLine.Replace(replaced, match => "");
-
-                JObject deserialized;
-                try
-                {
-                    deserialized = JsonConvert.DeserializeObject<JObject>(replaced);
-                }
-                catch (Exception ex)
-                {
-                    LogHelper.Error<ManifestParser>("An error occurred parsing manifest with contents: " + manifestContent, ex);
-                    continue;
-                }
-
-                //validate the javascript
-                var init = deserialized.Properties().Where(x => x.Name == "javascript").ToArray();
-                if (init.Length > 1)
-                {
-                    throw new FormatException("The manifest is not formatted correctly contains more than one 'javascript' element");
-                }
-
-                //validate the css
-                var cssinit = deserialized.Properties().Where(x => x.Name == "css").ToArray();
-                if (cssinit.Length > 1)
-                {
-                    throw new FormatException("The manifest is not formatted correctly contains more than one 'css' element");
-                }
-
-                //validate the property editors section
-                var propEditors = deserialized.Properties().Where(x => x.Name == ManifestBuilder.PropertyEditorsKey).ToArray();
-                if (propEditors.Length > 1)
-                {
-                    throw new FormatException("The manifest is not formatted correctly contains more than one 'propertyEditors' element");
-                }
-
-                //validate the parameterEditors section
-                var paramEditors = deserialized.Properties().Where(x => x.Name == ManifestBuilder.ParameterEditorsKey).ToArray();
-                if (paramEditors.Length > 1)
-                {
-                    throw new FormatException("The manifest is not formatted correctly contains more than one 'parameterEditors' element");
-                }
-
-                //validate the gridEditors section
-                var gridEditors = deserialized.Properties().Where(x => x.Name == ManifestBuilder.GridEditorsKey).ToArray();
-                if (gridEditors.Length > 1)
-                {
-                    throw new FormatException("The manifest is not formatted correctly contains more than one 'gridEditors' element");
-                }
-
-                //validate the dashboards section
-                var dashboards = deserialized.Properties().Where(x => x.Name == "dashboards").ToArray();
-                if (dashboards.Length > 1)
-                {
-                    throw new FormatException("The manifest is not formatted correctly contains more than one 'dashboards' element");
-                }
-
-                var jConfig = init.Any() ? (JArray)deserialized["javascript"] : new JArray();
-                ReplaceVirtualPaths(jConfig);
-
-                var cssConfig = cssinit.Any() ? (JArray)deserialized["css"] : new JArray();
-                ReplaceVirtualPaths(cssConfig);
-
-                //replace virtual paths for each property editor
-                if (deserialized[ManifestBuilder.PropertyEditorsKey] != null)
-                {
-                    foreach (JObject p in deserialized[ManifestBuilder.PropertyEditorsKey])
-                    {
-                        if (p["editor"] != null)
-                        {
-                            ReplaceVirtualPaths((JObject) p["editor"]);
-                        }
-                        if (p["preValues"] != null)
-                        {
-                            ReplaceVirtualPaths((JObject)p["preValues"]);
-                        }
-                    }
-                }
-
-                //replace virtual paths for each property editor
-                if (deserialized[ManifestBuilder.GridEditorsKey] != null)
-                {
-                    foreach (JObject p in deserialized[ManifestBuilder.GridEditorsKey])
-                    {
-                        if (p["view"] != null)
-                        {
-                            ReplaceVirtualPaths(p["view"]);
-                        }
-                        if (p["render"] != null)
-                        {
-                            ReplaceVirtualPaths(p["render"]);
-                        }
-                    }
-                }
-                
-                var manifest = new PackageManifest()
-                    {
-                        JavaScriptInitialize = jConfig,
-                        StylesheetInitialize = cssConfig,
-                        PropertyEditors = propEditors.Any() ? (JArray)deserialized[ManifestBuilder.PropertyEditorsKey] : new JArray(),
-                        ParameterEditors = paramEditors.Any() ? (JArray)deserialized[ManifestBuilder.ParameterEditorsKey] : new JArray(),
-                        GridEditors = gridEditors.Any() ? (JArray)deserialized[ManifestBuilder.GridEditorsKey] : new JArray(),
-                        Dashboards = dashboards.Any() ? deserialized[ManifestBuilder.DashboardsKey].ToObject<IDictionary<string, JObject>>() : new Dictionary<string, JObject>()
-                    };
-                result.Add(manifest);
-            }
-            return result;
-        }
-
-        /// <summary>
-        /// Replaces any virtual paths found in properties
-        /// </summary>
-        /// <param name="jarr"></param>
-        private static void ReplaceVirtualPaths(JArray jarr)
-        {
-            foreach (var i in jarr)
-            {
-                ReplaceVirtualPaths(i);
-            }
-        }
-
-        /// <summary>
-        /// Replaces any virtual paths found in properties
-        /// </summary>
-        /// <param name="jToken"></param>
-        private static void ReplaceVirtualPaths(JToken jToken)
-        {
-            if (jToken.Type == JTokenType.Object)
-            {
-                //recurse
-                ReplaceVirtualPaths((JObject)jToken);
-            }
-            else
-            {
-                var value = jToken as JValue;
-                if (value != null)
-                {
-                    if (value.Type == JTokenType.String)
-                    {
-                        if (value.Value<string>().StartsWith("~/"))
-                        {
-                            //replace the virtual path
-                            value.Value = IOHelper.ResolveUrl(value.Value<string>());
-                        }
-                    }
-                }
-            }
-        }
-
-        /// <summary>
-        /// Replaces any virtual paths found in properties
-        /// </summary>
-        /// <param name="jObj"></param>
-        private static void ReplaceVirtualPaths(JObject jObj)
-        {
-            foreach (var p in jObj.Properties().Select(x => x.Value))
-            {
-                ReplaceVirtualPaths(p);
-            }
-        }
-
-        /// <summary>
-        /// Merges two json objects together
-        /// </summary>
-        /// <param name="receiver"></param>
-        /// <param name="donor"></param>
-        /// <param name="keepOriginal">set to true if we will keep the receiver value if the proeprty already exists</param>
-        /// <remarks>
-        /// taken from 
-        /// http://stackoverflow.com/questions/4002508/does-c-sharp-have-a-library-for-parsing-multi-level-cascading-json/4002550#4002550
-        /// </remarks>
-        internal static void MergeJObjects(JObject receiver, JObject donor, bool keepOriginal = false)
-        {
-            foreach (var property in donor)
-            {
-                var receiverValue = receiver[property.Key] as JObject;
-                var donorValue = property.Value as JObject;
-                if (receiverValue != null && donorValue != null)
-                {
-                    MergeJObjects(receiverValue, donorValue);
-                }
-                else if (receiver[property.Key] == null || !keepOriginal)
-                {
-                    receiver[property.Key] = property.Value;
-                }
-            }
-        }
-
-        /// <summary>
-        /// Merges the donor array values into the receiver array
-        /// </summary>
-        /// <param name="receiver"></param>
-        /// <param name="donor"></param>
-        internal static void MergeJArrays(JArray receiver, JArray donor)
-        {
-            foreach (var item in donor)
-            {
-                if (!receiver.Any(x => x.Equals(item)))
-                {
-                    receiver.Add(item);   
-                }
-            }
-        }
-
-        
-    }
-}
-=======
-﻿using System;
-using System.Collections.Generic;
-using System.IO;
-using System.Linq;
-using System.Text;
-using Newtonsoft.Json;
-using Umbraco.Core.Cache;
-using Umbraco.Core.Exceptions;
-using Umbraco.Core.IO;
-using Umbraco.Core.Logging;
-using Umbraco.Core.Models.ContentEditing;
-using Umbraco.Core.PropertyEditors;
-
-namespace Umbraco.Core.Manifest
-{
-    /// <summary>
-    /// Parses the Main.js file and replaces all tokens accordingly.
-    /// </summary>
-    public class ManifestParser
-    {
-        private static readonly string Utf8Preamble = Encoding.UTF8.GetString(Encoding.UTF8.GetPreamble());
-
-        private readonly IRuntimeCacheProvider _cache;
-        private readonly ILogger _logger;
-        private readonly ManifestValueValidatorCollection _validators;
-
-        private string _path;
-
-        /// <summary>
-        /// Initializes a new instance of the <see cref="ManifestParser"/> class.
-        /// </summary>
-        public ManifestParser(IRuntimeCacheProvider cache, ManifestValueValidatorCollection validators, ILogger logger)
-            : this(cache, validators, "~/App_Plugins", logger)
-        { }
-
-        /// <summary>
-        /// Initializes a new instance of the <see cref="ManifestParser"/> class.
-        /// </summary>
-        private ManifestParser(IRuntimeCacheProvider cache, ManifestValueValidatorCollection validators, string path, ILogger logger)
-        {
-            _cache = cache ?? throw new ArgumentNullException(nameof(cache));
-            _validators = validators ?? throw new ArgumentNullException(nameof(validators));
-            if (string.IsNullOrWhiteSpace(path)) throw new ArgumentNullOrEmptyException(nameof(path));
-            Path = path;
-            _logger = logger ?? throw new ArgumentNullException(nameof(logger));
-        }
-
-        public string Path
-        {
-            get => _path;
-            set => _path = value.StartsWith("~/") ? IOHelper.MapPath(value) : value;
-        }
-
-        /// <summary>
-        /// Gets all manifests, merged into a single manifest object.
-        /// </summary>
-        /// <returns></returns>
-        public PackageManifest Manifest
-            => _cache.GetCacheItem<PackageManifest>("Umbraco.Core.Manifest.ManifestParser::Manifests", () =>
-            {
-                var manifests = GetManifests();
-                return MergeManifests(manifests);
-            }, new TimeSpan(0, 4, 0));
-
-        /// <summary>
-        /// Gets all manifests.
-        /// </summary>
-        private IEnumerable<PackageManifest> GetManifests()
-        {
-            var manifests = new List<PackageManifest>();
-
-            foreach (var path in GetManifestFiles())
-            {
-                try
-                {
-                    var text = File.ReadAllText(path);
-                    text = TrimPreamble(text);
-                    if (string.IsNullOrWhiteSpace(text))
-                        continue;
-                    var manifest = ParseManifest(text);
-                    manifests.Add(manifest);
-                }
-                catch (Exception e)
-                {
-                    _logger.Error<ManifestParser>(e, "Failed to parse manifest at '{Path}', ignoring.", path);
-                }
-            }
-
-            return manifests;
-        }
-
-        /// <summary>
-        /// Merges all manifests into one.
-        /// </summary>
-        private static PackageManifest MergeManifests(IEnumerable<PackageManifest> manifests)
-        {
-            var scripts = new HashSet<string>();
-            var stylesheets = new HashSet<string>();
-            var propertyEditors = new List<IDataEditor>();
-            var parameterEditors = new List<IDataEditor>();
-            var gridEditors = new List<GridEditor>();
-            var contentApps = new List<IContentAppDefinition>();
-
-            foreach (var manifest in manifests)
-            {
-                if (manifest.Scripts != null) foreach (var script in manifest.Scripts) scripts.Add(script);
-                if (manifest.Stylesheets != null) foreach (var stylesheet in manifest.Stylesheets) stylesheets.Add(stylesheet);
-                if (manifest.PropertyEditors != null) propertyEditors.AddRange(manifest.PropertyEditors);
-                if (manifest.ParameterEditors != null) parameterEditors.AddRange(manifest.ParameterEditors);
-                if (manifest.GridEditors != null) gridEditors.AddRange(manifest.GridEditors);
-                if (manifest.ContentApps != null) contentApps.AddRange(manifest.ContentApps);
-            }
-
-            return new PackageManifest
-            {
-                Scripts = scripts.ToArray(),
-                Stylesheets = stylesheets.ToArray(),
-                PropertyEditors = propertyEditors.ToArray(),
-                ParameterEditors = parameterEditors.ToArray(),
-                GridEditors = gridEditors.ToArray(),
-                ContentApps = contentApps.ToArray()
-            };
-        }
-
-        // gets all manifest files (recursively)
-        private IEnumerable<string> GetManifestFiles()
-        {
-            if (Directory.Exists(_path) == false)
-                return new string[0];
-            return Directory.GetFiles(_path, "package.manifest", SearchOption.AllDirectories);
-        }
-            
-
-        private static string TrimPreamble(string text)
-        {
-            // strangely StartsWith(preamble) would always return true
-            if (text.Substring(0, 1) == Utf8Preamble)
-                text = text.Remove(0, Utf8Preamble.Length);
-
-            return text;
-        }
-
-        /// <summary>
-        /// Parses a manifest.
-        /// </summary>
-        internal PackageManifest ParseManifest(string text)
-        {
-            if (string.IsNullOrWhiteSpace(text))
-                throw new ArgumentNullOrEmptyException(nameof(text));
-
-            var manifest = JsonConvert.DeserializeObject<PackageManifest>(text,
-                new DataEditorConverter(_logger),
-                new ValueValidatorConverter(_validators),
-                new ContentAppDefinitionConverter());
-
-            // scripts and stylesheets are raw string, must process here
-            for (var i = 0; i < manifest.Scripts.Length; i++)
-                manifest.Scripts[i] = IOHelper.ResolveVirtualUrl(manifest.Scripts[i]);
-            for (var i = 0; i < manifest.Stylesheets.Length; i++)
-                manifest.Stylesheets[i] = IOHelper.ResolveVirtualUrl(manifest.Stylesheets[i]);
-
-            // add property editors that are also parameter editors, to the parameter editors list
-            // (the manifest format is kinda legacy)
-            var ppEditors = manifest.PropertyEditors.Where(x => (x.Type & EditorType.MacroParameter) > 0).ToList();
-            if (ppEditors.Count > 0)
-                manifest.ParameterEditors = manifest.ParameterEditors.Union(ppEditors).ToArray();
-
-            return manifest;
-        }
-
-        // purely for tests
-        internal IEnumerable<GridEditor> ParseGridEditors(string text)
-        {
-            return JsonConvert.DeserializeObject<IEnumerable<GridEditor>>(text);
-        }
-    }
-}
->>>>>>> ec3fd890
+﻿using System;
+using System.Collections.Generic;
+using System.IO;
+using System.Linq;
+using System.Text;
+using Newtonsoft.Json;
+using Umbraco.Core.Cache;
+using Umbraco.Core.Exceptions;
+using Umbraco.Core.IO;
+using Umbraco.Core.Logging;
+using Umbraco.Core.Models.ContentEditing;
+using Umbraco.Core.PropertyEditors;
+
+namespace Umbraco.Core.Manifest
+{
+    /// <summary>
+    /// Parses the Main.js file and replaces all tokens accordingly.
+    /// </summary>
+    public class ManifestParser
+    {
+        private static readonly string Utf8Preamble = Encoding.UTF8.GetString(Encoding.UTF8.GetPreamble());
+
+        private readonly IRuntimeCacheProvider _cache;
+        private readonly ILogger _logger;
+        private readonly ManifestValueValidatorCollection _validators;
+
+        private string _path;
+
+        /// <summary>
+        /// Initializes a new instance of the <see cref="ManifestParser"/> class.
+        /// </summary>
+        public ManifestParser(IRuntimeCacheProvider cache, ManifestValueValidatorCollection validators, ILogger logger)
+            : this(cache, validators, "~/App_Plugins", logger)
+        { }
+
+        /// <summary>
+        /// Initializes a new instance of the <see cref="ManifestParser"/> class.
+        /// </summary>
+        private ManifestParser(IRuntimeCacheProvider cache, ManifestValueValidatorCollection validators, string path, ILogger logger)
+        {
+            _cache = cache ?? throw new ArgumentNullException(nameof(cache));
+            _validators = validators ?? throw new ArgumentNullException(nameof(validators));
+            if (string.IsNullOrWhiteSpace(path)) throw new ArgumentNullOrEmptyException(nameof(path));
+            Path = path;
+            _logger = logger ?? throw new ArgumentNullException(nameof(logger));
+        }
+
+        public string Path
+        {
+            get => _path;
+            set => _path = value.StartsWith("~/") ? IOHelper.MapPath(value) : value;
+        }
+
+        /// <summary>
+        /// Gets all manifests, merged into a single manifest object.
+        /// </summary>
+        /// <returns></returns>
+        public PackageManifest Manifest
+            => _cache.GetCacheItem<PackageManifest>("Umbraco.Core.Manifest.ManifestParser::Manifests", () =>
+            {
+                var manifests = GetManifests();
+                return MergeManifests(manifests);
+            }, new TimeSpan(0, 4, 0));
+
+        /// <summary>
+        /// Gets all manifests.
+        /// </summary>
+        private IEnumerable<PackageManifest> GetManifests()
+        {
+            var manifests = new List<PackageManifest>();
+
+            foreach (var path in GetManifestFiles())
+            {
+                try
+                {
+                    var text = File.ReadAllText(path);
+                    text = TrimPreamble(text);
+                    if (string.IsNullOrWhiteSpace(text))
+                        continue;
+                    var manifest = ParseManifest(text);
+                    manifests.Add(manifest);
+                }
+                catch (Exception e)
+                {
+                    _logger.Error<ManifestParser>(e, "Failed to parse manifest at '{Path}', ignoring.", path);
+                }
+            }
+
+            return manifests;
+        }
+
+        /// <summary>
+        /// Merges all manifests into one.
+        /// </summary>
+        private static PackageManifest MergeManifests(IEnumerable<PackageManifest> manifests)
+        {
+            var scripts = new HashSet<string>();
+            var stylesheets = new HashSet<string>();
+            var propertyEditors = new List<IDataEditor>();
+            var parameterEditors = new List<IDataEditor>();
+            var gridEditors = new List<GridEditor>();
+            var contentApps = new List<IContentAppDefinition>();
+
+            foreach (var manifest in manifests)
+            {
+                if (manifest.Scripts != null) foreach (var script in manifest.Scripts) scripts.Add(script);
+                if (manifest.Stylesheets != null) foreach (var stylesheet in manifest.Stylesheets) stylesheets.Add(stylesheet);
+                if (manifest.PropertyEditors != null) propertyEditors.AddRange(manifest.PropertyEditors);
+                if (manifest.ParameterEditors != null) parameterEditors.AddRange(manifest.ParameterEditors);
+                if (manifest.GridEditors != null) gridEditors.AddRange(manifest.GridEditors);
+                if (manifest.ContentApps != null) contentApps.AddRange(manifest.ContentApps);
+            }
+
+            return new PackageManifest
+            {
+                Scripts = scripts.ToArray(),
+                Stylesheets = stylesheets.ToArray(),
+                PropertyEditors = propertyEditors.ToArray(),
+                ParameterEditors = parameterEditors.ToArray(),
+                GridEditors = gridEditors.ToArray(),
+                ContentApps = contentApps.ToArray()
+            };
+        }
+
+        // gets all manifest files (recursively)
+        private IEnumerable<string> GetManifestFiles()
+        {
+            if (Directory.Exists(_path) == false)
+                return new string[0];
+            return Directory.GetFiles(_path, "package.manifest", SearchOption.AllDirectories);
+        }
+            
+
+        private static string TrimPreamble(string text)
+        {
+            // strangely StartsWith(preamble) would always return true
+            if (text.Substring(0, 1) == Utf8Preamble)
+                text = text.Remove(0, Utf8Preamble.Length);
+
+            return text;
+        }
+
+        /// <summary>
+        /// Parses a manifest.
+        /// </summary>
+        internal PackageManifest ParseManifest(string text)
+        {
+            if (string.IsNullOrWhiteSpace(text))
+                throw new ArgumentNullOrEmptyException(nameof(text));
+
+            var manifest = JsonConvert.DeserializeObject<PackageManifest>(text,
+                new DataEditorConverter(_logger),
+                new ValueValidatorConverter(_validators),
+                new ContentAppDefinitionConverter());
+
+            // scripts and stylesheets are raw string, must process here
+            for (var i = 0; i < manifest.Scripts.Length; i++)
+                manifest.Scripts[i] = IOHelper.ResolveVirtualUrl(manifest.Scripts[i]);
+            for (var i = 0; i < manifest.Stylesheets.Length; i++)
+                manifest.Stylesheets[i] = IOHelper.ResolveVirtualUrl(manifest.Stylesheets[i]);
+
+            // add property editors that are also parameter editors, to the parameter editors list
+            // (the manifest format is kinda legacy)
+            var ppEditors = manifest.PropertyEditors.Where(x => (x.Type & EditorType.MacroParameter) > 0).ToList();
+            if (ppEditors.Count > 0)
+                manifest.ParameterEditors = manifest.ParameterEditors.Union(ppEditors).ToArray();
+
+            return manifest;
+        }
+
+        // purely for tests
+        internal IEnumerable<GridEditor> ParseGridEditors(string text)
+        {
+            return JsonConvert.DeserializeObject<IEnumerable<GridEditor>>(text);
+        }
+    }
+}