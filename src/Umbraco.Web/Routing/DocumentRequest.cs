--- conflicted
+++ resolved
@@ -1,494 +1,457 @@
-using System;
-using System.Linq;
-using System.Text;
-using System.Xml;
-using System.Globalization;
-using System.Diagnostics;
-
-// legacy
-using umbraco.BusinessLogic;
-using umbraco.cms.businesslogic.web;
-using umbraco.cms.businesslogic.template;
-using umbraco.cms.businesslogic.member;
-using umbraco.cms.businesslogic.language;
-namespace Umbraco.Web.Routing
-{
-	// represents a request for one specified Umbraco document to be rendered
-	// by one specified template, using one particular culture.
-	//
-    internal class DocumentRequest
-    {
-        static readonly TraceSource Trace = new TraceSource("DocumentRequest");
-
-        public DocumentRequest(Uri uri, RoutingContext routingContext)
-        {
-<<<<<<< HEAD
-			this.Uri = uri;
-            _environment = lookups;
-            _umbracoContext = umbracoContext;
-            _niceUrls = niceUrls;
-=======
-			RoutingContext = routingContext;
-
-            // prepare the host
-            var host = uri.Host;
-
-            // fixme
-            //var serverVarHost = httpContext.Request.ServerVariables["X_UMBRACO_HOST"];
-            //if (!string.IsNullOrWhiteSpace(serverVarHost))
-            //{
-            //    host = serverVarHost;
-            //    RequestContext.Current.Trace.Write(TraceCategory, "Domain='" + host + "' (X_UMBRACO_HOST)");
-            //}
-
-            // initialize the host
-            this.Host = host;
-
-            // prepare the path
-            var path = uri.AbsolutePath;
-            path = path.Substring(UrlUtility.AppVirtualPathPrefix.Length); // remove virtual directory
-            path = path.TrimEnd('/'); // remove trailing /
-            if (!path.StartsWith("/")) // ensure it starts with /
-                path = "/" + path;
-            path = path.ToLower(); // make it all lowercase
-            //url = url.Replace('\'', '_'); // make it xpath compatible !! was in legacy, should be handled in xpath query, not here
-            if (path.EndsWith(".aspx")) // remove trailing .aspx
-                path = path.Substring(0, path.Length - ".aspx".Length);
-
-            // initialize the path
-            this.Path = path;
-
-            // initialize the query
-            this.QueryString = uri.Query.TrimStart('?');
->>>>>>> d9faea49
-        }
-
-		/// <summary>
-		/// the id of the requested node, if any, else zero.
-		/// </summary>
-		int _nodeId = 0;
-
-		/// <summary>
-		/// the requested node, if any, else null.
-		/// </summary>
-		XmlNode _node = null;
-
-        #region Properties
-
-		/// <summary>
-		/// Returns the current RoutingContext
-		/// </summary>
-		public RoutingContext RoutingContext { get; private set; }
-
-		public Uri Uri { get; private set; }
-
-        /// <summary>
-        /// Gets or sets the document request's domain.
-        /// </summary>
-        public Domain Domain { get; private set; }
-
-		public Uri DomainUri { get; private set; }
-
-        /// <summary>
-        /// Gets a value indicating whether the document request has a domain.
-        /// </summary>
-        public bool HasDomain
-        {
-            get { return this.Domain != null; }
-        }
-
-        /// <summary>
-        /// Gets or sets the document request's culture
-        /// </summary>
-        public CultureInfo Culture { get; private set; }
-
-        // fixme - do we want to have an ordered list of alternate cultures,
-        //         to allow for fallbacks when doing dictionnary lookup and such?
-
-        /// <summary>
-        /// Gets or sets the document request's document xml node.
-        /// </summary>
-        public XmlNode Node
-        {
-            get
-            {
-                return _node;
-            }
-            set
-            {
-                _node = value;
-                this.Template = null;
-                if (_node != null)
-					_nodeId = int.Parse(RoutingContext.ContentStore.GetNodeProperty(_node, "@id"));
-                else
-                    _nodeId = 0;
-            }
-        }
-
-        /// <summary>
-        /// Gets or sets the document request's template.
-        /// </summary>
-        public Template Template { get; set; }
-
-        /// <summary>
-        /// Gets a value indicating whether the document request has a template.
-        /// </summary>
-        public bool HasTemplate
-        {
-            get { return this.Template != null; }
-        }
-
-        /// <summary>
-        /// Gets the id of the document.
-        /// </summary>
-        /// <exception cref="InvalidOperationException">Thrown when the document request has no document.</exception>
-        public int NodeId
-        {
-            get
-            {
-                if (this.Node == null)
-                    throw new InvalidOperationException("DocumentRequest has no document.");
-                return _nodeId;
-            }
-        }
-
-        /// <summary>
-        /// Gets a value indicating whether the document request has a document.
-        /// </summary>
-        public bool HasNode
-        {
-            get { return this.Node != null; }
-        }
-
-        /// <summary>
-        /// Gets or sets a value indicating whether the requested document could not be found.
-        /// </summary>
-        public bool Is404 { get; private set; }
-
-        /// <summary>
-        /// Gets a value indicating whether the document request triggers a redirect.
-        /// </summary>
-        public bool IsRedirect { get { return !string.IsNullOrWhiteSpace(this.RedirectUrl); } }
-
-        /// <summary>
-        /// Gets the url to redirect to, when the document request triggers a redirect.
-        /// </summary>
-        public string RedirectUrl { get; set; }
-
-        #endregion
-
-        #region Resolve
-
-        /// <summary>
-        /// Determines the site root (if any) matching the http request.
-        /// </summary>        
-        /// <returns>A value indicating whether a domain was found.</returns>
-		public bool ResolveDomain()
-        {
-            const string tracePrefix = "ResolveDomain: ";
-
-            // note - we are not handling schemes nor ports here.
-
-            Trace.TraceInformation("{0}Uri=\"{1}\"", tracePrefix, this.Uri);
-
-            // try to find a domain matching the current request
-			var domainAndUri = Domains.ApplicableDomains(Domain.GetDomains(), RequestContext.Current.UmbracoUrl, false);
-
-            // handle domain
-			if (domainAndUri != null)
-            {
-                // matching an existing domain
-                Trace.TraceInformation("{0}Matches domain=\"{1}\", rootId={2}, culture=\"{3}\"",
-                                       tracePrefix,
-					domainAndUri.Domain.Name, domainAndUri.Domain.RootNodeId, domainAndUri.Domain.Language.CultureAlias);
-
-				this.Domain = domainAndUri.Domain;
-				this.DomainUri = domainAndUri.Uri;
-				this.Culture = new CultureInfo(domainAndUri.Domain.Language.CultureAlias);
-
-				// canonical? not implemented at the moment
-				// if (...)
-				// {
-				//  this.RedirectUrl = "...";
-				//  return true;
-				// }
-            }
-            else
-            {
-                // not matching any existing domain
-                Trace.TraceInformation("{0}Matches no domain", tracePrefix);
-
-                var defaultLanguage = Language.GetAllAsList().FirstOrDefault();
-                this.Culture = defaultLanguage == null ? CultureInfo.CurrentUICulture : new CultureInfo(defaultLanguage.CultureAlias);
-            }
-
-            Trace.TraceInformation("{0}Culture=\"{1}\"", tracePrefix, this.Culture.Name);
-            return this.Domain != null;
-        }
-
-        /// <summary>
-        /// Determines the Umbraco document (if any) matching the http request.
-        /// </summary>
-        /// <returns>A value indicating whether a document and template nave been found.</returns>
-        public bool ResolveDocument()
-        {
-            const string tracePrefix = "ResolveDocument: ";
-            Trace.TraceInformation("{0}Path=\"{1}\"", tracePrefix, this.Uri.AbsolutePath);
-
-            // look for the document
-            // the first successful lookup, if any, will set this.Node, and may also set this.Template
-            // some lookups may implement caching
-            Trace.TraceInformation("{0}Begin lookup", tracePrefix);
-			var lookups = RoutingContext.RouteLookups.GetLookups();
-        	lookups.Any(lookup => lookup.LookupDocument(this));
-            Trace.TraceInformation("{0}End lookup, {1}", tracePrefix, (this.HasNode ? "a document was found" : "no document was found"));
-
-            // fixme - not handling umbracoRedirect
-            // should come after internal redirects
-            // so after ResolveDocument2() => docreq.IsRedirect => handled by the module!
-
-            // handle not-found, redirects, access, template
-            ResolveDocument2();
-
-            // handle umbracoRedirect (moved from umbraco.page)
-            FollowRedirect();
-
-            bool resolved = this.HasNode && this.HasTemplate;
-            return resolved;
-        }
-
-        /// <summary>
-        /// Performs the document resolution second pass.
-        /// </summary>
-        /// <remarks>The second pass consists in handling "not found", internal redirects, access validation, and template.</remarks>
-        void ResolveDocument2()
-        {
-            const string tracePrefix = "ResolveDocument2: ";
-
-            // handle "not found", follow internal redirects, validate access, template
-            // because these might loop, we have to have some sort of infinite loop detection 
-            int i = 0, j = 0;
-            const int maxLoop = 12;
-            do
-            {
-                Trace.TraceInformation("{0}{1}", tracePrefix, (i == 0 ? "Begin" : "Loop"));
-
-                // handle not found
-                if (!this.HasNode)
-                {
-                    this.Is404 = true;
-                    Trace.TraceInformation("{0}No document, try notFound lookup", tracePrefix);
-
-                    // if it fails then give up, there isn't much more that we can do
-					if (RoutingContext.LookupNotFound == null || !RoutingContext.LookupNotFound.LookupDocument(this))
-                    {
-                        Trace.TraceInformation("{0}Failed to find a document, give up", tracePrefix);
-                        break;
-                    }
-                    else
-                    {
-                        Trace.TraceInformation("{0}Found a document", tracePrefix);
-                    }
-                }
-
-                // follow internal redirects as long as it's not running out of control ie infinite loop of some sort
-                j = 0;
-                while (FollowInternalRedirects() && j++ < maxLoop) ;
-                if (j == maxLoop) // we're running out of control
-                    break;
-
-                // ensure access
-                if (this.HasNode)
-                    EnsureNodeAccess();
-
-                // resolve template
-                if (this.HasNode)
-                    ResolveTemplate();
-
-                // loop while we don't have page, ie the redirect or access
-                // got us to nowhere and now we need to run the notFoundLookup again
-                // as long as it's not running out of control ie infinite loop of some sort
-
-            } while (!this.HasNode && i++ < maxLoop);
-
-            if (i == maxLoop || j == maxLoop)
-            {
-                Trace.TraceInformation("{0}Looks like we're running into an infinite loop, abort", tracePrefix);
-                this.Node = null;
-            }
-            Trace.TraceInformation("{0}End", tracePrefix);
-        }
-
-        /// <summary>
-        /// Follows internal redirections through the <c>umbracoInternalRedirectId</c> document property.
-        /// </summary>
-        /// <returns>A value indicating whether redirection took place and led to a new published document.</returns>
-        /// <remarks>Redirecting to a different site root and/or culture will not pick the new site root nor the new culture.</remarks>
-        bool FollowInternalRedirects()
-        {
-            const string tracePrefix = "FollowInternalRedirects: ";
-
-            if (this.Node == null)
-                throw new InvalidOperationException("There is no node.");
-
-            bool redirect = false;
-			string internalRedirect = RoutingContext.ContentStore.GetNodeProperty(this.Node, "umbracoInternalRedirectId");
-
-            if (!string.IsNullOrWhiteSpace(internalRedirect))
-            {
-                Trace.TraceInformation("{0}Found umbracoInternalRedirectId={1}", tracePrefix, internalRedirect);
-
-                int internalRedirectId;
-                if (!int.TryParse(internalRedirect, out internalRedirectId))
-                    internalRedirectId = -1;
-
-                if (internalRedirectId <= 0)
-                {
-                    // bad redirect
-                    this.Node = null;
-                    Trace.TraceInformation("{0}Failed to redirect to id={1}: invalid value", tracePrefix, internalRedirect);
-                }
-                else if (internalRedirectId == this.NodeId)
-                {
-                    // redirect to self
-                    Trace.TraceInformation("{0}Redirecting to self, ignore", tracePrefix);
-                }
-                else
-                {
-                    // redirect to another page
-					var node = RoutingContext.ContentStore.GetNodeById(internalRedirectId);
-                    this.Node = node;
-                    if (node != null)
-                    {
-                        redirect = true;
-                        Trace.TraceInformation("{0}Redirecting to id={1}", tracePrefix, internalRedirectId);
-                    }
-                    else
-                    {
-                        Trace.TraceInformation("{0}Failed to redirect to id={1}: no such published document", tracePrefix, internalRedirectId);
-                    }
-                }
-            }
-
-            return redirect;
-        }
-
-        /// <summary>
-        /// Ensures that access to current node is permitted.
-        /// </summary>
-        /// <remarks>Redirecting to a different site root and/or culture will not pick the new site root nor the new culture.</remarks>
-        void EnsureNodeAccess()
-        {
-            const string tracePrefix = "EnsurePageAccess: ";
-
-            if (this.Node == null)
-                throw new InvalidOperationException("There is no node.");
-
-			var path = RoutingContext.ContentStore.GetNodeProperty(this.Node, "@path");
-
-            if (Access.IsProtected(this.NodeId, path))
-            {
-                Trace.TraceInformation("{0}Page is protected, check for access", tracePrefix);
-
-                var user = System.Web.Security.Membership.GetUser();
-
-                if (user == null || !Member.IsLoggedOn())
-                {
-                    Trace.TraceInformation("{0}Not logged in, redirect to login page", tracePrefix);
-                    var loginPageId = Access.GetLoginPage(path);
-                    if (loginPageId != this.NodeId)
-						this.Node = RoutingContext.ContentStore.GetNodeById(loginPageId);
-                }
-                else if (!Access.HasAccces(this.NodeId, user.ProviderUserKey))
-                {
-                    Trace.TraceInformation("{0}Current member has not access, redirect to error page", tracePrefix);
-                    var errorPageId = Access.GetErrorPage(path);
-                    if (errorPageId != this.NodeId)
-						this.Node = RoutingContext.ContentStore.GetNodeById(errorPageId);
-                }
-                else
-                {
-                    Trace.TraceInformation("{0}Current member has access", tracePrefix);
-                }
-            }
-            else
-            {
-                Trace.TraceInformation("{0}Page is not protected", tracePrefix);
-            }
-        }
-
-        /// <summary>
-        /// Resolves a template for the current node.
-        /// </summary>
-        void ResolveTemplate()
-        {
-            const string tracePrefix = "ResolveTemplate: ";
-
-            if (this.Node == null)
-                throw new InvalidOperationException("There is no node.");
-
-			var templateAlias = RoutingContext.UmbracoContext.HttpContext.Request.QueryString["altTemplate"];
-            if (string.IsNullOrWhiteSpace(templateAlias))
-				templateAlias = RoutingContext.UmbracoContext.HttpContext.Request.Form["altTemplate"];
-
-            // fixme - we might want to support cookies?!? NO but provide a hook to change the template
-
-            if (!this.HasTemplate || !string.IsNullOrWhiteSpace(templateAlias))
-            {
-                if (string.IsNullOrWhiteSpace(templateAlias))
-                {
-					templateAlias = RoutingContext.ContentStore.GetNodeProperty(this.Node, "@template");
-                    Trace.TraceInformation("{0}Look for template id={1}", tracePrefix, templateAlias);
-                    int templateId;
-                    if (!int.TryParse(templateAlias, out templateId))
-                        templateId = 0;
-                    this.Template = templateId > 0 ? new Template(templateId) : null;
-                }
-                else
-                {
-                    Trace.TraceInformation("{0}Look for template alias=\"{1}\" (altTemplate)", tracePrefix, templateAlias);
-                    this.Template = Template.GetByAlias(templateAlias);
-                }
-
-                if (!this.HasTemplate)
-                {
-                    Trace.TraceInformation("{0}No template was found", tracePrefix);
-
-                    //TODO: I like the idea of this new setting, but lets get this in to the core at a later time, for now lets just get the basics working.
-                    //if (Settings.HandleMissingTemplateAs404)
-                    //{
-                    //    this.Node = null;
-                    //    Trace.TraceInformation("{0}Assume page not found (404)", tracePrefix);
-                    //}
-
-                    // else we have no template
-                    // and there isn't much more we can do about it
-                }
-                else
-                {
-                    Trace.TraceInformation("{0}Found", tracePrefix);
-                }
-            }
-        }
-
-        /// <summary>
-        /// Follows external redirection through <c>umbracoRedirect</c> document property.
-        /// </summary>
-        void FollowRedirect()
-        {
-            if (this.HasNode)
-            {
-                int redirectId;
-				if (!int.TryParse(RoutingContext.ContentStore.GetNodeProperty(this.Node, "umbracoRedirect"), out redirectId))
-                    redirectId = -1;
-                string redirectUrl = "#";
-                if (redirectId > 0)
-					redirectUrl = RoutingContext.NiceUrlResolver.GetNiceUrl(redirectId);
-                if (redirectUrl != "#")
-                    this.RedirectUrl = redirectUrl;
-            }
-        }
-
-        #endregion
-    }
+using System;
+using System.Linq;
+using System.Text;
+using System.Xml;
+using System.Globalization;
+using System.Diagnostics;
+
+// legacy
+using umbraco.BusinessLogic;
+using umbraco.cms.businesslogic.web;
+using umbraco.cms.businesslogic.template;
+using umbraco.cms.businesslogic.member;
+using umbraco.cms.businesslogic.language;
+namespace Umbraco.Web.Routing
+{
+	// represents a request for one specified Umbraco document to be rendered
+	// by one specified template, using one particular culture.
+	//
+    internal class DocumentRequest
+    {
+        static readonly TraceSource Trace = new TraceSource("DocumentRequest");
+
+        public DocumentRequest(Uri uri, RoutingContext routingContext)
+        {
+			this.Uri = uri;
+			RoutingContext = routingContext;
+        }
+
+		/// <summary>
+		/// the id of the requested node, if any, else zero.
+		/// </summary>
+		int _nodeId = 0;
+
+		/// <summary>
+		/// the requested node, if any, else null.
+		/// </summary>
+		XmlNode _node = null;
+
+        #region Properties
+
+		/// <summary>
+		/// Returns the current RoutingContext
+		/// </summary>
+		public RoutingContext RoutingContext { get; private set; }
+
+		public Uri Uri { get; private set; }
+
+        /// <summary>
+        /// Gets or sets the document request's domain.
+        /// </summary>
+        public Domain Domain { get; private set; }
+
+		public Uri DomainUri { get; private set; }
+
+        /// <summary>
+        /// Gets a value indicating whether the document request has a domain.
+        /// </summary>
+        public bool HasDomain
+        {
+            get { return this.Domain != null; }
+        }
+
+        /// <summary>
+        /// Gets or sets the document request's culture
+        /// </summary>
+        public CultureInfo Culture { get; private set; }
+
+        // fixme - do we want to have an ordered list of alternate cultures,
+        //         to allow for fallbacks when doing dictionnary lookup and such?
+
+        /// <summary>
+        /// Gets or sets the document request's document xml node.
+        /// </summary>
+        public XmlNode Node
+        {
+            get
+            {
+                return _node;
+            }
+            set
+            {
+                _node = value;
+                this.Template = null;
+                if (_node != null)
+					_nodeId = int.Parse(RoutingContext.ContentStore.GetNodeProperty(_node, "@id"));
+                else
+                    _nodeId = 0;
+            }
+        }
+
+        /// <summary>
+        /// Gets or sets the document request's template.
+        /// </summary>
+        public Template Template { get; set; }
+
+        /// <summary>
+        /// Gets a value indicating whether the document request has a template.
+        /// </summary>
+        public bool HasTemplate
+        {
+            get { return this.Template != null; }
+        }
+
+        /// <summary>
+        /// Gets the id of the document.
+        /// </summary>
+        /// <exception cref="InvalidOperationException">Thrown when the document request has no document.</exception>
+        public int NodeId
+        {
+            get
+            {
+                if (this.Node == null)
+                    throw new InvalidOperationException("DocumentRequest has no document.");
+                return _nodeId;
+            }
+        }
+
+        /// <summary>
+        /// Gets a value indicating whether the document request has a document.
+        /// </summary>
+        public bool HasNode
+        {
+            get { return this.Node != null; }
+        }
+
+        /// <summary>
+        /// Gets or sets a value indicating whether the requested document could not be found.
+        /// </summary>
+        public bool Is404 { get; private set; }
+
+        /// <summary>
+        /// Gets a value indicating whether the document request triggers a redirect.
+        /// </summary>
+        public bool IsRedirect { get { return !string.IsNullOrWhiteSpace(this.RedirectUrl); } }
+
+        /// <summary>
+        /// Gets the url to redirect to, when the document request triggers a redirect.
+        /// </summary>
+        public string RedirectUrl { get; set; }
+
+        #endregion
+
+        #region Resolve
+
+        /// <summary>
+        /// Determines the site root (if any) matching the http request.
+        /// </summary>        
+        /// <returns>A value indicating whether a domain was found.</returns>
+		public bool ResolveDomain()
+        {
+            const string tracePrefix = "ResolveDomain: ";
+
+            // note - we are not handling schemes nor ports here.
+
+            Trace.TraceInformation("{0}Uri=\"{1}\"", tracePrefix, this.Uri);
+
+            // try to find a domain matching the current request
+			var domainAndUri = Domains.ApplicableDomains(Domain.GetDomains(), RequestContext.Current.UmbracoUrl, false);
+
+            // handle domain
+			if (domainAndUri != null)
+            {
+                // matching an existing domain
+                Trace.TraceInformation("{0}Matches domain=\"{1}\", rootId={2}, culture=\"{3}\"",
+                                       tracePrefix,
+					domainAndUri.Domain.Name, domainAndUri.Domain.RootNodeId, domainAndUri.Domain.Language.CultureAlias);
+
+				this.Domain = domainAndUri.Domain;
+				this.DomainUri = domainAndUri.Uri;
+				this.Culture = new CultureInfo(domainAndUri.Domain.Language.CultureAlias);
+
+				// canonical? not implemented at the moment
+				// if (...)
+				// {
+				//  this.RedirectUrl = "...";
+				//  return true;
+				// }
+            }
+            else
+            {
+                // not matching any existing domain
+                Trace.TraceInformation("{0}Matches no domain", tracePrefix);
+
+                var defaultLanguage = Language.GetAllAsList().FirstOrDefault();
+                this.Culture = defaultLanguage == null ? CultureInfo.CurrentUICulture : new CultureInfo(defaultLanguage.CultureAlias);
+            }
+
+            Trace.TraceInformation("{0}Culture=\"{1}\"", tracePrefix, this.Culture.Name);
+            return this.Domain != null;
+        }
+
+        /// <summary>
+        /// Determines the Umbraco document (if any) matching the http request.
+        /// </summary>
+        /// <returns>A value indicating whether a document and template nave been found.</returns>
+        public bool ResolveDocument()
+        {
+            const string tracePrefix = "ResolveDocument: ";
+            Trace.TraceInformation("{0}Path=\"{1}\"", tracePrefix, this.Uri.AbsolutePath);
+
+            // look for the document
+            // the first successful lookup, if any, will set this.Node, and may also set this.Template
+            // some lookups may implement caching
+            Trace.TraceInformation("{0}Begin lookup", tracePrefix);
+			var lookups = RoutingContext.RouteLookups.GetLookups();
+        	lookups.Any(lookup => lookup.LookupDocument(this));
+            Trace.TraceInformation("{0}End lookup, {1}", tracePrefix, (this.HasNode ? "a document was found" : "no document was found"));
+
+            // fixme - not handling umbracoRedirect
+            // should come after internal redirects
+            // so after ResolveDocument2() => docreq.IsRedirect => handled by the module!
+
+            // handle not-found, redirects, access, template
+            ResolveDocument2();
+
+            // handle umbracoRedirect (moved from umbraco.page)
+            FollowRedirect();
+
+            bool resolved = this.HasNode && this.HasTemplate;
+            return resolved;
+        }
+
+        /// <summary>
+        /// Performs the document resolution second pass.
+        /// </summary>
+        /// <remarks>The second pass consists in handling "not found", internal redirects, access validation, and template.</remarks>
+        void ResolveDocument2()
+        {
+            const string tracePrefix = "ResolveDocument2: ";
+
+            // handle "not found", follow internal redirects, validate access, template
+            // because these might loop, we have to have some sort of infinite loop detection 
+            int i = 0, j = 0;
+            const int maxLoop = 12;
+            do
+            {
+                Trace.TraceInformation("{0}{1}", tracePrefix, (i == 0 ? "Begin" : "Loop"));
+
+                // handle not found
+                if (!this.HasNode)
+                {
+                    this.Is404 = true;
+                    Trace.TraceInformation("{0}No document, try notFound lookup", tracePrefix);
+
+                    // if it fails then give up, there isn't much more that we can do
+					if (RoutingContext.LookupNotFound == null || !RoutingContext.LookupNotFound.LookupDocument(this))
+                    {
+                        Trace.TraceInformation("{0}Failed to find a document, give up", tracePrefix);
+                        break;
+                    }
+                    else
+                    {
+                        Trace.TraceInformation("{0}Found a document", tracePrefix);
+                    }
+                }
+
+                // follow internal redirects as long as it's not running out of control ie infinite loop of some sort
+                j = 0;
+                while (FollowInternalRedirects() && j++ < maxLoop) ;
+                if (j == maxLoop) // we're running out of control
+                    break;
+
+                // ensure access
+                if (this.HasNode)
+                    EnsureNodeAccess();
+
+                // resolve template
+                if (this.HasNode)
+                    ResolveTemplate();
+
+                // loop while we don't have page, ie the redirect or access
+                // got us to nowhere and now we need to run the notFoundLookup again
+                // as long as it's not running out of control ie infinite loop of some sort
+
+            } while (!this.HasNode && i++ < maxLoop);
+
+            if (i == maxLoop || j == maxLoop)
+            {
+                Trace.TraceInformation("{0}Looks like we're running into an infinite loop, abort", tracePrefix);
+                this.Node = null;
+            }
+            Trace.TraceInformation("{0}End", tracePrefix);
+        }
+
+        /// <summary>
+        /// Follows internal redirections through the <c>umbracoInternalRedirectId</c> document property.
+        /// </summary>
+        /// <returns>A value indicating whether redirection took place and led to a new published document.</returns>
+        /// <remarks>Redirecting to a different site root and/or culture will not pick the new site root nor the new culture.</remarks>
+        bool FollowInternalRedirects()
+        {
+            const string tracePrefix = "FollowInternalRedirects: ";
+
+            if (this.Node == null)
+                throw new InvalidOperationException("There is no node.");
+
+            bool redirect = false;
+			string internalRedirect = RoutingContext.ContentStore.GetNodeProperty(this.Node, "umbracoInternalRedirectId");
+
+            if (!string.IsNullOrWhiteSpace(internalRedirect))
+            {
+                Trace.TraceInformation("{0}Found umbracoInternalRedirectId={1}", tracePrefix, internalRedirect);
+
+                int internalRedirectId;
+                if (!int.TryParse(internalRedirect, out internalRedirectId))
+                    internalRedirectId = -1;
+
+                if (internalRedirectId <= 0)
+                {
+                    // bad redirect
+                    this.Node = null;
+                    Trace.TraceInformation("{0}Failed to redirect to id={1}: invalid value", tracePrefix, internalRedirect);
+                }
+                else if (internalRedirectId == this.NodeId)
+                {
+                    // redirect to self
+                    Trace.TraceInformation("{0}Redirecting to self, ignore", tracePrefix);
+                }
+                else
+                {
+                    // redirect to another page
+					var node = RoutingContext.ContentStore.GetNodeById(internalRedirectId);
+                    this.Node = node;
+                    if (node != null)
+                    {
+                        redirect = true;
+                        Trace.TraceInformation("{0}Redirecting to id={1}", tracePrefix, internalRedirectId);
+                    }
+                    else
+                    {
+                        Trace.TraceInformation("{0}Failed to redirect to id={1}: no such published document", tracePrefix, internalRedirectId);
+                    }
+                }
+            }
+
+            return redirect;
+        }
+
+        /// <summary>
+        /// Ensures that access to current node is permitted.
+        /// </summary>
+        /// <remarks>Redirecting to a different site root and/or culture will not pick the new site root nor the new culture.</remarks>
+        void EnsureNodeAccess()
+        {
+            const string tracePrefix = "EnsurePageAccess: ";
+
+            if (this.Node == null)
+                throw new InvalidOperationException("There is no node.");
+
+			var path = RoutingContext.ContentStore.GetNodeProperty(this.Node, "@path");
+
+            if (Access.IsProtected(this.NodeId, path))
+            {
+                Trace.TraceInformation("{0}Page is protected, check for access", tracePrefix);
+
+                var user = System.Web.Security.Membership.GetUser();
+
+                if (user == null || !Member.IsLoggedOn())
+                {
+                    Trace.TraceInformation("{0}Not logged in, redirect to login page", tracePrefix);
+                    var loginPageId = Access.GetLoginPage(path);
+                    if (loginPageId != this.NodeId)
+						this.Node = RoutingContext.ContentStore.GetNodeById(loginPageId);
+                }
+                else if (!Access.HasAccces(this.NodeId, user.ProviderUserKey))
+                {
+                    Trace.TraceInformation("{0}Current member has not access, redirect to error page", tracePrefix);
+                    var errorPageId = Access.GetErrorPage(path);
+                    if (errorPageId != this.NodeId)
+						this.Node = RoutingContext.ContentStore.GetNodeById(errorPageId);
+                }
+                else
+                {
+                    Trace.TraceInformation("{0}Current member has access", tracePrefix);
+                }
+            }
+            else
+            {
+                Trace.TraceInformation("{0}Page is not protected", tracePrefix);
+            }
+        }
+
+        /// <summary>
+        /// Resolves a template for the current node.
+        /// </summary>
+        void ResolveTemplate()
+        {
+            const string tracePrefix = "ResolveTemplate: ";
+
+            if (this.Node == null)
+                throw new InvalidOperationException("There is no node.");
+
+			var templateAlias = RoutingContext.UmbracoContext.HttpContext.Request.QueryString["altTemplate"];
+            if (string.IsNullOrWhiteSpace(templateAlias))
+				templateAlias = RoutingContext.UmbracoContext.HttpContext.Request.Form["altTemplate"];
+
+            // fixme - we might want to support cookies?!? NO but provide a hook to change the template
+
+            if (!this.HasTemplate || !string.IsNullOrWhiteSpace(templateAlias))
+            {
+                if (string.IsNullOrWhiteSpace(templateAlias))
+                {
+					templateAlias = RoutingContext.ContentStore.GetNodeProperty(this.Node, "@template");
+                    Trace.TraceInformation("{0}Look for template id={1}", tracePrefix, templateAlias);
+                    int templateId;
+                    if (!int.TryParse(templateAlias, out templateId))
+                        templateId = 0;
+                    this.Template = templateId > 0 ? new Template(templateId) : null;
+                }
+                else
+                {
+                    Trace.TraceInformation("{0}Look for template alias=\"{1}\" (altTemplate)", tracePrefix, templateAlias);
+                    this.Template = Template.GetByAlias(templateAlias);
+                }
+
+                if (!this.HasTemplate)
+                {
+                    Trace.TraceInformation("{0}No template was found", tracePrefix);
+
+                    //TODO: I like the idea of this new setting, but lets get this in to the core at a later time, for now lets just get the basics working.
+                    //if (Settings.HandleMissingTemplateAs404)
+                    //{
+                    //    this.Node = null;
+                    //    Trace.TraceInformation("{0}Assume page not found (404)", tracePrefix);
+                    //}
+
+                    // else we have no template
+                    // and there isn't much more we can do about it
+                }
+                else
+                {
+                    Trace.TraceInformation("{0}Found", tracePrefix);
+                }
+            }
+        }
+
+        /// <summary>
+        /// Follows external redirection through <c>umbracoRedirect</c> document property.
+        /// </summary>
+        void FollowRedirect()
+        {
+            if (this.HasNode)
+            {
+                int redirectId;
+				if (!int.TryParse(RoutingContext.ContentStore.GetNodeProperty(this.Node, "umbracoRedirect"), out redirectId))
+                    redirectId = -1;
+                string redirectUrl = "#";
+                if (redirectId > 0)
+					redirectUrl = RoutingContext.NiceUrlResolver.GetNiceUrl(redirectId);
+                if (redirectUrl != "#")
+                    this.RedirectUrl = redirectUrl;
+            }
+        }
+
+        #endregion
+    }
 }