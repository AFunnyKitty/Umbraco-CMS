<<<<<<< HEAD
using System;
using Umbraco.Core.Dynamics;

namespace Umbraco.Core
{
    /// <summary>
    /// Represents the result of an operation attempt.
    /// </summary>
    /// <typeparam name="T">The type of the attempted operation result.</typeparam>
    [Serializable]
	public struct Attempt<T>
	{
		private readonly bool _success;
		private readonly T _result;
		private readonly Exception _exception;

        /// <summary>
        /// Gets a value indicating whether this <see cref="Attempt{T}"/> was successful.
        /// </summary>
        public bool Success
		{
			get { return _success; }
		}

        /// <summary>
        /// Gets the exception associated with an unsuccessful attempt.
        /// </summary>
        public Exception Exception { get { return _exception; } }

        /// <summary>
        /// Gets the exception associated with an unsuccessful attempt.
        /// </summary>
        /// <remarks>Keep it for backward compatibility sake.</remarks>
        [Obsolete(".Error is obsolete, you should use .Exception instead.", false)]
        public Exception Error { get { return _exception; } }

        /// <summary>
        /// Gets the attempt result.
        /// </summary>
        public T Result
		{
			get { return _result; }
		}

        // optimize, use a singleton failed attempt
		private static readonly Attempt<T> Failed = new Attempt<T>(false, default(T), null);

        /// <summary>
        /// Represents an unsuccessful attempt.
        /// </summary>
        /// <remarks>Keep it for backward compatibility sake.</remarks>
        [Obsolete(".Failed is obsolete, you should use Attempt<T>.Fail() instead.", false)]
        public static readonly Attempt<T> False = Failed; 

        // private - use Succeed() or Fail() methods to create attempts
        private Attempt(bool success, T result, Exception exception)
        {
            _success = success;
            _result = result;
            _exception = exception;
        }

        /// <summary>
        /// Initialize a new instance of the <see cref="Attempt{T}"/> struct with a result.
        /// </summary>
        /// <param name="success">A value indicating whether the attempt is successful.</param>
        /// <param name="result">The result of the attempt.</param>
        /// <remarks>Keep it for backward compatibility sake.</remarks>
        [Obsolete("Attempt ctors are obsolete, you should use Attempt<T>.Succeed(), Attempt<T>.Fail() or Attempt<T>.If() instead.", false)]
        public Attempt(bool success, T result)
            : this(success, result, null)
        { }

        /// <summary>
        /// Initialize a new instance of the <see cref="Attempt{T}"/> struct representing a failed attempt, with an exception.
        /// </summary>
        /// <param name="exception">The exception causing the failure of the attempt.</param>
        /// <remarks>Keep it for backward compatibility sake.</remarks>
        [Obsolete("Attempt ctors are obsolete, you should use Attempt<T>.Succeed(), Attempt<T>.Fail() or Attempt<T>.If() instead.", false)]
        public Attempt(Exception exception)
            : this(false, default(T), exception)
        { }

        /// <summary>
        /// Creates a successful attempt.
        /// </summary>
        /// <returns>The successful attempt.</returns>
        public static Attempt<T> Succeed()
        {
            return new Attempt<T>(true, default(T), null);
        }

        /// <summary>
        /// Creates a successful attempt with a result.
        /// </summary>
        /// <param name="result">The result of the attempt.</param>
        /// <returns>The successful attempt.</returns>
        public static Attempt<T> Succeed(T result)
        {
            return new Attempt<T>(true, result, null);
        }

        /// <summary>
        /// Creates a failed attempt.
        /// </summary>
        /// <returns>The failed attempt.</returns>
        public static Attempt<T> Fail()
        {
            return Failed;
        }

        /// <summary>
        /// Creates a failed attempt with an exception.
        /// </summary>
        /// <param name="exception">The exception causing the failure of the attempt.</param>
        /// <returns>The failed attempt.</returns>
        public static Attempt<T> Fail(Exception exception)
        {
            return new Attempt<T>(false, default(T), exception);
        }

        /// <summary>
        /// Creates a failed attempt with a result.
        /// </summary>
        /// <param name="result">The result of the attempt.</param>
        /// <returns>The failed attempt.</returns>
        public static Attempt<T> Fail(T result)
        {
            return new Attempt<T>(false, result, null);
        }

        /// <summary>
        /// Creates a failed attempt with a result and an exception.
        /// </summary>
        /// <param name="result">The result of the attempt.</param>
        /// <param name="exception">The exception causing the failure of the attempt.</param>
        /// <returns>The failed attempt.</returns>
        public static Attempt<T> Fail(T result, Exception exception)
        {
            return new Attempt<T>(false, result, exception);
        }

        /// <summary>
        /// Creates a successful or a failed attempt.
        /// </summary>
        /// <param name="condition">A value indicating whether the attempt is successful.</param>
        /// <returns>The attempt.</returns>
        public static Attempt<T> SucceedIf(bool condition)
        {
            return condition ? new Attempt<T>(true, default(T), null) : Failed;
        }

        /// <summary>
        /// Creates a successful or a failed attempt, with a result.
        /// </summary>
        /// <param name="condition">A value indicating whether the attempt is successful.</param>
        /// <param name="result">The result of the attempt.</param>
        /// <returns>The attempt.</returns>
        public static Attempt<T> SucceedIf(bool condition, T result)
        {
            return new Attempt<T>(condition, result, null);
        }
    }
=======
using System;
using Umbraco.Core.Dynamics;

namespace Umbraco.Core
{
    /// <summary>
    /// Represents the result of an operation attempt.
    /// </summary>
    /// <typeparam name="T">The type of the attempted operation result.</typeparam>
    [Serializable]
	public struct Attempt<T>
	{
		private readonly bool _success;
		private readonly T _result;
		private readonly Exception _exception;

        /// <summary>
        /// Gets a value indicating whether this <see cref="Attempt{T}"/> was successful.
        /// </summary>
        public bool Success
		{
			get { return _success; }
		}

        /// <summary>
        /// Gets the exception associated with an unsuccessful attempt.
        /// </summary>
        public Exception Exception { get { return _exception; } }

        /// <summary>
        /// Gets the exception associated with an unsuccessful attempt.
        /// </summary>
        /// <remarks>Keep it for backward compatibility sake.</remarks>
        [Obsolete(".Error is obsolete, you should use .Exception instead.", false)]
        public Exception Error { get { return _exception; } }

        /// <summary>
        /// Gets the attempt result.
        /// </summary>
        public T Result
		{
			get { return _result; }
		}

        // optimize, use a singleton failed attempt
		private static readonly Attempt<T> Failed = new Attempt<T>(false, default(T), null);

        /// <summary>
        /// Represents an unsuccessful attempt.
        /// </summary>
        /// <remarks>Keep it for backward compatibility sake.</remarks>
        [Obsolete(".Failed is obsolete, you should use Attempt<T>.Fail() instead.", false)]
        public static readonly Attempt<T> False = Failed; 

        // private - use Succeed() or Fail() methods to create attempts
        private Attempt(bool success, T result, Exception exception)
        {
            _success = success;
            _result = result;
            _exception = exception;
        }

        /// <summary>
        /// Initialize a new instance of the <see cref="Attempt{T}"/> struct with a result.
        /// </summary>
        /// <param name="success">A value indicating whether the attempt is successful.</param>
        /// <param name="result">The result of the attempt.</param>
        /// <remarks>Keep it for backward compatibility sake.</remarks>
        [Obsolete("Attempt ctors are obsolete, you should use Attempt<T>.Succeed(), Attempt<T>.Fail() or Attempt<T>.If() instead.", false)]
        public Attempt(bool success, T result)
            : this(success, result, null)
        { }

        /// <summary>
        /// Initialize a new instance of the <see cref="Attempt{T}"/> struct representing a failed attempt, with an exception.
        /// </summary>
        /// <param name="exception">The exception causing the failure of the attempt.</param>
        /// <remarks>Keep it for backward compatibility sake.</remarks>
        [Obsolete("Attempt ctors are obsolete, you should use Attempt<T>.Succeed(), Attempt<T>.Fail() or Attempt<T>.If() instead.", false)]
        public Attempt(Exception exception)
            : this(false, default(T), exception)
        { }

        /// <summary>
        /// Creates a successful attempt.
        /// </summary>
        /// <returns>The successful attempt.</returns>
        public static Attempt<T> Succeed()
        {
            return new Attempt<T>(true, default(T), null);
        }

        /// <summary>
        /// Creates a successful attempt with a result.
        /// </summary>
        /// <param name="result">The result of the attempt.</param>
        /// <returns>The successful attempt.</returns>
        public static Attempt<T> Succeed(T result)
        {
            return new Attempt<T>(true, result, null);
        }

        /// <summary>
        /// Creates a failed attempt.
        /// </summary>
        /// <returns>The failed attempt.</returns>
        public static Attempt<T> Fail()
        {
            return Failed;
        }

        /// <summary>
        /// Creates a failed attempt with an exception.
        /// </summary>
        /// <param name="exception">The exception causing the failure of the attempt.</param>
        /// <returns>The failed attempt.</returns>
        public static Attempt<T> Fail(Exception exception)
        {
            return new Attempt<T>(false, default(T), exception);
        }

        /// <summary>
        /// Creates a failed attempt with a result.
        /// </summary>
        /// <param name="result">The result of the attempt.</param>
        /// <returns>The failed attempt.</returns>
        public static Attempt<T> Fail(T result)
        {
            return new Attempt<T>(false, result, null);
        }

        /// <summary>
        /// Creates a failed attempt with a result and an exception.
        /// </summary>
        /// <param name="result">The result of the attempt.</param>
        /// <param name="exception">The exception causing the failure of the attempt.</param>
        /// <returns>The failed attempt.</returns>
        public static Attempt<T> Fail(T result, Exception exception)
        {
            return new Attempt<T>(false, result, exception);
        }

        /// <summary>
        /// Creates a successful or a failed attempt.
        /// </summary>
        /// <param name="condition">A value indicating whether the attempt is successful.</param>
        /// <returns>The attempt.</returns>
        public static Attempt<T> SucceedIf(bool condition)
        {
            return condition ? new Attempt<T>(true, default(T), null) : Failed;
        }

        /// <summary>
        /// Creates a successful or a failed attempt, with a result.
        /// </summary>
        /// <param name="condition">A value indicating whether the attempt is successful.</param>
        /// <param name="result">The result of the attempt.</param>
        /// <returns>The attempt.</returns>
        public static Attempt<T> SucceedIf(bool condition, T result)
        {
            return new Attempt<T>(condition, result, null);
        }

        /// <summary>
        /// Implicity operator to check if the attempt was successful without having to access the 'success' property
        /// </summary>
        /// <param name="a"></param>
        /// <returns></returns>
        public static implicit operator bool(Attempt<T> a)
        {
            return a.Success;
        }
    }
>>>>>>> 40d1a096
}<|MERGE_RESOLUTION|>--- conflicted
+++ resolved
@@ -1,340 +1,174 @@
-<<<<<<< HEAD
-using System;
-using Umbraco.Core.Dynamics;
-
-namespace Umbraco.Core
-{
-    /// <summary>
-    /// Represents the result of an operation attempt.
-    /// </summary>
-    /// <typeparam name="T">The type of the attempted operation result.</typeparam>
-    [Serializable]
-	public struct Attempt<T>
-	{
-		private readonly bool _success;
-		private readonly T _result;
-		private readonly Exception _exception;
-
-        /// <summary>
-        /// Gets a value indicating whether this <see cref="Attempt{T}"/> was successful.
-        /// </summary>
-        public bool Success
-		{
-			get { return _success; }
-		}
-
-        /// <summary>
-        /// Gets the exception associated with an unsuccessful attempt.
-        /// </summary>
-        public Exception Exception { get { return _exception; } }
-
-        /// <summary>
-        /// Gets the exception associated with an unsuccessful attempt.
-        /// </summary>
-        /// <remarks>Keep it for backward compatibility sake.</remarks>
-        [Obsolete(".Error is obsolete, you should use .Exception instead.", false)]
-        public Exception Error { get { return _exception; } }
-
-        /// <summary>
-        /// Gets the attempt result.
-        /// </summary>
-        public T Result
-		{
-			get { return _result; }
-		}
-
-        // optimize, use a singleton failed attempt
-		private static readonly Attempt<T> Failed = new Attempt<T>(false, default(T), null);
-
-        /// <summary>
-        /// Represents an unsuccessful attempt.
-        /// </summary>
-        /// <remarks>Keep it for backward compatibility sake.</remarks>
-        [Obsolete(".Failed is obsolete, you should use Attempt<T>.Fail() instead.", false)]
-        public static readonly Attempt<T> False = Failed; 
-
-        // private - use Succeed() or Fail() methods to create attempts
-        private Attempt(bool success, T result, Exception exception)
-        {
-            _success = success;
-            _result = result;
-            _exception = exception;
-        }
-
-        /// <summary>
-        /// Initialize a new instance of the <see cref="Attempt{T}"/> struct with a result.
-        /// </summary>
-        /// <param name="success">A value indicating whether the attempt is successful.</param>
-        /// <param name="result">The result of the attempt.</param>
-        /// <remarks>Keep it for backward compatibility sake.</remarks>
-        [Obsolete("Attempt ctors are obsolete, you should use Attempt<T>.Succeed(), Attempt<T>.Fail() or Attempt<T>.If() instead.", false)]
-        public Attempt(bool success, T result)
-            : this(success, result, null)
-        { }
-
-        /// <summary>
-        /// Initialize a new instance of the <see cref="Attempt{T}"/> struct representing a failed attempt, with an exception.
-        /// </summary>
-        /// <param name="exception">The exception causing the failure of the attempt.</param>
-        /// <remarks>Keep it for backward compatibility sake.</remarks>
-        [Obsolete("Attempt ctors are obsolete, you should use Attempt<T>.Succeed(), Attempt<T>.Fail() or Attempt<T>.If() instead.", false)]
-        public Attempt(Exception exception)
-            : this(false, default(T), exception)
-        { }
-
-        /// <summary>
-        /// Creates a successful attempt.
-        /// </summary>
-        /// <returns>The successful attempt.</returns>
-        public static Attempt<T> Succeed()
-        {
-            return new Attempt<T>(true, default(T), null);
-        }
-
-        /// <summary>
-        /// Creates a successful attempt with a result.
-        /// </summary>
-        /// <param name="result">The result of the attempt.</param>
-        /// <returns>The successful attempt.</returns>
-        public static Attempt<T> Succeed(T result)
-        {
-            return new Attempt<T>(true, result, null);
-        }
-
-        /// <summary>
-        /// Creates a failed attempt.
-        /// </summary>
-        /// <returns>The failed attempt.</returns>
-        public static Attempt<T> Fail()
-        {
-            return Failed;
-        }
-
-        /// <summary>
-        /// Creates a failed attempt with an exception.
-        /// </summary>
-        /// <param name="exception">The exception causing the failure of the attempt.</param>
-        /// <returns>The failed attempt.</returns>
-        public static Attempt<T> Fail(Exception exception)
-        {
-            return new Attempt<T>(false, default(T), exception);
-        }
-
-        /// <summary>
-        /// Creates a failed attempt with a result.
-        /// </summary>
-        /// <param name="result">The result of the attempt.</param>
-        /// <returns>The failed attempt.</returns>
-        public static Attempt<T> Fail(T result)
-        {
-            return new Attempt<T>(false, result, null);
-        }
-
-        /// <summary>
-        /// Creates a failed attempt with a result and an exception.
-        /// </summary>
-        /// <param name="result">The result of the attempt.</param>
-        /// <param name="exception">The exception causing the failure of the attempt.</param>
-        /// <returns>The failed attempt.</returns>
-        public static Attempt<T> Fail(T result, Exception exception)
-        {
-            return new Attempt<T>(false, result, exception);
-        }
-
-        /// <summary>
-        /// Creates a successful or a failed attempt.
-        /// </summary>
-        /// <param name="condition">A value indicating whether the attempt is successful.</param>
-        /// <returns>The attempt.</returns>
-        public static Attempt<T> SucceedIf(bool condition)
-        {
-            return condition ? new Attempt<T>(true, default(T), null) : Failed;
-        }
-
-        /// <summary>
-        /// Creates a successful or a failed attempt, with a result.
-        /// </summary>
-        /// <param name="condition">A value indicating whether the attempt is successful.</param>
-        /// <param name="result">The result of the attempt.</param>
-        /// <returns>The attempt.</returns>
-        public static Attempt<T> SucceedIf(bool condition, T result)
-        {
-            return new Attempt<T>(condition, result, null);
-        }
-    }
-=======
-using System;
-using Umbraco.Core.Dynamics;
-
-namespace Umbraco.Core
-{
-    /// <summary>
-    /// Represents the result of an operation attempt.
-    /// </summary>
-    /// <typeparam name="T">The type of the attempted operation result.</typeparam>
-    [Serializable]
-	public struct Attempt<T>
-	{
-		private readonly bool _success;
-		private readonly T _result;
-		private readonly Exception _exception;
-
-        /// <summary>
-        /// Gets a value indicating whether this <see cref="Attempt{T}"/> was successful.
-        /// </summary>
-        public bool Success
-		{
-			get { return _success; }
-		}
-
-        /// <summary>
-        /// Gets the exception associated with an unsuccessful attempt.
-        /// </summary>
-        public Exception Exception { get { return _exception; } }
-
-        /// <summary>
-        /// Gets the exception associated with an unsuccessful attempt.
-        /// </summary>
-        /// <remarks>Keep it for backward compatibility sake.</remarks>
-        [Obsolete(".Error is obsolete, you should use .Exception instead.", false)]
-        public Exception Error { get { return _exception; } }
-
-        /// <summary>
-        /// Gets the attempt result.
-        /// </summary>
-        public T Result
-		{
-			get { return _result; }
-		}
-
-        // optimize, use a singleton failed attempt
-		private static readonly Attempt<T> Failed = new Attempt<T>(false, default(T), null);
-
-        /// <summary>
-        /// Represents an unsuccessful attempt.
-        /// </summary>
-        /// <remarks>Keep it for backward compatibility sake.</remarks>
-        [Obsolete(".Failed is obsolete, you should use Attempt<T>.Fail() instead.", false)]
-        public static readonly Attempt<T> False = Failed; 
-
-        // private - use Succeed() or Fail() methods to create attempts
-        private Attempt(bool success, T result, Exception exception)
-        {
-            _success = success;
-            _result = result;
-            _exception = exception;
-        }
-
-        /// <summary>
-        /// Initialize a new instance of the <see cref="Attempt{T}"/> struct with a result.
-        /// </summary>
-        /// <param name="success">A value indicating whether the attempt is successful.</param>
-        /// <param name="result">The result of the attempt.</param>
-        /// <remarks>Keep it for backward compatibility sake.</remarks>
-        [Obsolete("Attempt ctors are obsolete, you should use Attempt<T>.Succeed(), Attempt<T>.Fail() or Attempt<T>.If() instead.", false)]
-        public Attempt(bool success, T result)
-            : this(success, result, null)
-        { }
-
-        /// <summary>
-        /// Initialize a new instance of the <see cref="Attempt{T}"/> struct representing a failed attempt, with an exception.
-        /// </summary>
-        /// <param name="exception">The exception causing the failure of the attempt.</param>
-        /// <remarks>Keep it for backward compatibility sake.</remarks>
-        [Obsolete("Attempt ctors are obsolete, you should use Attempt<T>.Succeed(), Attempt<T>.Fail() or Attempt<T>.If() instead.", false)]
-        public Attempt(Exception exception)
-            : this(false, default(T), exception)
-        { }
-
-        /// <summary>
-        /// Creates a successful attempt.
-        /// </summary>
-        /// <returns>The successful attempt.</returns>
-        public static Attempt<T> Succeed()
-        {
-            return new Attempt<T>(true, default(T), null);
-        }
-
-        /// <summary>
-        /// Creates a successful attempt with a result.
-        /// </summary>
-        /// <param name="result">The result of the attempt.</param>
-        /// <returns>The successful attempt.</returns>
-        public static Attempt<T> Succeed(T result)
-        {
-            return new Attempt<T>(true, result, null);
-        }
-
-        /// <summary>
-        /// Creates a failed attempt.
-        /// </summary>
-        /// <returns>The failed attempt.</returns>
-        public static Attempt<T> Fail()
-        {
-            return Failed;
-        }
-
-        /// <summary>
-        /// Creates a failed attempt with an exception.
-        /// </summary>
-        /// <param name="exception">The exception causing the failure of the attempt.</param>
-        /// <returns>The failed attempt.</returns>
-        public static Attempt<T> Fail(Exception exception)
-        {
-            return new Attempt<T>(false, default(T), exception);
-        }
-
-        /// <summary>
-        /// Creates a failed attempt with a result.
-        /// </summary>
-        /// <param name="result">The result of the attempt.</param>
-        /// <returns>The failed attempt.</returns>
-        public static Attempt<T> Fail(T result)
-        {
-            return new Attempt<T>(false, result, null);
-        }
-
-        /// <summary>
-        /// Creates a failed attempt with a result and an exception.
-        /// </summary>
-        /// <param name="result">The result of the attempt.</param>
-        /// <param name="exception">The exception causing the failure of the attempt.</param>
-        /// <returns>The failed attempt.</returns>
-        public static Attempt<T> Fail(T result, Exception exception)
-        {
-            return new Attempt<T>(false, result, exception);
-        }
-
-        /// <summary>
-        /// Creates a successful or a failed attempt.
-        /// </summary>
-        /// <param name="condition">A value indicating whether the attempt is successful.</param>
-        /// <returns>The attempt.</returns>
-        public static Attempt<T> SucceedIf(bool condition)
-        {
-            return condition ? new Attempt<T>(true, default(T), null) : Failed;
-        }
-
-        /// <summary>
-        /// Creates a successful or a failed attempt, with a result.
-        /// </summary>
-        /// <param name="condition">A value indicating whether the attempt is successful.</param>
-        /// <param name="result">The result of the attempt.</param>
-        /// <returns>The attempt.</returns>
-        public static Attempt<T> SucceedIf(bool condition, T result)
-        {
-            return new Attempt<T>(condition, result, null);
-        }
-
-        /// <summary>
-        /// Implicity operator to check if the attempt was successful without having to access the 'success' property
-        /// </summary>
-        /// <param name="a"></param>
-        /// <returns></returns>
-        public static implicit operator bool(Attempt<T> a)
-        {
-            return a.Success;
-        }
-    }
->>>>>>> 40d1a096
+using System;
+using Umbraco.Core.Dynamics;
+
+namespace Umbraco.Core
+{
+    /// <summary>
+    /// Represents the result of an operation attempt.
+    /// </summary>
+    /// <typeparam name="T">The type of the attempted operation result.</typeparam>
+    [Serializable]
+	public struct Attempt<T>
+	{
+		private readonly bool _success;
+		private readonly T _result;
+		private readonly Exception _exception;
+
+        /// <summary>
+        /// Gets a value indicating whether this <see cref="Attempt{T}"/> was successful.
+        /// </summary>
+        public bool Success
+		{
+			get { return _success; }
+		}
+
+        /// <summary>
+        /// Gets the exception associated with an unsuccessful attempt.
+        /// </summary>
+        public Exception Exception { get { return _exception; } }
+
+        /// <summary>
+        /// Gets the exception associated with an unsuccessful attempt.
+        /// </summary>
+        /// <remarks>Keep it for backward compatibility sake.</remarks>
+        [Obsolete(".Error is obsolete, you should use .Exception instead.", false)]
+        public Exception Error { get { return _exception; } }
+
+        /// <summary>
+        /// Gets the attempt result.
+        /// </summary>
+        public T Result
+		{
+			get { return _result; }
+		}
+
+        // optimize, use a singleton failed attempt
+		private static readonly Attempt<T> Failed = new Attempt<T>(false, default(T), null);
+
+        /// <summary>
+        /// Represents an unsuccessful attempt.
+        /// </summary>
+        /// <remarks>Keep it for backward compatibility sake.</remarks>
+        [Obsolete(".Failed is obsolete, you should use Attempt<T>.Fail() instead.", false)]
+        public static readonly Attempt<T> False = Failed; 
+
+        // private - use Succeed() or Fail() methods to create attempts
+        private Attempt(bool success, T result, Exception exception)
+        {
+            _success = success;
+            _result = result;
+            _exception = exception;
+        }
+
+        /// <summary>
+        /// Initialize a new instance of the <see cref="Attempt{T}"/> struct with a result.
+        /// </summary>
+        /// <param name="success">A value indicating whether the attempt is successful.</param>
+        /// <param name="result">The result of the attempt.</param>
+        /// <remarks>Keep it for backward compatibility sake.</remarks>
+        [Obsolete("Attempt ctors are obsolete, you should use Attempt<T>.Succeed(), Attempt<T>.Fail() or Attempt<T>.If() instead.", false)]
+        public Attempt(bool success, T result)
+            : this(success, result, null)
+        { }
+
+        /// <summary>
+        /// Initialize a new instance of the <see cref="Attempt{T}"/> struct representing a failed attempt, with an exception.
+        /// </summary>
+        /// <param name="exception">The exception causing the failure of the attempt.</param>
+        /// <remarks>Keep it for backward compatibility sake.</remarks>
+        [Obsolete("Attempt ctors are obsolete, you should use Attempt<T>.Succeed(), Attempt<T>.Fail() or Attempt<T>.If() instead.", false)]
+        public Attempt(Exception exception)
+            : this(false, default(T), exception)
+        { }
+
+        /// <summary>
+        /// Creates a successful attempt.
+        /// </summary>
+        /// <returns>The successful attempt.</returns>
+        public static Attempt<T> Succeed()
+        {
+            return new Attempt<T>(true, default(T), null);
+        }
+
+        /// <summary>
+        /// Creates a successful attempt with a result.
+        /// </summary>
+        /// <param name="result">The result of the attempt.</param>
+        /// <returns>The successful attempt.</returns>
+        public static Attempt<T> Succeed(T result)
+        {
+            return new Attempt<T>(true, result, null);
+        }
+
+        /// <summary>
+        /// Creates a failed attempt.
+        /// </summary>
+        /// <returns>The failed attempt.</returns>
+        public static Attempt<T> Fail()
+        {
+            return Failed;
+        }
+
+        /// <summary>
+        /// Creates a failed attempt with an exception.
+        /// </summary>
+        /// <param name="exception">The exception causing the failure of the attempt.</param>
+        /// <returns>The failed attempt.</returns>
+        public static Attempt<T> Fail(Exception exception)
+        {
+            return new Attempt<T>(false, default(T), exception);
+        }
+
+        /// <summary>
+        /// Creates a failed attempt with a result.
+        /// </summary>
+        /// <param name="result">The result of the attempt.</param>
+        /// <returns>The failed attempt.</returns>
+        public static Attempt<T> Fail(T result)
+        {
+            return new Attempt<T>(false, result, null);
+        }
+
+        /// <summary>
+        /// Creates a failed attempt with a result and an exception.
+        /// </summary>
+        /// <param name="result">The result of the attempt.</param>
+        /// <param name="exception">The exception causing the failure of the attempt.</param>
+        /// <returns>The failed attempt.</returns>
+        public static Attempt<T> Fail(T result, Exception exception)
+        {
+            return new Attempt<T>(false, result, exception);
+        }
+
+        /// <summary>
+        /// Creates a successful or a failed attempt.
+        /// </summary>
+        /// <param name="condition">A value indicating whether the attempt is successful.</param>
+        /// <returns>The attempt.</returns>
+        public static Attempt<T> SucceedIf(bool condition)
+        {
+            return condition ? new Attempt<T>(true, default(T), null) : Failed;
+        }
+
+        /// <summary>
+        /// Creates a successful or a failed attempt, with a result.
+        /// </summary>
+        /// <param name="condition">A value indicating whether the attempt is successful.</param>
+        /// <param name="result">The result of the attempt.</param>
+        /// <returns>The attempt.</returns>
+        public static Attempt<T> SucceedIf(bool condition, T result)
+        {
+            return new Attempt<T>(condition, result, null);
+        }
+
+        /// <summary>
+        /// Implicity operator to check if the attempt was successful without having to access the 'success' property
+        /// </summary>
+        /// <param name="a"></param>
+        /// <returns></returns>
+        public static implicit operator bool(Attempt<T> a)
+        {
+            return a.Success;
+        }
+    }
 }