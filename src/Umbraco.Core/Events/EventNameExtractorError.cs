--- conflicted
+++ resolved
@@ -1,11 +1,7 @@
 namespace Umbraco.Core.Events
 {
     internal enum EventNameExtractorError
-<<<<<<< HEAD
-    {        
-=======
-    {                
->>>>>>> 2d5254e1
+    {
         NoneFound,
         Ambiguous
     }
