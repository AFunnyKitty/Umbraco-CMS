--- conflicted
+++ resolved
@@ -24,32 +24,10 @@
 
         public override InstallSetupResult Execute(object model)
         {
-<<<<<<< HEAD
             // Some upgrade scripts "may modify the database (cmsContentXml...) tables directly" - not sure
             // that is still true but the idea is that after an upgrade we want to reset the local facade, on
             // all LB nodes of course, so we need to use the distributed cache, and refresh everything.
             DistributedCache.Instance.RefreshAllFacade();
-=======
-            var ih = new InstallHelper(UmbracoContext.Current);
-
-            //During a new install we'll log the default user in (which is id = 0).
-            // During an upgrade, the user will already need to be logged in in order to run the installer.
-
-            var security = new WebSecurity(_httpContext, _applicationContext);
-            //we do this check here because for upgrades the user will already be logged in, for brand new installs,
-            // they will not be logged in, however we cannot check the current installation status because it will tell
-            // us that it is in 'upgrade' because we already have a database conn configured and a database.
-            if (security.IsAuthenticated() == false && GlobalSettings.ConfigurationStatus.IsNullOrWhiteSpace())
-            {
-                security.PerformLogin(0);
-            }
-
-            //This is synonymous with library.RefreshContent() - but we don't want to use library
-            // for anything anymore so welll use the method that it is wrapping. This will just make sure
-            // the correct xml structure exists in the xml cache file. This is required by some upgrade scripts
-            // that may modify the cmsContentXml table directly.
-            DistributedCache.Instance.RefreshAllPageCache();
->>>>>>> 5b92b30f
 
             // Update configurationStatus
             GlobalSettings.ConfigurationStatus = UmbracoVersion.GetSemanticVersion().ToSemanticString();
