--- conflicted
+++ resolved
@@ -1,381 +1,376 @@
-﻿using System;
-using System.Configuration.Provider;
-using System.Web.UI;
-using System.Web.UI.Design.WebControls;
-using System.Web.UI.HtmlControls;
-using System.Web.UI.WebControls;
-using Umbraco.Core.IO;
-using Umbraco.Web;
-using umbraco.cms.businesslogic.member;
-using System.Web.Security;
-using umbraco.controls;
-
-namespace umbraco.cms.presentation.members
-{
-    /// <summary>
-    /// Summary description for EditMember.
-    /// </summary>
-    public partial class EditMember : BasePages.UmbracoEnsuredPage
-    {
-        public EditMember()
-        {
-            CurrentApp = BusinessLogic.DefaultApps.member.ToString();
-        }
-        protected uicontrols.TabView TabView1;
-        protected TextBox documentName;
-        private Member _document;
-        private MembershipUser _member;
-        controls.ContentControl _contentControl;
-        protected uicontrols.UmbracoPanel m_MemberShipPanel = new uicontrols.UmbracoPanel();
-
-<<<<<<< HEAD
-        protected TextBox MemberLoginNameTxt = new TextBox();
-        protected RequiredFieldValidator MemberLoginNameVal = new RequiredFieldValidator();
-=======
-		protected TextBox MemberLoginNameTxt = new TextBox();
-	    protected RequiredFieldValidator MemberLoginNameVal = new RequiredFieldValidator();
-      protected CustomValidator MemberLoginNameExistCheck = new CustomValidator();
->>>>>>> 6675bac1
-
-        protected PlaceHolder MemberPasswordTxt = new PlaceHolder();
-        protected TextBox MemberEmail = new TextBox();
-        protected CustomValidator MemberEmailExistCheck = new CustomValidator();
-        protected controls.DualSelectbox _memberGroups = new controls.DualSelectbox();
-
-        private MembershipProvider MemberProvider
-        {
-            get
-            {
-                var provider = Membership.Providers[Member.UmbracoMemberProviderName];
-                if (provider == null)
-                {
-                    throw new ProviderException("The membership provider " + UmbracoSettings.DefaultBackofficeProvider + " was not found");
-                }
-                return provider;
-            }
-        }
-
-		protected void Page_Load(object sender, EventArgs e)
-		{
-
-            // Add password changer
-		    var passwordChanger = (passwordChanger) LoadControl(SystemDirectories.Umbraco + "/controls/passwordChanger.ascx");
-		    passwordChanger.MembershipProviderName = Membership.Provider.Name;
-            //Add a custom validation message for the password changer
-            var passwordValidation = new CustomValidator
-            {
-                ID = "PasswordChangerValidator"
-            };
-            var validatorContainer = new HtmlGenericControl("div")
-            {
-                Visible = false,
-                EnableViewState = false
-            };
-            validatorContainer.Attributes["class"] = "error";
-            validatorContainer.Style.Add(HtmlTextWriterStyle.MarginTop, "10px");
-            validatorContainer.Style.Add(HtmlTextWriterStyle.Width, "300px");
-            var validatorContainer2 = new HtmlGenericControl("p");
-            validatorContainer.Controls.Add(validatorContainer2);
-            validatorContainer2.Controls.Add(passwordValidation);
-            MemberPasswordTxt.Controls.Add(passwordChanger);
-            MemberPasswordTxt.Controls.Add(validatorContainer);
-
-            if (Member.InUmbracoMemberMode())
-            {
-                _document = new Member(int.Parse(Request.QueryString["id"]));
-                _member = Membership.GetUser(_document.Id);
-                _contentControl = new controls.ContentControl(_document, controls.ContentControl.publishModes.NoPublish, "TabView1");
-                _contentControl.Width = Unit.Pixel(666);
-                _contentControl.Height = Unit.Pixel(666);
-
-                //this must be set to false as we don't want to proceed to save anything if the page is invalid
-                _contentControl.SavePropertyDataWhenInvalid = false;
-
-                plc.Controls.Add(_contentControl);
-
-                if (!IsPostBack)
-                {
-                    MemberLoginNameTxt.Text = _document.LoginName;
-                    MemberEmail.Text = _document.Email;
-                }
-                var ph = new PlaceHolder();
-                MemberLoginNameTxt.ID = "loginname";
-                ph.Controls.Add(MemberLoginNameTxt);
-                ph.Controls.Add(MemberLoginNameVal);
-                MemberLoginNameVal.ControlToValidate = MemberLoginNameTxt.ID;
-                string[] errorVars = { ui.Text("login") };
-                MemberLoginNameVal.ErrorMessage = " " + ui.Text("errorHandling", "errorMandatoryWithoutTab", errorVars, null);
-                MemberLoginNameVal.EnableClientScript = false;
-                MemberLoginNameVal.Display = ValidatorDisplay.Dynamic;
-
-                MemberLoginNameExistCheck.ErrorMessage = ui.Text("errorHandling", "errorExistsWithoutTab", "Login Name", BasePages.UmbracoEnsuredPage.CurrentUser);
-                MemberLoginNameExistCheck.EnableClientScript = false;
-                MemberLoginNameExistCheck.ValidateEmptyText = false;
-                MemberLoginNameExistCheck.ControlToValidate = MemberLoginNameTxt.ID;
-                MemberLoginNameExistCheck.ServerValidate += MemberLoginNameExistCheck_ServerValidate;
-
-                MemberEmailExistCheck.ErrorMessage = ui.Text("errorHandling", "errorExistsWithoutTab", "E-mail", BasePages.UmbracoEnsuredPage.CurrentUser);
-                MemberEmailExistCheck.EnableClientScript = false;
-                MemberEmailExistCheck.ValidateEmptyText = false;
-                MemberEmailExistCheck.ControlToValidate = MemberEmail.ID;
-                MemberEmailExistCheck.ServerValidate += MemberEmailExistCheck_ServerValidate;
-
-                _contentControl.PropertiesPane.addProperty("", MemberLoginNameExistCheck);
-                _contentControl.PropertiesPane.addProperty(ui.Text("login"), ph);
-                _contentControl.PropertiesPane.addProperty(ui.Text("password"), MemberPasswordTxt);
-                _contentControl.PropertiesPane.addProperty("", MemberEmailExistCheck);
-                _contentControl.PropertiesPane.addProperty("Email", MemberEmail);
-            }
-            else
-            {
-                m_MemberShipPanel.hasMenu = true;
-                var menuSave = m_MemberShipPanel.Menu.NewImageButton();
-                menuSave.ID = m_MemberShipPanel.ID + "_save";
-                menuSave.ImageUrl = SystemDirectories.Umbraco + "/images/editor/save.gif";
-                menuSave.Click += new ImageClickEventHandler(MenuSaveClick);
-                menuSave.AltText = ui.Text("buttons", "save", null);
-
-                _member = Membership.GetUser(Request.QueryString["id"]);
-                MemberLoginNameTxt.Text = _member.UserName;
-                if (IsPostBack == false)
-                {
-                    MemberEmail.Text = _member.Email;
-                }
-
-                m_MemberShipPanel.Width = 300;
-                m_MemberShipPanel.Text = ui.Text("edit") + " " + _member.UserName;
-                var props = new uicontrols.Pane();
-                MemberLoginNameTxt.Enabled = false;
-
-                // check for pw support
-                if (Membership.Provider.EnablePasswordRetrieval == false)
-                {
-                    MemberPasswordTxt.Controls.Clear();
-                    MemberPasswordTxt.Controls.Add(
-                        new LiteralControl("<em>" + ui.Text("errorHandling", "errorChangingProviderPassword") + "</em>"));
-                }
-
-                props.Controls.Add(AddProperty(ui.Text("login"), MemberLoginNameTxt));
-                props.Controls.Add(AddProperty(ui.Text("password"), MemberPasswordTxt));
-                props.Controls.Add(AddProperty("Email", MemberEmail));
-                m_MemberShipPanel.Controls.Add(props);
-                plc.Controls.Add(m_MemberShipPanel);
-            }
-
-            // Groups
-            var p = new uicontrols.Pane();
-            _memberGroups.ID = "Membergroups";
-            _memberGroups.Width = 175;
-            var selectedMembers = "";
-            foreach (var role in Roles.GetAllRoles())
-            {
-                // if a role starts with __umbracoRole we won't show it as it's an internal role used for public access
-                if (role.StartsWith("__umbracoRole") == false)
-                {
-                    var li = new ListItem(role);
-                    if (IsPostBack == false)
-                    {
-
-                        if (Roles.IsUserInRole(_member.UserName, role))
-                        {
-                            selectedMembers += role + ",";
-                        }
-                    }
-                    _memberGroups.Items.Add(li);
-                }
-            }
-            _memberGroups.Value = selectedMembers;
-
-            p.addProperty(ui.Text("membergroup"), _memberGroups);
-
-            if (Member.InUmbracoMemberMode())
-            {
-                _contentControl.tpProp.Controls.Add(p);
-                _contentControl.Save += new System.EventHandler(tmp_save);
-            }
-            else
-            {
-                m_MemberShipPanel.Controls.Add(p);
-            }
-
-        }
-
-        void MemberLoginNameExistCheck_ServerValidate(object source, ServerValidateEventArgs args)
-        {
-          var oldLoginName = _document.LoginName.Replace(" ", "").ToLower();
-          var newLoginName = MemberLoginNameTxt.Text.Replace(" ", "").ToLower();
-
-          if (oldLoginName != newLoginName && newLoginName != "" && Member.GetMemberFromLoginName(newLoginName) != null)
-            args.IsValid = false;
-          else
-            args.IsValid = true;
-        }
-
-          void MemberEmailExistCheck_ServerValidate(object source, ServerValidateEventArgs args)
-        {
-            var oldEmail = _document.Email.ToLower();
-            var newEmail = MemberEmail.Text.ToLower();
-
-            var requireUniqueEmail = MemberProvider.RequiresUniqueEmail;
-
-            var howManyMembersWithEmail = 0;
-            var membersWithEmail = Member.GetMembersFromEmail(newEmail);
-            if (membersWithEmail != null)
-                howManyMembersWithEmail = membersWithEmail.Length;
-
-            if (((oldEmail == newEmail && howManyMembersWithEmail > 1) ||
-                (oldEmail != newEmail && howManyMembersWithEmail > 0))
-                && requireUniqueEmail)
-                // If the value hasn't changed and there are more than 1 member with that email, then false
-                // If the value has changed and there are any member with that new email, then false
-                args.IsValid = false;
-            else
-                args.IsValid = true;
-        }
-
-        void MenuSaveClick(object sender, ImageClickEventArgs e)
-        {
-
-            tmp_save(sender, e);
-
-        }
-
-        protected void tmp_save(object sender, EventArgs e)
-        {
-            Page.Validate();
-            if (!Page.IsValid)
-            {
-                foreach (uicontrols.TabPage tp in _contentControl.GetPanels())
-                {
-                    tp.ErrorControl.Visible = true;
-                    tp.ErrorHeader = ui.Text("errorHandling", "errorHeader");
-                    tp.CloseCaption = ui.Text("close");
-                }
-            }
-            else
-            {
-
-                if (Page.IsPostBack)
-                {
-                    // hide validation summaries
-                    foreach (uicontrols.TabPage tp in _contentControl.GetPanels())
-                    {
-                        tp.ErrorControl.Visible = false;
-                    }
-                }
-
-                //Change the password
-                var passwordChangerControl = (passwordChanger)MemberPasswordTxt.Controls[0];
-                var passwordChangerValidator = (CustomValidator)MemberPasswordTxt.Controls[1].Controls[0].Controls[0];
-                if (passwordChangerControl.IsChangingPassword)
-                {                    
-                    var changePassResult = UmbracoContext.Current.Security.ChangePassword(
-                        _member.UserName, passwordChangerControl.ChangingPasswordModel, MemberProvider);
-
-                    if (changePassResult.Success)
-                    {
-                        //if it is successful, we need to show the generated password if there was one, so set
-                        //that back on the control
-                        passwordChangerControl.ChangingPasswordModel.GeneratedPassword = changePassResult.Result.ResetPassword;
-                    }
-                    else
-                    {
-                        passwordChangerValidator.IsValid = false;
-                        passwordChangerValidator.ErrorMessage = changePassResult.Result.ChangeError.ErrorMessage;
-                        MemberPasswordTxt.Controls[1].Visible = true;
-                    }
-                }
-
-                if (Member.InUmbracoMemberMode())
-                {
-                    //TODO: This should really be done with the member provider too...
-                    _document.LoginName = MemberLoginNameTxt.Text;
-                    _document.Email = MemberEmail.Text;
-
-                    // Groups
-                    foreach (ListItem li in _memberGroups.Items)
-	                {
-	                    if (("," + _memberGroups.Value + ",").IndexOf("," + li.Value + ",", StringComparison.Ordinal) > -1)
-                        {
-	                        if (Roles.IsUserInRole(_document.LoginName, li.Value) == false)
-                                Roles.AddUserToRole(_document.LoginName, li.Value);
-                        }
-                        else if (Roles.IsUserInRole(_document.LoginName, li.Value))
-                        {
-                            Roles.RemoveUserFromRole(_document.LoginName, li.Value);
-                        }
-	                }
-
-	                //The value of the properties has been set on IData through IDataEditor in the ContentControl
-	                //so we need to 'retrieve' that value and set it on the property of the new IContent object.
-	                //NOTE This is a workaround for the legacy approach to saving values through the DataType instead of the Property 
-	                //- (The DataType shouldn't be responsible for saving the value - especically directly to the db).
-	                foreach (var item in _contentControl.DataTypes)
-	                {
-	                    _document.getProperty(item.Key).Value = item.Value.Data.Value;
-	                }
-
-                    // refresh cache
-                    _document.XmlGenerate(new System.Xml.XmlDocument());
-                    _document.Save();
-                }
-                else
-                {
-                    _member.Email = MemberEmail.Text;
-                    Membership.UpdateUser(_member);
-                    // Groups
-                    foreach (ListItem li in _memberGroups.Items)
-                    {
-	                    if (("," + _memberGroups.Value + ",").IndexOf("," + li.Value + ",", StringComparison.Ordinal) > -1)
-	                    {
-	                        if (Roles.IsUserInRole(_member.UserName, li.Value) == false)
-                                Roles.AddUserToRole(_member.UserName, li.Value);
-                        }
-                        else if (Roles.IsUserInRole(_member.UserName, li.Value))
-                        {
-                            Roles.RemoveUserFromRole(_member.UserName, li.Value);
-                        }
-                    }
-                }
-
-	            ClientTools.ShowSpeechBubble(speechBubbleIcon.save, ui.Text("speechBubbles", "editMemberSaved", base.getUser()), "");
-            }
-        }
-
-        private uicontrols.PropertyPanel AddProperty(string caption, Control c)
-        {
-            var pp = new uicontrols.PropertyPanel();
-            pp.Controls.Add(c);
-            pp.Text = caption;
-            return pp;
-        }
-
-        /// <summary>
-        /// doSave control.
-        /// </summary>
-        /// <remarks>
-        /// Auto-generated field.
-        /// To modify move field declaration from designer file to code-behind file.
-        /// </remarks>
-        protected global::System.Web.UI.HtmlControls.HtmlInputHidden doSave;
-
-        /// <summary>
-        /// doPublish control.
-        /// </summary>
-        /// <remarks>
-        /// Auto-generated field.
-        /// To modify move field declaration from designer file to code-behind file.
-        /// </remarks>
-        protected global::System.Web.UI.HtmlControls.HtmlInputHidden doPublish;
-
-        /// <summary>
-        /// plc control.
-        /// </summary>
-        /// <remarks>
-        /// Auto-generated field.
-        /// To modify move field declaration from designer file to code-behind file.
-        /// </remarks>
-        protected global::System.Web.UI.WebControls.PlaceHolder plc;
-
-    }
-}
+﻿using System;
+using System.Configuration.Provider;
+using System.Web.UI;
+using System.Web.UI.Design.WebControls;
+using System.Web.UI.HtmlControls;
+using System.Web.UI.WebControls;
+using Umbraco.Core.IO;
+using Umbraco.Web;
+using umbraco.cms.businesslogic.member;
+using System.Web.Security;
+using umbraco.controls;
+
+namespace umbraco.cms.presentation.members
+{
+    /// <summary>
+    /// Summary description for EditMember.
+    /// </summary>
+    public partial class EditMember : BasePages.UmbracoEnsuredPage
+    {
+        public EditMember()
+        {
+            CurrentApp = BusinessLogic.DefaultApps.member.ToString();
+        }
+        protected uicontrols.TabView TabView1;
+        protected TextBox documentName;
+        private Member _document;
+        private MembershipUser _member;
+        controls.ContentControl _contentControl;
+        protected uicontrols.UmbracoPanel m_MemberShipPanel = new uicontrols.UmbracoPanel();
+
+        protected TextBox MemberLoginNameTxt = new TextBox();
+        protected RequiredFieldValidator MemberLoginNameVal = new RequiredFieldValidator();
+      protected CustomValidator MemberLoginNameExistCheck = new CustomValidator();
+
+        protected PlaceHolder MemberPasswordTxt = new PlaceHolder();
+        protected TextBox MemberEmail = new TextBox();
+        protected CustomValidator MemberEmailExistCheck = new CustomValidator();
+        protected controls.DualSelectbox _memberGroups = new controls.DualSelectbox();
+
+        private MembershipProvider MemberProvider
+        {
+            get
+            {
+                var provider = Membership.Providers[Member.UmbracoMemberProviderName];
+                if (provider == null)
+                {
+                    throw new ProviderException("The membership provider " + UmbracoSettings.DefaultBackofficeProvider + " was not found");
+                }
+                return provider;
+            }
+        }
+
+		protected void Page_Load(object sender, EventArgs e)
+		{
+
+            // Add password changer
+		    var passwordChanger = (passwordChanger) LoadControl(SystemDirectories.Umbraco + "/controls/passwordChanger.ascx");
+		    passwordChanger.MembershipProviderName = Membership.Provider.Name;
+            //Add a custom validation message for the password changer
+            var passwordValidation = new CustomValidator
+            {
+                ID = "PasswordChangerValidator"
+            };
+            var validatorContainer = new HtmlGenericControl("div")
+            {
+                Visible = false,
+                EnableViewState = false
+            };
+            validatorContainer.Attributes["class"] = "error";
+            validatorContainer.Style.Add(HtmlTextWriterStyle.MarginTop, "10px");
+            validatorContainer.Style.Add(HtmlTextWriterStyle.Width, "300px");
+            var validatorContainer2 = new HtmlGenericControl("p");
+            validatorContainer.Controls.Add(validatorContainer2);
+            validatorContainer2.Controls.Add(passwordValidation);
+            MemberPasswordTxt.Controls.Add(passwordChanger);
+            MemberPasswordTxt.Controls.Add(validatorContainer);
+
+            if (Member.InUmbracoMemberMode())
+            {
+                _document = new Member(int.Parse(Request.QueryString["id"]));
+                _member = Membership.GetUser(_document.Id);
+                _contentControl = new controls.ContentControl(_document, controls.ContentControl.publishModes.NoPublish, "TabView1");
+                _contentControl.Width = Unit.Pixel(666);
+                _contentControl.Height = Unit.Pixel(666);
+
+                //this must be set to false as we don't want to proceed to save anything if the page is invalid
+                _contentControl.SavePropertyDataWhenInvalid = false;
+
+                plc.Controls.Add(_contentControl);
+
+                if (!IsPostBack)
+                {
+                    MemberLoginNameTxt.Text = _document.LoginName;
+                    MemberEmail.Text = _document.Email;
+                }
+                var ph = new PlaceHolder();
+                MemberLoginNameTxt.ID = "loginname";
+                ph.Controls.Add(MemberLoginNameTxt);
+                ph.Controls.Add(MemberLoginNameVal);
+                MemberLoginNameVal.ControlToValidate = MemberLoginNameTxt.ID;
+                string[] errorVars = { ui.Text("login") };
+                MemberLoginNameVal.ErrorMessage = " " + ui.Text("errorHandling", "errorMandatoryWithoutTab", errorVars, null);
+                MemberLoginNameVal.EnableClientScript = false;
+                MemberLoginNameVal.Display = ValidatorDisplay.Dynamic;
+
+                MemberLoginNameExistCheck.ErrorMessage = ui.Text("errorHandling", "errorExistsWithoutTab", "Login Name", BasePages.UmbracoEnsuredPage.CurrentUser);
+                MemberLoginNameExistCheck.EnableClientScript = false;
+                MemberLoginNameExistCheck.ValidateEmptyText = false;
+                MemberLoginNameExistCheck.ControlToValidate = MemberLoginNameTxt.ID;
+                MemberLoginNameExistCheck.ServerValidate += MemberLoginNameExistCheck_ServerValidate;
+
+                MemberEmailExistCheck.ErrorMessage = ui.Text("errorHandling", "errorExistsWithoutTab", "E-mail", BasePages.UmbracoEnsuredPage.CurrentUser);
+                MemberEmailExistCheck.EnableClientScript = false;
+                MemberEmailExistCheck.ValidateEmptyText = false;
+                MemberEmailExistCheck.ControlToValidate = MemberEmail.ID;
+                MemberEmailExistCheck.ServerValidate += MemberEmailExistCheck_ServerValidate;
+
+                _contentControl.PropertiesPane.addProperty("", MemberLoginNameExistCheck);
+                _contentControl.PropertiesPane.addProperty(ui.Text("login"), ph);
+                _contentControl.PropertiesPane.addProperty(ui.Text("password"), MemberPasswordTxt);
+                _contentControl.PropertiesPane.addProperty("", MemberEmailExistCheck);
+                _contentControl.PropertiesPane.addProperty("Email", MemberEmail);
+            }
+            else
+            {
+                m_MemberShipPanel.hasMenu = true;
+                var menuSave = m_MemberShipPanel.Menu.NewImageButton();
+                menuSave.ID = m_MemberShipPanel.ID + "_save";
+                menuSave.ImageUrl = SystemDirectories.Umbraco + "/images/editor/save.gif";
+                menuSave.Click += new ImageClickEventHandler(MenuSaveClick);
+                menuSave.AltText = ui.Text("buttons", "save", null);
+
+                _member = Membership.GetUser(Request.QueryString["id"]);
+                MemberLoginNameTxt.Text = _member.UserName;
+                if (IsPostBack == false)
+                {
+                    MemberEmail.Text = _member.Email;
+                }
+
+                m_MemberShipPanel.Width = 300;
+                m_MemberShipPanel.Text = ui.Text("edit") + " " + _member.UserName;
+                var props = new uicontrols.Pane();
+                MemberLoginNameTxt.Enabled = false;
+
+                // check for pw support
+                if (Membership.Provider.EnablePasswordRetrieval == false)
+                {
+                    MemberPasswordTxt.Controls.Clear();
+                    MemberPasswordTxt.Controls.Add(
+                        new LiteralControl("<em>" + ui.Text("errorHandling", "errorChangingProviderPassword") + "</em>"));
+                }
+
+                props.Controls.Add(AddProperty(ui.Text("login"), MemberLoginNameTxt));
+                props.Controls.Add(AddProperty(ui.Text("password"), MemberPasswordTxt));
+                props.Controls.Add(AddProperty("Email", MemberEmail));
+                m_MemberShipPanel.Controls.Add(props);
+                plc.Controls.Add(m_MemberShipPanel);
+            }
+
+            // Groups
+            var p = new uicontrols.Pane();
+            _memberGroups.ID = "Membergroups";
+            _memberGroups.Width = 175;
+            var selectedMembers = "";
+            foreach (var role in Roles.GetAllRoles())
+            {
+                // if a role starts with __umbracoRole we won't show it as it's an internal role used for public access
+                if (role.StartsWith("__umbracoRole") == false)
+                {
+                    var li = new ListItem(role);
+                    if (IsPostBack == false)
+                    {
+
+                        if (Roles.IsUserInRole(_member.UserName, role))
+                        {
+                            selectedMembers += role + ",";
+                        }
+                    }
+                    _memberGroups.Items.Add(li);
+                }
+            }
+            _memberGroups.Value = selectedMembers;
+
+            p.addProperty(ui.Text("membergroup"), _memberGroups);
+
+            if (Member.InUmbracoMemberMode())
+            {
+                _contentControl.tpProp.Controls.Add(p);
+                _contentControl.Save += new System.EventHandler(tmp_save);
+            }
+            else
+            {
+                m_MemberShipPanel.Controls.Add(p);
+            }
+
+        }
+
+        void MemberLoginNameExistCheck_ServerValidate(object source, ServerValidateEventArgs args)
+        {
+          var oldLoginName = _document.LoginName.Replace(" ", "").ToLower();
+          var newLoginName = MemberLoginNameTxt.Text.Replace(" ", "").ToLower();
+
+          if (oldLoginName != newLoginName && newLoginName != "" && Member.GetMemberFromLoginName(newLoginName) != null)
+            args.IsValid = false;
+          else
+            args.IsValid = true;
+        }
+
+          void MemberEmailExistCheck_ServerValidate(object source, ServerValidateEventArgs args)
+        {
+            var oldEmail = _document.Email.ToLower();
+            var newEmail = MemberEmail.Text.ToLower();
+
+            var requireUniqueEmail = MemberProvider.RequiresUniqueEmail;
+
+            var howManyMembersWithEmail = 0;
+            var membersWithEmail = Member.GetMembersFromEmail(newEmail);
+            if (membersWithEmail != null)
+                howManyMembersWithEmail = membersWithEmail.Length;
+
+            if (((oldEmail == newEmail && howManyMembersWithEmail > 1) ||
+                (oldEmail != newEmail && howManyMembersWithEmail > 0))
+                && requireUniqueEmail)
+                // If the value hasn't changed and there are more than 1 member with that email, then false
+                // If the value has changed and there are any member with that new email, then false
+                args.IsValid = false;
+            else
+                args.IsValid = true;
+        }
+
+        void MenuSaveClick(object sender, ImageClickEventArgs e)
+        {
+
+            tmp_save(sender, e);
+
+        }
+
+        protected void tmp_save(object sender, EventArgs e)
+        {
+            Page.Validate();
+            if (!Page.IsValid)
+            {
+                foreach (uicontrols.TabPage tp in _contentControl.GetPanels())
+                {
+                    tp.ErrorControl.Visible = true;
+                    tp.ErrorHeader = ui.Text("errorHandling", "errorHeader");
+                    tp.CloseCaption = ui.Text("close");
+                }
+            }
+            else
+            {
+
+                if (Page.IsPostBack)
+                {
+                    // hide validation summaries
+                    foreach (uicontrols.TabPage tp in _contentControl.GetPanels())
+                    {
+                        tp.ErrorControl.Visible = false;
+                    }
+                }
+
+                //Change the password
+                var passwordChangerControl = (passwordChanger)MemberPasswordTxt.Controls[0];
+                var passwordChangerValidator = (CustomValidator)MemberPasswordTxt.Controls[1].Controls[0].Controls[0];
+                if (passwordChangerControl.IsChangingPassword)
+                {                    
+                    var changePassResult = UmbracoContext.Current.Security.ChangePassword(
+                        _member.UserName, passwordChangerControl.ChangingPasswordModel, MemberProvider);
+
+                    if (changePassResult.Success)
+                    {
+                        //if it is successful, we need to show the generated password if there was one, so set
+                        //that back on the control
+                        passwordChangerControl.ChangingPasswordModel.GeneratedPassword = changePassResult.Result.ResetPassword;
+                    }
+                    else
+                    {
+                        passwordChangerValidator.IsValid = false;
+                        passwordChangerValidator.ErrorMessage = changePassResult.Result.ChangeError.ErrorMessage;
+                        MemberPasswordTxt.Controls[1].Visible = true;
+                    }
+                }
+
+                if (Member.InUmbracoMemberMode())
+                {
+                    //TODO: This should really be done with the member provider too...
+                    _document.LoginName = MemberLoginNameTxt.Text;
+                    _document.Email = MemberEmail.Text;
+
+                    // Groups
+                    foreach (ListItem li in _memberGroups.Items)
+	                {
+	                    if (("," + _memberGroups.Value + ",").IndexOf("," + li.Value + ",", StringComparison.Ordinal) > -1)
+                        {
+	                        if (Roles.IsUserInRole(_document.LoginName, li.Value) == false)
+                                Roles.AddUserToRole(_document.LoginName, li.Value);
+                        }
+                        else if (Roles.IsUserInRole(_document.LoginName, li.Value))
+                        {
+                            Roles.RemoveUserFromRole(_document.LoginName, li.Value);
+                        }
+	                }
+
+	                //The value of the properties has been set on IData through IDataEditor in the ContentControl
+	                //so we need to 'retrieve' that value and set it on the property of the new IContent object.
+	                //NOTE This is a workaround for the legacy approach to saving values through the DataType instead of the Property 
+	                //- (The DataType shouldn't be responsible for saving the value - especically directly to the db).
+	                foreach (var item in _contentControl.DataTypes)
+	                {
+	                    _document.getProperty(item.Key).Value = item.Value.Data.Value;
+	                }
+
+                    // refresh cache
+                    _document.XmlGenerate(new System.Xml.XmlDocument());
+                    _document.Save();
+                }
+                else
+                {
+                    _member.Email = MemberEmail.Text;
+                    Membership.UpdateUser(_member);
+                    // Groups
+                    foreach (ListItem li in _memberGroups.Items)
+                    {
+	                    if (("," + _memberGroups.Value + ",").IndexOf("," + li.Value + ",", StringComparison.Ordinal) > -1)
+	                    {
+	                        if (Roles.IsUserInRole(_member.UserName, li.Value) == false)
+                                Roles.AddUserToRole(_member.UserName, li.Value);
+                        }
+                        else if (Roles.IsUserInRole(_member.UserName, li.Value))
+                        {
+                            Roles.RemoveUserFromRole(_member.UserName, li.Value);
+                        }
+                    }
+                }
+
+	            ClientTools.ShowSpeechBubble(speechBubbleIcon.save, ui.Text("speechBubbles", "editMemberSaved", base.getUser()), "");
+            }
+        }
+
+        private uicontrols.PropertyPanel AddProperty(string caption, Control c)
+        {
+            var pp = new uicontrols.PropertyPanel();
+            pp.Controls.Add(c);
+            pp.Text = caption;
+            return pp;
+        }
+
+        /// <summary>
+        /// doSave control.
+        /// </summary>
+        /// <remarks>
+        /// Auto-generated field.
+        /// To modify move field declaration from designer file to code-behind file.
+        /// </remarks>
+        protected global::System.Web.UI.HtmlControls.HtmlInputHidden doSave;
+
+        /// <summary>
+        /// doPublish control.
+        /// </summary>
+        /// <remarks>
+        /// Auto-generated field.
+        /// To modify move field declaration from designer file to code-behind file.
+        /// </remarks>
+        protected global::System.Web.UI.HtmlControls.HtmlInputHidden doPublish;
+
+        /// <summary>
+        /// plc control.
+        /// </summary>
+        /// <remarks>
+        /// Auto-generated field.
+        /// To modify move field declaration from designer file to code-behind file.
+        /// </remarks>
+        protected global::System.Web.UI.WebControls.PlaceHolder plc;
+
+    }
+}