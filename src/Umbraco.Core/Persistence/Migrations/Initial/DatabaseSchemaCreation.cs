using System;
using System.Collections.Generic;
using System.Linq;
using Umbraco.Core.Events;
using Umbraco.Core.Logging;
using Umbraco.Core.Models.Rdbms;
using Umbraco.Core.Persistence.DatabaseModelDefinitions;
using Umbraco.Core.Persistence.SqlSyntax;

namespace Umbraco.Core.Persistence.Migrations.Initial
{
    /// <summary>
    /// Represents the initial database schema creation by running CreateTable for all DTOs against the db.
    /// </summary>
    internal class DatabaseSchemaCreation
    {
        /// <summary>
        /// Constructor
        /// </summary>
        /// <param name="database"></param>
        /// <param name="logger"></param>
        /// <param name="sqlSyntaxProvider"></param>
        public DatabaseSchemaCreation(Database database, ILogger logger, ISqlSyntaxProvider sqlSyntaxProvider)
        {
            _database = database;
            _logger = logger;
            _sqlSyntaxProvider = sqlSyntaxProvider;
             _schemaHelper = new DatabaseSchemaHelper(database, logger, sqlSyntaxProvider);
        }

        #region Private Members

        private readonly DatabaseSchemaHelper _schemaHelper;
        private readonly Database _database;
        private readonly ILogger _logger;
        private readonly ISqlSyntaxProvider _sqlSyntaxProvider;

        private static readonly Dictionary<int, Type> OrderedTables = new Dictionary<int, Type>
                                                                          {
                                                                              {0, typeof (NodeDto)},
                                                                              {1, typeof (ContentTypeDto)},
                                                                              {2, typeof (TemplateDto)},
                                                                              {3, typeof (ContentDto)},
                                                                              {4, typeof (ContentVersionDto)},
                                                                              {5, typeof (DocumentDto)},
                                                                              
                                                                              {6, typeof (DocumentTypeDto)},
                                                                              {7, typeof (DataTypeDto)},
                                                                              {8, typeof (DataTypePreValueDto)},
                                                                              {9, typeof (DictionaryDto)},
                                                                              {10, typeof (LanguageTextDto)},
                                                                              {11, typeof (LanguageDto)},
                                                                              {12, typeof (DomainDto)},
                                                                              {13, typeof (LogDto)},
                                                                              {14, typeof (MacroDto)},
                                                                              {15, typeof (MacroPropertyDto)},
                                                                              {16, typeof (MemberTypeDto)},
                                                                              {17, typeof (MemberDto)},
                                                                              {18, typeof (Member2MemberGroupDto)},
                                                                              {19, typeof (ContentXmlDto)},
                                                                              {20, typeof (PreviewXmlDto)},
                                                                              {21, typeof (PropertyTypeGroupDto)},
                                                                              {22, typeof (PropertyTypeDto)},
                                                                              {23, typeof (PropertyDataDto)},
                                                                              {24, typeof (RelationTypeDto)},
                                                                              {25, typeof (RelationDto)},
                                                                              {26, typeof (StylesheetDto)},
                                                                              {27, typeof (StylesheetPropertyDto)},
                                                                              {28, typeof (TagDto)},
                                                                              {29, typeof (TagRelationshipDto)},
                                                                              {30, typeof (UserLoginDto)},
                                                                              {31, typeof (UserTypeDto)},
                                                                              {32, typeof (UserDto)},
                                                                              {33, typeof (TaskTypeDto)},
                                                                              {34, typeof (TaskDto)},
                                                                              {35, typeof (ContentType2ContentTypeDto)},
                                                                              {36, typeof (ContentTypeAllowedContentTypeDto)},
                                                                              {37, typeof (User2AppDto)},
                                                                              {38, typeof (User2NodeNotifyDto)},
                                                                              {39, typeof (User2NodePermissionDto)},
                                                                              {40, typeof (ServerRegistrationDto)},
                                                                              {41, typeof (AccessDto)},
                                                                              {42, typeof (AccessRuleDto)},
<<<<<<< HEAD
                                                                              {43, typeof(CacheInstructionDto)}
=======

                                                                              {43, typeof (ExternalLoginDto)}
>>>>>>> dec7ef8f
                                                                          };
        #endregion
        
        /// <summary>
        /// Drops all Umbraco tables in the db
        /// </summary>
        internal void UninstallDatabaseSchema()
        {
            _logger.Info<DatabaseSchemaCreation>("Start UninstallDatabaseSchema");

            foreach (var item in OrderedTables.OrderByDescending(x => x.Key))
            {
                var tableNameAttribute = item.Value.FirstAttribute<TableNameAttribute>();

                string tableName = tableNameAttribute == null ? item.Value.Name : tableNameAttribute.Value;

                _logger.Info<DatabaseSchemaCreation>("Uninstall" + tableName);

                try
                {
                    if (_schemaHelper.TableExist(tableName))
                    {
                        _schemaHelper.DropTable(tableName);    
                    }
                }
                catch (Exception ex)
                {
                    //swallow this for now, not sure how best to handle this with diff databases... though this is internal
                    // and only used for unit tests. If this fails its because the table doesn't exist... generally!
                    _logger.Error<DatabaseSchemaCreation>("Could not drop table " + tableName, ex);
                }
            }
        }

       

        /// <summary>
        /// Initialize the database by creating the umbraco db schema
        /// </summary>
        public void InitializeDatabaseSchema()
        {
            var e = new DatabaseCreationEventArgs();
            FireBeforeCreation(e);

            if (!e.Cancel)
            {
                foreach (var item in OrderedTables.OrderBy(x => x.Key))
                {
                    _schemaHelper.CreateTable(false, item.Value);
                }
            }

            FireAfterCreation(e);
        }

        /// <summary>
        /// Validates the schema of the current database
        /// </summary>
        public DatabaseSchemaResult ValidateSchema()
        {
            var result = new DatabaseSchemaResult();

            //get the db index defs
            result.DbIndexDefinitions = _sqlSyntaxProvider.GetDefinedIndexes(_database)
                .Select(x => new DbIndexDefinition()
                {
                    TableName = x.Item1,
                    IndexName = x.Item2,
                    ColumnName = x.Item3,
                    IsUnique = x.Item4
                }).ToArray();

            foreach (var item in OrderedTables.OrderBy(x => x.Key))
            {
                var tableDefinition = DefinitionFactory.GetTableDefinition(item.Value);
                result.TableDefinitions.Add(tableDefinition);
            }

            ValidateDbTables(result);

            ValidateDbColumns(result);

            ValidateDbIndexes(result);

            ValidateDbConstraints(result);

            return result;
        }

        private void ValidateDbConstraints(DatabaseSchemaResult result)
        {
            //MySql doesn't conform to the "normal" naming of constraints, so there is currently no point in doing these checks.
            //TODO: At a later point we do other checks for MySql, but ideally it should be necessary to do special checks for different providers.
            // ALso note that to get the constraints for MySql we have to open a connection which we currently have not.
            if (_sqlSyntaxProvider is MySqlSyntaxProvider)
                return;

            //Check constraints in configured database against constraints in schema
            var constraintsInDatabase = _sqlSyntaxProvider.GetConstraintsPerColumn(_database).DistinctBy(x => x.Item3).ToList();
            var foreignKeysInDatabase = constraintsInDatabase.Where(x => x.Item3.InvariantStartsWith("FK_")).Select(x => x.Item3).ToList();
            var primaryKeysInDatabase = constraintsInDatabase.Where(x => x.Item3.InvariantStartsWith("PK_")).Select(x => x.Item3).ToList();
            var indexesInDatabase = constraintsInDatabase.Where(x => x.Item3.InvariantStartsWith("IX_")).Select(x => x.Item3).ToList();
            var indexesInSchema = result.TableDefinitions.SelectMany(x => x.Indexes.Select(y => y.Name)).ToList();
            var unknownConstraintsInDatabase =
                constraintsInDatabase.Where(
                    x =>
                    x.Item3.InvariantStartsWith("FK_") == false && x.Item3.InvariantStartsWith("PK_") == false &&
                    x.Item3.InvariantStartsWith("IX_") == false).Select(x => x.Item3).ToList();
            var foreignKeysInSchema = result.TableDefinitions.SelectMany(x => x.ForeignKeys.Select(y => y.Name)).ToList();
            var primaryKeysInSchema = result.TableDefinitions.SelectMany(x => x.Columns.Select(y => y.PrimaryKeyName))
                .Where(x => x.IsNullOrWhiteSpace() == false).ToList();

            //Add valid and invalid foreign key differences to the result object
            // We'll need to do invariant contains with case insensitivity because foreign key, primary key, and even index naming w/ MySQL is not standardized
            // In theory you could have: FK_ or fk_ ...or really any standard that your development department (or developer) chooses to use.
            foreach (var unknown in unknownConstraintsInDatabase)
            {
                if (foreignKeysInSchema.InvariantContains(unknown) || primaryKeysInSchema.InvariantContains(unknown) || indexesInSchema.InvariantContains(unknown))
                {
                    result.ValidConstraints.Add(unknown);
                }
                else
                {
                    result.Errors.Add(new Tuple<string, string>("Unknown", unknown));
                }
            }

            //Foreign keys:

            var validForeignKeyDifferences = foreignKeysInDatabase.Intersect(foreignKeysInSchema, StringComparer.InvariantCultureIgnoreCase);
            foreach (var foreignKey in validForeignKeyDifferences)
            {
                result.ValidConstraints.Add(foreignKey);
            }
            var invalidForeignKeyDifferences =
                foreignKeysInDatabase.Except(foreignKeysInSchema, StringComparer.InvariantCultureIgnoreCase)
                                .Union(foreignKeysInSchema.Except(foreignKeysInDatabase, StringComparer.InvariantCultureIgnoreCase));
            foreach (var foreignKey in invalidForeignKeyDifferences)
            {
                result.Errors.Add(new Tuple<string, string>("Constraint", foreignKey));
            }


            //Primary keys:

            //Add valid and invalid primary key differences to the result object
            var validPrimaryKeyDifferences = primaryKeysInDatabase.Intersect(primaryKeysInSchema, StringComparer.InvariantCultureIgnoreCase);
            foreach (var primaryKey in validPrimaryKeyDifferences)
            {
                result.ValidConstraints.Add(primaryKey);
            }
            var invalidPrimaryKeyDifferences =
                primaryKeysInDatabase.Except(primaryKeysInSchema, StringComparer.InvariantCultureIgnoreCase)
                                .Union(primaryKeysInSchema.Except(primaryKeysInDatabase, StringComparer.InvariantCultureIgnoreCase));
            foreach (var primaryKey in invalidPrimaryKeyDifferences)
            {
                result.Errors.Add(new Tuple<string, string>("Constraint", primaryKey));
            }

            //Constaints:

            //NOTE: SD: The colIndex checks above should really take care of this but I need to keep this here because it was here before
            // and some schema validation checks might rely on this data remaining here!
            //Add valid and invalid index differences to the result object
            var validIndexDifferences = indexesInDatabase.Intersect(indexesInSchema, StringComparer.InvariantCultureIgnoreCase);
            foreach (var index in validIndexDifferences)
            {
                result.ValidConstraints.Add(index);
            }
            var invalidIndexDifferences =
                indexesInDatabase.Except(indexesInSchema, StringComparer.InvariantCultureIgnoreCase)
                                .Union(indexesInSchema.Except(indexesInDatabase, StringComparer.InvariantCultureIgnoreCase));
            foreach (var index in invalidIndexDifferences)
            {
                result.Errors.Add(new Tuple<string, string>("Constraint", index));
            }
        }

        private void ValidateDbColumns(DatabaseSchemaResult result)
        {
            //Check columns in configured database against columns in schema
            var columnsInDatabase = _sqlSyntaxProvider.GetColumnsInSchema(_database);
            var columnsPerTableInDatabase = columnsInDatabase.Select(x => string.Concat(x.TableName, ",", x.ColumnName)).ToList();
            var columnsPerTableInSchema = result.TableDefinitions.SelectMany(x => x.Columns.Select(y => string.Concat(y.TableName, ",", y.Name))).ToList();
            //Add valid and invalid column differences to the result object
            var validColumnDifferences = columnsPerTableInDatabase.Intersect(columnsPerTableInSchema, StringComparer.InvariantCultureIgnoreCase);
            foreach (var column in validColumnDifferences)
            {
                result.ValidColumns.Add(column);
            }

            var invalidColumnDifferences =
                columnsPerTableInDatabase.Except(columnsPerTableInSchema, StringComparer.InvariantCultureIgnoreCase)
                                .Union(columnsPerTableInSchema.Except(columnsPerTableInDatabase, StringComparer.InvariantCultureIgnoreCase));
            foreach (var column in invalidColumnDifferences)
            {
                result.Errors.Add(new Tuple<string, string>("Column", column));
            }
        }

        private void ValidateDbTables(DatabaseSchemaResult result)
        {
            //Check tables in configured database against tables in schema
            var tablesInDatabase = _sqlSyntaxProvider.GetTablesInSchema(_database).ToList();
            var tablesInSchema = result.TableDefinitions.Select(x => x.Name).ToList();
            //Add valid and invalid table differences to the result object
            var validTableDifferences = tablesInDatabase.Intersect(tablesInSchema, StringComparer.InvariantCultureIgnoreCase);
            foreach (var tableName in validTableDifferences)
            {
                result.ValidTables.Add(tableName);
            }

            var invalidTableDifferences =
                tablesInDatabase.Except(tablesInSchema, StringComparer.InvariantCultureIgnoreCase)
                                .Union(tablesInSchema.Except(tablesInDatabase, StringComparer.InvariantCultureIgnoreCase));
            foreach (var tableName in invalidTableDifferences)
            {
                result.Errors.Add(new Tuple<string, string>("Table", tableName));
            }
        }

        private void ValidateDbIndexes(DatabaseSchemaResult result)
        {
            //These are just column indexes NOT constraints or Keys
            //var colIndexesInDatabase = result.DbIndexDefinitions.Where(x => x.IndexName.InvariantStartsWith("IX_")).Select(x => x.IndexName).ToList();
            var colIndexesInDatabase = result.DbIndexDefinitions.Select(x => x.IndexName).ToList();
            var indexesInSchema = result.TableDefinitions.SelectMany(x => x.Indexes.Select(y => y.Name)).ToList();

            //Add valid and invalid index differences to the result object
            var validColIndexDifferences = colIndexesInDatabase.Intersect(indexesInSchema, StringComparer.InvariantCultureIgnoreCase);
            foreach (var index in validColIndexDifferences)
            {
                result.ValidIndexes.Add(index);
            }

            var invalidColIndexDifferences =
                colIndexesInDatabase.Except(indexesInSchema, StringComparer.InvariantCultureIgnoreCase)
                                .Union(indexesInSchema.Except(colIndexesInDatabase, StringComparer.InvariantCultureIgnoreCase));
            foreach (var index in invalidColIndexDifferences)
            {
                result.Errors.Add(new Tuple<string, string>("Index", index));
            }
        }

        #region Events

        /// <summary>
        /// The save event handler
        /// </summary>
        internal delegate void DatabaseEventHandler(DatabaseCreationEventArgs e);

        /// <summary>
        /// Occurs when [before save].
        /// </summary>
        internal static event DatabaseEventHandler BeforeCreation;
        /// <summary>
        /// Raises the <see cref="BeforeCreation"/> event.
        /// </summary>
        /// <param name="e">The <see cref="System.EventArgs"/> instance containing the event data.</param>
        protected internal virtual void FireBeforeCreation(DatabaseCreationEventArgs e)
        {
            if (BeforeCreation != null)
            {
                BeforeCreation(e);
            }
        }

        /// <summary>
        /// Occurs when [after save].
        /// </summary>
        internal static event DatabaseEventHandler AfterCreation;
        /// <summary>
        /// Raises the <see cref="AfterCreation"/> event.
        /// </summary>
        /// <param name="e">The <see cref="System.EventArgs"/> instance containing the event data.</param>
        protected virtual void FireAfterCreation(DatabaseCreationEventArgs e)
        {
            if (AfterCreation != null)
            {
                AfterCreation(e);
            }
        }

        #endregion
    }
}<|MERGE_RESOLUTION|>--- conflicted
+++ resolved
@@ -1,375 +1,371 @@
-using System;
-using System.Collections.Generic;
-using System.Linq;
-using Umbraco.Core.Events;
-using Umbraco.Core.Logging;
-using Umbraco.Core.Models.Rdbms;
-using Umbraco.Core.Persistence.DatabaseModelDefinitions;
-using Umbraco.Core.Persistence.SqlSyntax;
-
-namespace Umbraco.Core.Persistence.Migrations.Initial
-{
-    /// <summary>
-    /// Represents the initial database schema creation by running CreateTable for all DTOs against the db.
-    /// </summary>
-    internal class DatabaseSchemaCreation
-    {
-        /// <summary>
-        /// Constructor
-        /// </summary>
-        /// <param name="database"></param>
-        /// <param name="logger"></param>
-        /// <param name="sqlSyntaxProvider"></param>
-        public DatabaseSchemaCreation(Database database, ILogger logger, ISqlSyntaxProvider sqlSyntaxProvider)
-        {
-            _database = database;
-            _logger = logger;
-            _sqlSyntaxProvider = sqlSyntaxProvider;
-             _schemaHelper = new DatabaseSchemaHelper(database, logger, sqlSyntaxProvider);
-        }
-
-        #region Private Members
-
-        private readonly DatabaseSchemaHelper _schemaHelper;
-        private readonly Database _database;
-        private readonly ILogger _logger;
-        private readonly ISqlSyntaxProvider _sqlSyntaxProvider;
-
-        private static readonly Dictionary<int, Type> OrderedTables = new Dictionary<int, Type>
-                                                                          {
-                                                                              {0, typeof (NodeDto)},
-                                                                              {1, typeof (ContentTypeDto)},
-                                                                              {2, typeof (TemplateDto)},
-                                                                              {3, typeof (ContentDto)},
-                                                                              {4, typeof (ContentVersionDto)},
-                                                                              {5, typeof (DocumentDto)},
-                                                                              
-                                                                              {6, typeof (DocumentTypeDto)},
-                                                                              {7, typeof (DataTypeDto)},
-                                                                              {8, typeof (DataTypePreValueDto)},
-                                                                              {9, typeof (DictionaryDto)},
-                                                                              {10, typeof (LanguageTextDto)},
-                                                                              {11, typeof (LanguageDto)},
-                                                                              {12, typeof (DomainDto)},
-                                                                              {13, typeof (LogDto)},
-                                                                              {14, typeof (MacroDto)},
-                                                                              {15, typeof (MacroPropertyDto)},
-                                                                              {16, typeof (MemberTypeDto)},
-                                                                              {17, typeof (MemberDto)},
-                                                                              {18, typeof (Member2MemberGroupDto)},
-                                                                              {19, typeof (ContentXmlDto)},
-                                                                              {20, typeof (PreviewXmlDto)},
-                                                                              {21, typeof (PropertyTypeGroupDto)},
-                                                                              {22, typeof (PropertyTypeDto)},
-                                                                              {23, typeof (PropertyDataDto)},
-                                                                              {24, typeof (RelationTypeDto)},
-                                                                              {25, typeof (RelationDto)},
-                                                                              {26, typeof (StylesheetDto)},
-                                                                              {27, typeof (StylesheetPropertyDto)},
-                                                                              {28, typeof (TagDto)},
-                                                                              {29, typeof (TagRelationshipDto)},
-                                                                              {30, typeof (UserLoginDto)},
-                                                                              {31, typeof (UserTypeDto)},
-                                                                              {32, typeof (UserDto)},
-                                                                              {33, typeof (TaskTypeDto)},
-                                                                              {34, typeof (TaskDto)},
-                                                                              {35, typeof (ContentType2ContentTypeDto)},
-                                                                              {36, typeof (ContentTypeAllowedContentTypeDto)},
-                                                                              {37, typeof (User2AppDto)},
-                                                                              {38, typeof (User2NodeNotifyDto)},
-                                                                              {39, typeof (User2NodePermissionDto)},
-                                                                              {40, typeof (ServerRegistrationDto)},
-                                                                              {41, typeof (AccessDto)},
-                                                                              {42, typeof (AccessRuleDto)},
-<<<<<<< HEAD
-                                                                              {43, typeof(CacheInstructionDto)}
-=======
-
-                                                                              {43, typeof (ExternalLoginDto)}
->>>>>>> dec7ef8f
-                                                                          };
-        #endregion
-        
-        /// <summary>
-        /// Drops all Umbraco tables in the db
-        /// </summary>
-        internal void UninstallDatabaseSchema()
-        {
-            _logger.Info<DatabaseSchemaCreation>("Start UninstallDatabaseSchema");
-
-            foreach (var item in OrderedTables.OrderByDescending(x => x.Key))
-            {
-                var tableNameAttribute = item.Value.FirstAttribute<TableNameAttribute>();
-
-                string tableName = tableNameAttribute == null ? item.Value.Name : tableNameAttribute.Value;
-
-                _logger.Info<DatabaseSchemaCreation>("Uninstall" + tableName);
-
-                try
-                {
-                    if (_schemaHelper.TableExist(tableName))
-                    {
-                        _schemaHelper.DropTable(tableName);    
-                    }
-                }
-                catch (Exception ex)
-                {
-                    //swallow this for now, not sure how best to handle this with diff databases... though this is internal
-                    // and only used for unit tests. If this fails its because the table doesn't exist... generally!
-                    _logger.Error<DatabaseSchemaCreation>("Could not drop table " + tableName, ex);
-                }
-            }
-        }
-
-       
-
-        /// <summary>
-        /// Initialize the database by creating the umbraco db schema
-        /// </summary>
-        public void InitializeDatabaseSchema()
-        {
-            var e = new DatabaseCreationEventArgs();
-            FireBeforeCreation(e);
-
-            if (!e.Cancel)
-            {
-                foreach (var item in OrderedTables.OrderBy(x => x.Key))
-                {
-                    _schemaHelper.CreateTable(false, item.Value);
-                }
-            }
-
-            FireAfterCreation(e);
-        }
-
-        /// <summary>
-        /// Validates the schema of the current database
-        /// </summary>
-        public DatabaseSchemaResult ValidateSchema()
-        {
-            var result = new DatabaseSchemaResult();
-
-            //get the db index defs
-            result.DbIndexDefinitions = _sqlSyntaxProvider.GetDefinedIndexes(_database)
-                .Select(x => new DbIndexDefinition()
-                {
-                    TableName = x.Item1,
-                    IndexName = x.Item2,
-                    ColumnName = x.Item3,
-                    IsUnique = x.Item4
-                }).ToArray();
-
-            foreach (var item in OrderedTables.OrderBy(x => x.Key))
-            {
-                var tableDefinition = DefinitionFactory.GetTableDefinition(item.Value);
-                result.TableDefinitions.Add(tableDefinition);
-            }
-
-            ValidateDbTables(result);
-
-            ValidateDbColumns(result);
-
-            ValidateDbIndexes(result);
-
-            ValidateDbConstraints(result);
-
-            return result;
-        }
-
-        private void ValidateDbConstraints(DatabaseSchemaResult result)
-        {
-            //MySql doesn't conform to the "normal" naming of constraints, so there is currently no point in doing these checks.
-            //TODO: At a later point we do other checks for MySql, but ideally it should be necessary to do special checks for different providers.
-            // ALso note that to get the constraints for MySql we have to open a connection which we currently have not.
-            if (_sqlSyntaxProvider is MySqlSyntaxProvider)
-                return;
-
-            //Check constraints in configured database against constraints in schema
-            var constraintsInDatabase = _sqlSyntaxProvider.GetConstraintsPerColumn(_database).DistinctBy(x => x.Item3).ToList();
-            var foreignKeysInDatabase = constraintsInDatabase.Where(x => x.Item3.InvariantStartsWith("FK_")).Select(x => x.Item3).ToList();
-            var primaryKeysInDatabase = constraintsInDatabase.Where(x => x.Item3.InvariantStartsWith("PK_")).Select(x => x.Item3).ToList();
-            var indexesInDatabase = constraintsInDatabase.Where(x => x.Item3.InvariantStartsWith("IX_")).Select(x => x.Item3).ToList();
-            var indexesInSchema = result.TableDefinitions.SelectMany(x => x.Indexes.Select(y => y.Name)).ToList();
-            var unknownConstraintsInDatabase =
-                constraintsInDatabase.Where(
-                    x =>
-                    x.Item3.InvariantStartsWith("FK_") == false && x.Item3.InvariantStartsWith("PK_") == false &&
-                    x.Item3.InvariantStartsWith("IX_") == false).Select(x => x.Item3).ToList();
-            var foreignKeysInSchema = result.TableDefinitions.SelectMany(x => x.ForeignKeys.Select(y => y.Name)).ToList();
-            var primaryKeysInSchema = result.TableDefinitions.SelectMany(x => x.Columns.Select(y => y.PrimaryKeyName))
-                .Where(x => x.IsNullOrWhiteSpace() == false).ToList();
-
-            //Add valid and invalid foreign key differences to the result object
-            // We'll need to do invariant contains with case insensitivity because foreign key, primary key, and even index naming w/ MySQL is not standardized
-            // In theory you could have: FK_ or fk_ ...or really any standard that your development department (or developer) chooses to use.
-            foreach (var unknown in unknownConstraintsInDatabase)
-            {
-                if (foreignKeysInSchema.InvariantContains(unknown) || primaryKeysInSchema.InvariantContains(unknown) || indexesInSchema.InvariantContains(unknown))
-                {
-                    result.ValidConstraints.Add(unknown);
-                }
-                else
-                {
-                    result.Errors.Add(new Tuple<string, string>("Unknown", unknown));
-                }
-            }
-
-            //Foreign keys:
-
-            var validForeignKeyDifferences = foreignKeysInDatabase.Intersect(foreignKeysInSchema, StringComparer.InvariantCultureIgnoreCase);
-            foreach (var foreignKey in validForeignKeyDifferences)
-            {
-                result.ValidConstraints.Add(foreignKey);
-            }
-            var invalidForeignKeyDifferences =
-                foreignKeysInDatabase.Except(foreignKeysInSchema, StringComparer.InvariantCultureIgnoreCase)
-                                .Union(foreignKeysInSchema.Except(foreignKeysInDatabase, StringComparer.InvariantCultureIgnoreCase));
-            foreach (var foreignKey in invalidForeignKeyDifferences)
-            {
-                result.Errors.Add(new Tuple<string, string>("Constraint", foreignKey));
-            }
-
-
-            //Primary keys:
-
-            //Add valid and invalid primary key differences to the result object
-            var validPrimaryKeyDifferences = primaryKeysInDatabase.Intersect(primaryKeysInSchema, StringComparer.InvariantCultureIgnoreCase);
-            foreach (var primaryKey in validPrimaryKeyDifferences)
-            {
-                result.ValidConstraints.Add(primaryKey);
-            }
-            var invalidPrimaryKeyDifferences =
-                primaryKeysInDatabase.Except(primaryKeysInSchema, StringComparer.InvariantCultureIgnoreCase)
-                                .Union(primaryKeysInSchema.Except(primaryKeysInDatabase, StringComparer.InvariantCultureIgnoreCase));
-            foreach (var primaryKey in invalidPrimaryKeyDifferences)
-            {
-                result.Errors.Add(new Tuple<string, string>("Constraint", primaryKey));
-            }
-
-            //Constaints:
-
-            //NOTE: SD: The colIndex checks above should really take care of this but I need to keep this here because it was here before
-            // and some schema validation checks might rely on this data remaining here!
-            //Add valid and invalid index differences to the result object
-            var validIndexDifferences = indexesInDatabase.Intersect(indexesInSchema, StringComparer.InvariantCultureIgnoreCase);
-            foreach (var index in validIndexDifferences)
-            {
-                result.ValidConstraints.Add(index);
-            }
-            var invalidIndexDifferences =
-                indexesInDatabase.Except(indexesInSchema, StringComparer.InvariantCultureIgnoreCase)
-                                .Union(indexesInSchema.Except(indexesInDatabase, StringComparer.InvariantCultureIgnoreCase));
-            foreach (var index in invalidIndexDifferences)
-            {
-                result.Errors.Add(new Tuple<string, string>("Constraint", index));
-            }
-        }
-
-        private void ValidateDbColumns(DatabaseSchemaResult result)
-        {
-            //Check columns in configured database against columns in schema
-            var columnsInDatabase = _sqlSyntaxProvider.GetColumnsInSchema(_database);
-            var columnsPerTableInDatabase = columnsInDatabase.Select(x => string.Concat(x.TableName, ",", x.ColumnName)).ToList();
-            var columnsPerTableInSchema = result.TableDefinitions.SelectMany(x => x.Columns.Select(y => string.Concat(y.TableName, ",", y.Name))).ToList();
-            //Add valid and invalid column differences to the result object
-            var validColumnDifferences = columnsPerTableInDatabase.Intersect(columnsPerTableInSchema, StringComparer.InvariantCultureIgnoreCase);
-            foreach (var column in validColumnDifferences)
-            {
-                result.ValidColumns.Add(column);
-            }
-
-            var invalidColumnDifferences =
-                columnsPerTableInDatabase.Except(columnsPerTableInSchema, StringComparer.InvariantCultureIgnoreCase)
-                                .Union(columnsPerTableInSchema.Except(columnsPerTableInDatabase, StringComparer.InvariantCultureIgnoreCase));
-            foreach (var column in invalidColumnDifferences)
-            {
-                result.Errors.Add(new Tuple<string, string>("Column", column));
-            }
-        }
-
-        private void ValidateDbTables(DatabaseSchemaResult result)
-        {
-            //Check tables in configured database against tables in schema
-            var tablesInDatabase = _sqlSyntaxProvider.GetTablesInSchema(_database).ToList();
-            var tablesInSchema = result.TableDefinitions.Select(x => x.Name).ToList();
-            //Add valid and invalid table differences to the result object
-            var validTableDifferences = tablesInDatabase.Intersect(tablesInSchema, StringComparer.InvariantCultureIgnoreCase);
-            foreach (var tableName in validTableDifferences)
-            {
-                result.ValidTables.Add(tableName);
-            }
-
-            var invalidTableDifferences =
-                tablesInDatabase.Except(tablesInSchema, StringComparer.InvariantCultureIgnoreCase)
-                                .Union(tablesInSchema.Except(tablesInDatabase, StringComparer.InvariantCultureIgnoreCase));
-            foreach (var tableName in invalidTableDifferences)
-            {
-                result.Errors.Add(new Tuple<string, string>("Table", tableName));
-            }
-        }
-
-        private void ValidateDbIndexes(DatabaseSchemaResult result)
-        {
-            //These are just column indexes NOT constraints or Keys
-            //var colIndexesInDatabase = result.DbIndexDefinitions.Where(x => x.IndexName.InvariantStartsWith("IX_")).Select(x => x.IndexName).ToList();
-            var colIndexesInDatabase = result.DbIndexDefinitions.Select(x => x.IndexName).ToList();
-            var indexesInSchema = result.TableDefinitions.SelectMany(x => x.Indexes.Select(y => y.Name)).ToList();
-
-            //Add valid and invalid index differences to the result object
-            var validColIndexDifferences = colIndexesInDatabase.Intersect(indexesInSchema, StringComparer.InvariantCultureIgnoreCase);
-            foreach (var index in validColIndexDifferences)
-            {
-                result.ValidIndexes.Add(index);
-            }
-
-            var invalidColIndexDifferences =
-                colIndexesInDatabase.Except(indexesInSchema, StringComparer.InvariantCultureIgnoreCase)
-                                .Union(indexesInSchema.Except(colIndexesInDatabase, StringComparer.InvariantCultureIgnoreCase));
-            foreach (var index in invalidColIndexDifferences)
-            {
-                result.Errors.Add(new Tuple<string, string>("Index", index));
-            }
-        }
-
-        #region Events
-
-        /// <summary>
-        /// The save event handler
-        /// </summary>
-        internal delegate void DatabaseEventHandler(DatabaseCreationEventArgs e);
-
-        /// <summary>
-        /// Occurs when [before save].
-        /// </summary>
-        internal static event DatabaseEventHandler BeforeCreation;
-        /// <summary>
-        /// Raises the <see cref="BeforeCreation"/> event.
-        /// </summary>
-        /// <param name="e">The <see cref="System.EventArgs"/> instance containing the event data.</param>
-        protected internal virtual void FireBeforeCreation(DatabaseCreationEventArgs e)
-        {
-            if (BeforeCreation != null)
-            {
-                BeforeCreation(e);
-            }
-        }
-
-        /// <summary>
-        /// Occurs when [after save].
-        /// </summary>
-        internal static event DatabaseEventHandler AfterCreation;
-        /// <summary>
-        /// Raises the <see cref="AfterCreation"/> event.
-        /// </summary>
-        /// <param name="e">The <see cref="System.EventArgs"/> instance containing the event data.</param>
-        protected virtual void FireAfterCreation(DatabaseCreationEventArgs e)
-        {
-            if (AfterCreation != null)
-            {
-                AfterCreation(e);
-            }
-        }
-
-        #endregion
-    }
+using System;
+using System.Collections.Generic;
+using System.Linq;
+using Umbraco.Core.Events;
+using Umbraco.Core.Logging;
+using Umbraco.Core.Models.Rdbms;
+using Umbraco.Core.Persistence.DatabaseModelDefinitions;
+using Umbraco.Core.Persistence.SqlSyntax;
+
+namespace Umbraco.Core.Persistence.Migrations.Initial
+{
+    /// <summary>
+    /// Represents the initial database schema creation by running CreateTable for all DTOs against the db.
+    /// </summary>
+    internal class DatabaseSchemaCreation
+    {
+        /// <summary>
+        /// Constructor
+        /// </summary>
+        /// <param name="database"></param>
+        /// <param name="logger"></param>
+        /// <param name="sqlSyntaxProvider"></param>
+        public DatabaseSchemaCreation(Database database, ILogger logger, ISqlSyntaxProvider sqlSyntaxProvider)
+        {
+            _database = database;
+            _logger = logger;
+            _sqlSyntaxProvider = sqlSyntaxProvider;
+             _schemaHelper = new DatabaseSchemaHelper(database, logger, sqlSyntaxProvider);
+        }
+
+        #region Private Members
+
+        private readonly DatabaseSchemaHelper _schemaHelper;
+        private readonly Database _database;
+        private readonly ILogger _logger;
+        private readonly ISqlSyntaxProvider _sqlSyntaxProvider;
+
+        private static readonly Dictionary<int, Type> OrderedTables = new Dictionary<int, Type>
+                                                                          {
+                                                                              {0, typeof (NodeDto)},
+                                                                              {1, typeof (ContentTypeDto)},
+                                                                              {2, typeof (TemplateDto)},
+                                                                              {3, typeof (ContentDto)},
+                                                                              {4, typeof (ContentVersionDto)},
+                                                                              {5, typeof (DocumentDto)},
+                                                                              
+                                                                              {6, typeof (DocumentTypeDto)},
+                                                                              {7, typeof (DataTypeDto)},
+                                                                              {8, typeof (DataTypePreValueDto)},
+                                                                              {9, typeof (DictionaryDto)},
+                                                                              {10, typeof (LanguageTextDto)},
+                                                                              {11, typeof (LanguageDto)},
+                                                                              {12, typeof (DomainDto)},
+                                                                              {13, typeof (LogDto)},
+                                                                              {14, typeof (MacroDto)},
+                                                                              {15, typeof (MacroPropertyDto)},
+                                                                              {16, typeof (MemberTypeDto)},
+                                                                              {17, typeof (MemberDto)},
+                                                                              {18, typeof (Member2MemberGroupDto)},
+                                                                              {19, typeof (ContentXmlDto)},
+                                                                              {20, typeof (PreviewXmlDto)},
+                                                                              {21, typeof (PropertyTypeGroupDto)},
+                                                                              {22, typeof (PropertyTypeDto)},
+                                                                              {23, typeof (PropertyDataDto)},
+                                                                              {24, typeof (RelationTypeDto)},
+                                                                              {25, typeof (RelationDto)},
+                                                                              {26, typeof (StylesheetDto)},
+                                                                              {27, typeof (StylesheetPropertyDto)},
+                                                                              {28, typeof (TagDto)},
+                                                                              {29, typeof (TagRelationshipDto)},
+                                                                              {30, typeof (UserLoginDto)},
+                                                                              {31, typeof (UserTypeDto)},
+                                                                              {32, typeof (UserDto)},
+                                                                              {33, typeof (TaskTypeDto)},
+                                                                              {34, typeof (TaskDto)},
+                                                                              {35, typeof (ContentType2ContentTypeDto)},
+                                                                              {36, typeof (ContentTypeAllowedContentTypeDto)},
+                                                                              {37, typeof (User2AppDto)},
+                                                                              {38, typeof (User2NodeNotifyDto)},
+                                                                              {39, typeof (User2NodePermissionDto)},
+                                                                              {40, typeof (ServerRegistrationDto)},
+                                                                              {41, typeof (AccessDto)},
+                                                                              {42, typeof (AccessRuleDto)},
+                                                                              {43, typeof(CacheInstructionDto)}
+                                                                              {44, typeof (ExternalLoginDto)}
+                                                                          };
+        #endregion
+        
+        /// <summary>
+        /// Drops all Umbraco tables in the db
+        /// </summary>
+        internal void UninstallDatabaseSchema()
+        {
+            _logger.Info<DatabaseSchemaCreation>("Start UninstallDatabaseSchema");
+
+            foreach (var item in OrderedTables.OrderByDescending(x => x.Key))
+            {
+                var tableNameAttribute = item.Value.FirstAttribute<TableNameAttribute>();
+
+                string tableName = tableNameAttribute == null ? item.Value.Name : tableNameAttribute.Value;
+
+                _logger.Info<DatabaseSchemaCreation>("Uninstall" + tableName);
+
+                try
+                {
+                    if (_schemaHelper.TableExist(tableName))
+                    {
+                        _schemaHelper.DropTable(tableName);    
+                    }
+                }
+                catch (Exception ex)
+                {
+                    //swallow this for now, not sure how best to handle this with diff databases... though this is internal
+                    // and only used for unit tests. If this fails its because the table doesn't exist... generally!
+                    _logger.Error<DatabaseSchemaCreation>("Could not drop table " + tableName, ex);
+                }
+            }
+        }
+
+       
+
+        /// <summary>
+        /// Initialize the database by creating the umbraco db schema
+        /// </summary>
+        public void InitializeDatabaseSchema()
+        {
+            var e = new DatabaseCreationEventArgs();
+            FireBeforeCreation(e);
+
+            if (!e.Cancel)
+            {
+                foreach (var item in OrderedTables.OrderBy(x => x.Key))
+                {
+                    _schemaHelper.CreateTable(false, item.Value);
+                }
+            }
+
+            FireAfterCreation(e);
+        }
+
+        /// <summary>
+        /// Validates the schema of the current database
+        /// </summary>
+        public DatabaseSchemaResult ValidateSchema()
+        {
+            var result = new DatabaseSchemaResult();
+
+            //get the db index defs
+            result.DbIndexDefinitions = _sqlSyntaxProvider.GetDefinedIndexes(_database)
+                .Select(x => new DbIndexDefinition()
+                {
+                    TableName = x.Item1,
+                    IndexName = x.Item2,
+                    ColumnName = x.Item3,
+                    IsUnique = x.Item4
+                }).ToArray();
+
+            foreach (var item in OrderedTables.OrderBy(x => x.Key))
+            {
+                var tableDefinition = DefinitionFactory.GetTableDefinition(item.Value);
+                result.TableDefinitions.Add(tableDefinition);
+            }
+
+            ValidateDbTables(result);
+
+            ValidateDbColumns(result);
+
+            ValidateDbIndexes(result);
+
+            ValidateDbConstraints(result);
+
+            return result;
+        }
+
+        private void ValidateDbConstraints(DatabaseSchemaResult result)
+        {
+            //MySql doesn't conform to the "normal" naming of constraints, so there is currently no point in doing these checks.
+            //TODO: At a later point we do other checks for MySql, but ideally it should be necessary to do special checks for different providers.
+            // ALso note that to get the constraints for MySql we have to open a connection which we currently have not.
+            if (_sqlSyntaxProvider is MySqlSyntaxProvider)
+                return;
+
+            //Check constraints in configured database against constraints in schema
+            var constraintsInDatabase = _sqlSyntaxProvider.GetConstraintsPerColumn(_database).DistinctBy(x => x.Item3).ToList();
+            var foreignKeysInDatabase = constraintsInDatabase.Where(x => x.Item3.InvariantStartsWith("FK_")).Select(x => x.Item3).ToList();
+            var primaryKeysInDatabase = constraintsInDatabase.Where(x => x.Item3.InvariantStartsWith("PK_")).Select(x => x.Item3).ToList();
+            var indexesInDatabase = constraintsInDatabase.Where(x => x.Item3.InvariantStartsWith("IX_")).Select(x => x.Item3).ToList();
+            var indexesInSchema = result.TableDefinitions.SelectMany(x => x.Indexes.Select(y => y.Name)).ToList();
+            var unknownConstraintsInDatabase =
+                constraintsInDatabase.Where(
+                    x =>
+                    x.Item3.InvariantStartsWith("FK_") == false && x.Item3.InvariantStartsWith("PK_") == false &&
+                    x.Item3.InvariantStartsWith("IX_") == false).Select(x => x.Item3).ToList();
+            var foreignKeysInSchema = result.TableDefinitions.SelectMany(x => x.ForeignKeys.Select(y => y.Name)).ToList();
+            var primaryKeysInSchema = result.TableDefinitions.SelectMany(x => x.Columns.Select(y => y.PrimaryKeyName))
+                .Where(x => x.IsNullOrWhiteSpace() == false).ToList();
+
+            //Add valid and invalid foreign key differences to the result object
+            // We'll need to do invariant contains with case insensitivity because foreign key, primary key, and even index naming w/ MySQL is not standardized
+            // In theory you could have: FK_ or fk_ ...or really any standard that your development department (or developer) chooses to use.
+            foreach (var unknown in unknownConstraintsInDatabase)
+            {
+                if (foreignKeysInSchema.InvariantContains(unknown) || primaryKeysInSchema.InvariantContains(unknown) || indexesInSchema.InvariantContains(unknown))
+                {
+                    result.ValidConstraints.Add(unknown);
+                }
+                else
+                {
+                    result.Errors.Add(new Tuple<string, string>("Unknown", unknown));
+                }
+            }
+
+            //Foreign keys:
+
+            var validForeignKeyDifferences = foreignKeysInDatabase.Intersect(foreignKeysInSchema, StringComparer.InvariantCultureIgnoreCase);
+            foreach (var foreignKey in validForeignKeyDifferences)
+            {
+                result.ValidConstraints.Add(foreignKey);
+            }
+            var invalidForeignKeyDifferences =
+                foreignKeysInDatabase.Except(foreignKeysInSchema, StringComparer.InvariantCultureIgnoreCase)
+                                .Union(foreignKeysInSchema.Except(foreignKeysInDatabase, StringComparer.InvariantCultureIgnoreCase));
+            foreach (var foreignKey in invalidForeignKeyDifferences)
+            {
+                result.Errors.Add(new Tuple<string, string>("Constraint", foreignKey));
+            }
+
+
+            //Primary keys:
+
+            //Add valid and invalid primary key differences to the result object
+            var validPrimaryKeyDifferences = primaryKeysInDatabase.Intersect(primaryKeysInSchema, StringComparer.InvariantCultureIgnoreCase);
+            foreach (var primaryKey in validPrimaryKeyDifferences)
+            {
+                result.ValidConstraints.Add(primaryKey);
+            }
+            var invalidPrimaryKeyDifferences =
+                primaryKeysInDatabase.Except(primaryKeysInSchema, StringComparer.InvariantCultureIgnoreCase)
+                                .Union(primaryKeysInSchema.Except(primaryKeysInDatabase, StringComparer.InvariantCultureIgnoreCase));
+            foreach (var primaryKey in invalidPrimaryKeyDifferences)
+            {
+                result.Errors.Add(new Tuple<string, string>("Constraint", primaryKey));
+            }
+
+            //Constaints:
+
+            //NOTE: SD: The colIndex checks above should really take care of this but I need to keep this here because it was here before
+            // and some schema validation checks might rely on this data remaining here!
+            //Add valid and invalid index differences to the result object
+            var validIndexDifferences = indexesInDatabase.Intersect(indexesInSchema, StringComparer.InvariantCultureIgnoreCase);
+            foreach (var index in validIndexDifferences)
+            {
+                result.ValidConstraints.Add(index);
+            }
+            var invalidIndexDifferences =
+                indexesInDatabase.Except(indexesInSchema, StringComparer.InvariantCultureIgnoreCase)
+                                .Union(indexesInSchema.Except(indexesInDatabase, StringComparer.InvariantCultureIgnoreCase));
+            foreach (var index in invalidIndexDifferences)
+            {
+                result.Errors.Add(new Tuple<string, string>("Constraint", index));
+            }
+        }
+
+        private void ValidateDbColumns(DatabaseSchemaResult result)
+        {
+            //Check columns in configured database against columns in schema
+            var columnsInDatabase = _sqlSyntaxProvider.GetColumnsInSchema(_database);
+            var columnsPerTableInDatabase = columnsInDatabase.Select(x => string.Concat(x.TableName, ",", x.ColumnName)).ToList();
+            var columnsPerTableInSchema = result.TableDefinitions.SelectMany(x => x.Columns.Select(y => string.Concat(y.TableName, ",", y.Name))).ToList();
+            //Add valid and invalid column differences to the result object
+            var validColumnDifferences = columnsPerTableInDatabase.Intersect(columnsPerTableInSchema, StringComparer.InvariantCultureIgnoreCase);
+            foreach (var column in validColumnDifferences)
+            {
+                result.ValidColumns.Add(column);
+            }
+
+            var invalidColumnDifferences =
+                columnsPerTableInDatabase.Except(columnsPerTableInSchema, StringComparer.InvariantCultureIgnoreCase)
+                                .Union(columnsPerTableInSchema.Except(columnsPerTableInDatabase, StringComparer.InvariantCultureIgnoreCase));
+            foreach (var column in invalidColumnDifferences)
+            {
+                result.Errors.Add(new Tuple<string, string>("Column", column));
+            }
+        }
+
+        private void ValidateDbTables(DatabaseSchemaResult result)
+        {
+            //Check tables in configured database against tables in schema
+            var tablesInDatabase = _sqlSyntaxProvider.GetTablesInSchema(_database).ToList();
+            var tablesInSchema = result.TableDefinitions.Select(x => x.Name).ToList();
+            //Add valid and invalid table differences to the result object
+            var validTableDifferences = tablesInDatabase.Intersect(tablesInSchema, StringComparer.InvariantCultureIgnoreCase);
+            foreach (var tableName in validTableDifferences)
+            {
+                result.ValidTables.Add(tableName);
+            }
+
+            var invalidTableDifferences =
+                tablesInDatabase.Except(tablesInSchema, StringComparer.InvariantCultureIgnoreCase)
+                                .Union(tablesInSchema.Except(tablesInDatabase, StringComparer.InvariantCultureIgnoreCase));
+            foreach (var tableName in invalidTableDifferences)
+            {
+                result.Errors.Add(new Tuple<string, string>("Table", tableName));
+            }
+        }
+
+        private void ValidateDbIndexes(DatabaseSchemaResult result)
+        {
+            //These are just column indexes NOT constraints or Keys
+            //var colIndexesInDatabase = result.DbIndexDefinitions.Where(x => x.IndexName.InvariantStartsWith("IX_")).Select(x => x.IndexName).ToList();
+            var colIndexesInDatabase = result.DbIndexDefinitions.Select(x => x.IndexName).ToList();
+            var indexesInSchema = result.TableDefinitions.SelectMany(x => x.Indexes.Select(y => y.Name)).ToList();
+
+            //Add valid and invalid index differences to the result object
+            var validColIndexDifferences = colIndexesInDatabase.Intersect(indexesInSchema, StringComparer.InvariantCultureIgnoreCase);
+            foreach (var index in validColIndexDifferences)
+            {
+                result.ValidIndexes.Add(index);
+            }
+
+            var invalidColIndexDifferences =
+                colIndexesInDatabase.Except(indexesInSchema, StringComparer.InvariantCultureIgnoreCase)
+                                .Union(indexesInSchema.Except(colIndexesInDatabase, StringComparer.InvariantCultureIgnoreCase));
+            foreach (var index in invalidColIndexDifferences)
+            {
+                result.Errors.Add(new Tuple<string, string>("Index", index));
+            }
+        }
+
+        #region Events
+
+        /// <summary>
+        /// The save event handler
+        /// </summary>
+        internal delegate void DatabaseEventHandler(DatabaseCreationEventArgs e);
+
+        /// <summary>
+        /// Occurs when [before save].
+        /// </summary>
+        internal static event DatabaseEventHandler BeforeCreation;
+        /// <summary>
+        /// Raises the <see cref="BeforeCreation"/> event.
+        /// </summary>
+        /// <param name="e">The <see cref="System.EventArgs"/> instance containing the event data.</param>
+        protected internal virtual void FireBeforeCreation(DatabaseCreationEventArgs e)
+        {
+            if (BeforeCreation != null)
+            {
+                BeforeCreation(e);
+            }
+        }
+
+        /// <summary>
+        /// Occurs when [after save].
+        /// </summary>
+        internal static event DatabaseEventHandler AfterCreation;
+        /// <summary>
+        /// Raises the <see cref="AfterCreation"/> event.
+        /// </summary>
+        /// <param name="e">The <see cref="System.EventArgs"/> instance containing the event data.</param>
+        protected virtual void FireAfterCreation(DatabaseCreationEventArgs e)
+        {
+            if (AfterCreation != null)
+            {
+                AfterCreation(e);
+            }
+        }
+
+        #endregion
+    }
 }