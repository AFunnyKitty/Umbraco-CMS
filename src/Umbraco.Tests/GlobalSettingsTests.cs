using System.Configuration;
using System.Web.Routing;
using NUnit.Framework;
using Umbraco.Core.Configuration;
using Umbraco.Tests.TestHelpers;
using System.Web.Mvc;

namespace Umbraco.Tests
{
	[TestFixture]
	public class GlobalSettingsTests : BaseWebTest
	{
		protected override bool RequiresDbSetup
		{
			get { return false; }
		}

		public override void Initialize()
		{            
			base.Initialize();
<<<<<<< HEAD
=======
            SettingsForTests.UmbracoPath = "~/umbraco";
>>>>>>> 8a9680e7
		}

		public override void TearDown()
		{
            //reset the app config		            
<<<<<<< HEAD
            Umbraco.Core.Configuration.GlobalSettings.ResetCache();
=======
>>>>>>> 8a9680e7
			base.TearDown();
			
		}

        [Ignore]
        [Test]
        public void Is_Version_From_Assembly_Correct()
        {
            Assert.That(UmbracoVersion.Current.ToString(3), Is.EqualTo("6.0.0"));
        }

		[TestCase("/umbraco/umbraco.aspx")]
		[TestCase("/umbraco/editContent.aspx")]
		[TestCase("/install/default.aspx")]
		[TestCase("/install/")]
		[TestCase("/install")]
		[TestCase("/install/?installStep=asdf")]
		[TestCase("/install/test.aspx")]
		[TestCase("/config/splashes/booting.aspx")]
		public void Is_Reserved_Path_Or_Url(string url)
		{
			Assert.IsTrue(Umbraco.Core.Configuration.GlobalSettings.IsReservedPathOrUrl(url));
		}

		[TestCase("/umbraco_client/Tree/treeIcons.css")]
		[TestCase("/umbraco_client/Tree/Themes/umbraco/style.css")]
		[TestCase("/umbraco_client/scrollingmenu/style.css")]		
		[TestCase("/base/somebasehandler")]
		[TestCase("/")]
		[TestCase("/home.aspx")]
		[TestCase("/umbraco-test")]
		[TestCase("/install-test")]
		[TestCase("/install.aspx")]
		public void Is_Not_Reserved_Path_Or_Url(string url)
		{
			Assert.IsFalse(Umbraco.Core.Configuration.GlobalSettings.IsReservedPathOrUrl(url));
		}


		[TestCase("/Do/Not/match", false)]
		[TestCase("/Umbraco/RenderMvcs", false)]
		[TestCase("/Umbraco/RenderMvc", true)]
		[TestCase("/Umbraco/RenderMvc/Index", true)]
		[TestCase("/Umbraco/RenderMvc/Index/1234", true)]
		[TestCase("/Umbraco/RenderMvc/Index/1234/9876", false)]
		[TestCase("/api", true)]
		[TestCase("/api/WebApiTest", true)]
		[TestCase("/api/WebApiTest/1234", true)]
		[TestCase("/api/WebApiTest/Index/1234", false)]		
		public void Is_Reserved_By_Route(string url, bool shouldMatch)
		{
			//reset the app config, we only want to test routes not the hard coded paths
		    Umbraco.Core.Configuration.GlobalSettings.ReservedPaths = "";
		    Umbraco.Core.Configuration.GlobalSettings.ReservedUrls = "";

			var routes = new RouteCollection();

			routes.MapRoute(
				"Umbraco_default",
				"Umbraco/RenderMvc/{action}/{id}",
				new { controller = "RenderMvc", action = "Index", id = UrlParameter.Optional });
			routes.MapRoute(
				"WebAPI",
				"api/{controller}/{id}",
				new { controller = "WebApiTestController", action = "Index", id = UrlParameter.Optional });


			var context = new FakeHttpContextFactory(url);
		

			Assert.AreEqual(
				shouldMatch,
				Umbraco.Core.Configuration.GlobalSettings.IsReservedPathOrUrl(url, context.HttpContext, routes));
		}
	}
}<|MERGE_RESOLUTION|>--- conflicted
+++ resolved
@@ -1,109 +1,102 @@
-using System.Configuration;
-using System.Web.Routing;
-using NUnit.Framework;
-using Umbraco.Core.Configuration;
-using Umbraco.Tests.TestHelpers;
-using System.Web.Mvc;
-
-namespace Umbraco.Tests
-{
-	[TestFixture]
-	public class GlobalSettingsTests : BaseWebTest
-	{
-		protected override bool RequiresDbSetup
-		{
-			get { return false; }
-		}
-
-		public override void Initialize()
-		{            
-			base.Initialize();
-<<<<<<< HEAD
-=======
-            SettingsForTests.UmbracoPath = "~/umbraco";
->>>>>>> 8a9680e7
-		}
-
-		public override void TearDown()
-		{
-            //reset the app config		            
-<<<<<<< HEAD
-            Umbraco.Core.Configuration.GlobalSettings.ResetCache();
-=======
->>>>>>> 8a9680e7
-			base.TearDown();
-			
-		}
-
-        [Ignore]
-        [Test]
-        public void Is_Version_From_Assembly_Correct()
-        {
-            Assert.That(UmbracoVersion.Current.ToString(3), Is.EqualTo("6.0.0"));
-        }
-
-		[TestCase("/umbraco/umbraco.aspx")]
-		[TestCase("/umbraco/editContent.aspx")]
-		[TestCase("/install/default.aspx")]
-		[TestCase("/install/")]
-		[TestCase("/install")]
-		[TestCase("/install/?installStep=asdf")]
-		[TestCase("/install/test.aspx")]
-		[TestCase("/config/splashes/booting.aspx")]
-		public void Is_Reserved_Path_Or_Url(string url)
-		{
-			Assert.IsTrue(Umbraco.Core.Configuration.GlobalSettings.IsReservedPathOrUrl(url));
-		}
-
-		[TestCase("/umbraco_client/Tree/treeIcons.css")]
-		[TestCase("/umbraco_client/Tree/Themes/umbraco/style.css")]
-		[TestCase("/umbraco_client/scrollingmenu/style.css")]		
-		[TestCase("/base/somebasehandler")]
-		[TestCase("/")]
-		[TestCase("/home.aspx")]
-		[TestCase("/umbraco-test")]
-		[TestCase("/install-test")]
-		[TestCase("/install.aspx")]
-		public void Is_Not_Reserved_Path_Or_Url(string url)
-		{
-			Assert.IsFalse(Umbraco.Core.Configuration.GlobalSettings.IsReservedPathOrUrl(url));
-		}
-
-
-		[TestCase("/Do/Not/match", false)]
-		[TestCase("/Umbraco/RenderMvcs", false)]
-		[TestCase("/Umbraco/RenderMvc", true)]
-		[TestCase("/Umbraco/RenderMvc/Index", true)]
-		[TestCase("/Umbraco/RenderMvc/Index/1234", true)]
-		[TestCase("/Umbraco/RenderMvc/Index/1234/9876", false)]
-		[TestCase("/api", true)]
-		[TestCase("/api/WebApiTest", true)]
-		[TestCase("/api/WebApiTest/1234", true)]
-		[TestCase("/api/WebApiTest/Index/1234", false)]		
-		public void Is_Reserved_By_Route(string url, bool shouldMatch)
-		{
-			//reset the app config, we only want to test routes not the hard coded paths
-		    Umbraco.Core.Configuration.GlobalSettings.ReservedPaths = "";
-		    Umbraco.Core.Configuration.GlobalSettings.ReservedUrls = "";
-
-			var routes = new RouteCollection();
-
-			routes.MapRoute(
-				"Umbraco_default",
-				"Umbraco/RenderMvc/{action}/{id}",
-				new { controller = "RenderMvc", action = "Index", id = UrlParameter.Optional });
-			routes.MapRoute(
-				"WebAPI",
-				"api/{controller}/{id}",
-				new { controller = "WebApiTestController", action = "Index", id = UrlParameter.Optional });
-
-
-			var context = new FakeHttpContextFactory(url);
-		
-
-			Assert.AreEqual(
-				shouldMatch,
-				Umbraco.Core.Configuration.GlobalSettings.IsReservedPathOrUrl(url, context.HttpContext, routes));
-		}
-	}
+using System.Configuration;
+using System.Web.Routing;
+using NUnit.Framework;
+using Umbraco.Core.Configuration;
+using Umbraco.Tests.TestHelpers;
+using System.Web.Mvc;
+
+namespace Umbraco.Tests
+{
+	[TestFixture]
+	public class GlobalSettingsTests : BaseWebTest
+	{
+		protected override bool RequiresDbSetup
+		{
+			get { return false; }
+		}
+
+		public override void Initialize()
+		{            
+			base.Initialize();
+            SettingsForTests.UmbracoPath = "~/umbraco";
+		}
+
+		public override void TearDown()
+		{
+            //reset the app config		            
+			base.TearDown();
+			
+		}
+
+        [Ignore]
+        [Test]
+        public void Is_Version_From_Assembly_Correct()
+        {
+            Assert.That(UmbracoVersion.Current.ToString(3), Is.EqualTo("6.0.0"));
+        }
+
+		[TestCase("/umbraco/umbraco.aspx")]
+		[TestCase("/umbraco/editContent.aspx")]
+		[TestCase("/install/default.aspx")]
+		[TestCase("/install/")]
+		[TestCase("/install")]
+		[TestCase("/install/?installStep=asdf")]
+		[TestCase("/install/test.aspx")]
+		[TestCase("/config/splashes/booting.aspx")]
+		public void Is_Reserved_Path_Or_Url(string url)
+		{
+			Assert.IsTrue(Umbraco.Core.Configuration.GlobalSettings.IsReservedPathOrUrl(url));
+		}
+
+		[TestCase("/umbraco_client/Tree/treeIcons.css")]
+		[TestCase("/umbraco_client/Tree/Themes/umbraco/style.css")]
+		[TestCase("/umbraco_client/scrollingmenu/style.css")]		
+		[TestCase("/base/somebasehandler")]
+		[TestCase("/")]
+		[TestCase("/home.aspx")]
+		[TestCase("/umbraco-test")]
+		[TestCase("/install-test")]
+		[TestCase("/install.aspx")]
+		public void Is_Not_Reserved_Path_Or_Url(string url)
+		{
+			Assert.IsFalse(Umbraco.Core.Configuration.GlobalSettings.IsReservedPathOrUrl(url));
+		}
+
+
+		[TestCase("/Do/Not/match", false)]
+		[TestCase("/Umbraco/RenderMvcs", false)]
+		[TestCase("/Umbraco/RenderMvc", true)]
+		[TestCase("/Umbraco/RenderMvc/Index", true)]
+		[TestCase("/Umbraco/RenderMvc/Index/1234", true)]
+		[TestCase("/Umbraco/RenderMvc/Index/1234/9876", false)]
+		[TestCase("/api", true)]
+		[TestCase("/api/WebApiTest", true)]
+		[TestCase("/api/WebApiTest/1234", true)]
+		[TestCase("/api/WebApiTest/Index/1234", false)]		
+		public void Is_Reserved_By_Route(string url, bool shouldMatch)
+		{
+			//reset the app config, we only want to test routes not the hard coded paths
+		    Umbraco.Core.Configuration.GlobalSettings.ReservedPaths = "";
+		    Umbraco.Core.Configuration.GlobalSettings.ReservedUrls = "";
+
+			var routes = new RouteCollection();
+
+			routes.MapRoute(
+				"Umbraco_default",
+				"Umbraco/RenderMvc/{action}/{id}",
+				new { controller = "RenderMvc", action = "Index", id = UrlParameter.Optional });
+			routes.MapRoute(
+				"WebAPI",
+				"api/{controller}/{id}",
+				new { controller = "WebApiTestController", action = "Index", id = UrlParameter.Optional });
+
+
+			var context = new FakeHttpContextFactory(url);
+		
+
+			Assert.AreEqual(
+				shouldMatch,
+				Umbraco.Core.Configuration.GlobalSettings.IsReservedPathOrUrl(url, context.HttpContext, routes));
+		}
+	}
 }