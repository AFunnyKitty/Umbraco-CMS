using System;
using System.Collections;
using System.Globalization;
using System.Data;
using System.Linq;
using Umbraco.Core.Cache;
using Umbraco.Core.Persistence;
using Umbraco.Core.Persistence.SqlSyntax;
using Umbraco.Core.PropertyEditors;
using umbraco.DataLayer;
using System.Xml;
using umbraco.cms.businesslogic.media;
using umbraco.interfaces;
using PropertyType = umbraco.cms.businesslogic.propertytype.PropertyType;
using Umbraco.Core;

namespace umbraco.cms.businesslogic.datatype
{

    

    /// <summary>
    /// Datatypedefinitions is the basic buildingblocks of umbraco's documents/medias/members generic datastructure 
    /// 
    /// A datatypedefinition encapsulates an object which implements the interface IDataType, and are used when defining
    /// the properties of a document in the documenttype. This extra layer between IDataType and a documenttypes propertytype
    /// are used amongst other for enabling shared prevalues.
    /// 
    /// </summary>
    [Obsolete("This class is no longer used and will be removed from the codebase in the future.")]
    public class DataTypeDefinition : CMSNode
    {
        #region Private fields
        private string _propertyEditorAlias;

<<<<<<< HEAD
        private static readonly Guid ObjectType = new Guid(Constants.ObjectTypes.DataType);
=======
        private static Guid _objectType = new Guid(Constants.ObjectTypes.DataType);
	    private string _dbType;
        private string _text1;
>>>>>>> 3626d5b7

        #endregion

        #region Constructors

        /// <summary>
        /// Initialization of the datatypedefinition
        /// </summary>
        /// <param name="id">Datattypedefininition id</param>
        public DataTypeDefinition(int id) : base(id) { }

        /// <summary>
        /// Initialization of the datatypedefinition
        /// </summary>
        /// <param name="id">Datattypedefininition id</param>
        public DataTypeDefinition(Guid id) : base(id) { }

        #endregion

        #region Public Properties

        public override string Text
        {
            get { return _text1 ?? (_text1 = base.Text); }
            set { _text1 = value; }
        }

        /// <summary>
        /// The associated datatype, which delivers the methods for editing data, editing prevalues see: umbraco.interfaces.IDataType
        /// </summary>
        public IDataType DataType
        {
            get
            {
                if (_propertyEditorAlias.IsNullOrWhiteSpace()) 
                    return null;

                //Attempt to resolve a legacy control id from the alias. If one is not found we'll generate one - 
                // the reason one will not be found is if there's a new v7 property editor created that doesn't have a legacy
                // property editor predecessor.
                //So, we'll generate an id for it based on the alias which will remain consistent, but then we'll try to resolve a legacy
                // IDataType which of course will not exist. In this case we'll have to create a new one on the fly for backwards compatibility but 
                // this instance will have limited capabilities and will really only work for saving data so the legacy APIs continue to work.
                var controlId = LegacyPropertyEditorIdToAliasConverter.GetLegacyIdFromAlias(_propertyEditorAlias, LegacyPropertyEditorIdToAliasConverter.NotFoundLegacyIdResponseBehavior.GenerateId);

                var dt = DataTypesResolver.Current.GetById(controlId.Value);
                
                if (dt != null)
                {
                    dt.DataTypeDefinitionId = Id;
                }
                else
                {
                    //Ok so it was not found, we can only assume that this is because this is a new property editor that does not have a legacy predecessor.
                    //we'll have to attempt to generate one at runtime.
                    dt = BackwardsCompatibleDataType.Create(_propertyEditorAlias, controlId.Value, Id);
                }
                    

                return dt;
            }
            set
            {
                if (SqlHelper == null)
                    throw new InvalidOperationException("Cannot execute a SQL command when the SqlHelper is null");
                if (value == null)
                    throw new InvalidOperationException("The value passed in is null. The DataType property cannot be set to a null value");

                var alias = LegacyPropertyEditorIdToAliasConverter.GetAliasFromLegacyId(value.Id, true);

                SqlHelper.ExecuteNonQuery("update cmsDataType set propertyEditorAlias = @alias where nodeID = " + this.Id,
                    SqlHelper.CreateParameter("@alias", alias));

                

                _propertyEditorAlias = alias;
            }
        }

        internal string DbType { get; private set; }

        #endregion

        #region Public methods
        public override void delete()
        {
            var e = new DeleteEventArgs();
            FireBeforeDelete(e);
            if (e.Cancel == false)
            {
                //first clear the prevalues
                PreValues.DeleteByDataTypeDefinition(this.Id);

                //next clear out the property types
                var propTypes = PropertyType.GetByDataTypeDefinition(this.Id);
                foreach (var p in propTypes)
                {
                    p.delete();
                }

                //delete the cmsDataType role, then the umbracoNode
                SqlHelper.ExecuteNonQuery("delete from cmsDataType where nodeId=@nodeId",
                                          SqlHelper.CreateParameter("@nodeId", this.Id));
                base.delete();

                
                FireAfterDelete(e);
            }
        }

        [Obsolete("Use the standard delete() method instead")]
        public void Delete()
        {
            delete();
        }

        /// <summary>
        /// Used to persist object changes to the database. In Version3.0 it's just a stub for future compatibility
        /// </summary>
        public override void Save()
        {
            //Cannot change to a duplicate alias
            var exists = Database.ExecuteScalar<int>(@"SELECT COUNT(*) FROM cmsDataType
INNER JOIN umbracoNode ON cmsDataType.nodeId = umbracoNode.id
WHERE umbracoNode." + SqlSyntaxContext.SqlSyntaxProvider.GetQuotedColumnName("text") + @"= @name
AND umbracoNode.id <> @id",
                    new { id = this.Id, name = this.Text });
            if (exists > 0)
            {
                ApplicationContext.Current.ApplicationCache.RuntimeCache.ClearCacheItem(
                    string.Format("{0}{1}", CacheKeys.DataTypeCacheKey, this.Id));

                throw new DuplicateNameException("A data type with the name " + this.Text + " already exists");
            }

            //this actually does the persisting.
            base.Text = _text1;

            OnSaving(EventArgs.Empty);
        }

        public XmlElement ToXml(XmlDocument xd)
        {
            //here we need to get the property editor alias from it's id
            var alias = LegacyPropertyEditorIdToAliasConverter.GetAliasFromLegacyId(DataType.Id, true);

            var dt = xd.CreateElement("DataType");
            dt.Attributes.Append(xmlHelper.addAttribute(xd, "Name", Text));
            //The 'ID' when exporting is actually the property editor alias (in pre v7 it was the IDataType GUID id)
            dt.Attributes.Append(xmlHelper.addAttribute(xd, "Id", alias));
            dt.Attributes.Append(xmlHelper.addAttribute(xd, "Definition", UniqueId.ToString()));
            dt.Attributes.Append(xmlHelper.addAttribute(xd, "DatabaseType", DbType));

            // templates
            var prevalues = xd.CreateElement("PreValues");
            foreach (DictionaryEntry item in PreValues.GetPreValues(Id))
            {
                var prevalue = xd.CreateElement("PreValue");
                prevalue.Attributes.Append(xmlHelper.addAttribute(xd, "Id", ((PreValue)item.Value).Id.ToString(CultureInfo.InvariantCulture)));
                prevalue.Attributes.Append(xmlHelper.addAttribute(xd, "Value", ((PreValue)item.Value).Value));
                prevalue.Attributes.Append(xmlHelper.addAttribute(xd, "Alias", ((PreValue)item.Value).Alias));
                prevalues.AppendChild(prevalue);
            }

            dt.AppendChild(prevalues);

            return dt;
        }
        #endregion

        #region Static methods

        [Obsolete("Do not use this method, it will not function correctly because legacy property editors are not supported in v7")]
        public static DataTypeDefinition Import(XmlNode xmlData)
        {
            var name = xmlData.Attributes["Name"].Value;
            var id = xmlData.Attributes["Id"].Value;
            var def = xmlData.Attributes["Definition"].Value;


            //Make sure that the dtd is not already present
            if (IsNode(new Guid(def)) == false)
            {
                var u = BusinessLogic.User.GetCurrent() ?? BusinessLogic.User.GetUser(0);

                var dtd = MakeNew(u, name, new Guid(def));
                var dataType = DataTypesResolver.Current.GetById(new Guid(id));
                if (dataType == null)
                    throw new NullReferenceException("Could not resolve a data type with id " + id);

                dtd.DataType = dataType;
                dtd.Save();

                //add prevalues
                foreach (XmlNode xmlPv in xmlData.SelectNodes("PreValues/PreValue"))
                {
                    var val = xmlPv.Attributes["Value"];

                    if (val != null)
                    {
                        var p = new PreValue(0, 0, val.Value);
                        p.DataTypeId = dtd.Id;
                        p.Save();
                    }
                }

                return dtd;
            }

            return null;
        }

        /// <summary>
        /// Retrieves a list of all datatypedefinitions
        /// </summary>
        /// <returns>A list of all datatypedefinitions</returns>
        public static DataTypeDefinition[] GetAll()
        {
            var retvalSort = new SortedList();
            var tmp = getAllUniquesFromObjectType(ObjectType);
            var retval = new DataTypeDefinition[tmp.Length];
            for (var i = 0; i < tmp.Length; i++)
            {
                var dt = GetDataTypeDefinition(tmp[i]);
                retvalSort.Add(dt.Text + "|||" + Guid.NewGuid(), dt);
            }

            var ide = retvalSort.GetEnumerator();
            var counter = 0;
            while (ide.MoveNext())
            {
                retval[counter] = (DataTypeDefinition)ide.Value;
                counter++;
            }
            return retval;
        }

        /// <summary>
        /// Creates a new datatypedefinition given its name and the user which creates it.
        /// </summary>
        /// <param name="u">The user who creates the datatypedefinition</param>
        /// <param name="Text">The name of the DataTypeDefinition</param>
        /// <returns></returns>
        public static DataTypeDefinition MakeNew(BusinessLogic.User u, string Text)
        {
            return MakeNew(u, Text, Guid.NewGuid());
        }

        /// <summary>
        /// Creates a new datatypedefinition given its name and the user which creates it.
        /// </summary>
        /// <param name="u">The user who creates the datatypedefinition</param>
        /// <param name="Text">The name of the DataTypeDefinition</param>
        /// <param name="UniqueId">Overrides the CMSnodes uniqueID</param>
        /// <returns></returns>
        public static DataTypeDefinition MakeNew(BusinessLogic.User u, string Text, Guid UniqueId)
        {
            //Cannot add a duplicate data type
            var exists = Database.ExecuteScalar<int>(@"SELECT COUNT(*) FROM cmsDataType
INNER JOIN umbracoNode ON cmsDataType.nodeId = umbracoNode.id
WHERE umbracoNode." + SqlSyntaxContext.SqlSyntaxProvider.GetQuotedColumnName("text") + "= @name", new { name = Text });
            if (exists > 0)
            {
                throw new DuplicateNameException("A data type with the name " + Text + " already exists");
            }

            var newId = MakeNew(-1, ObjectType, u.Id, 1, Text, UniqueId).Id;

            //insert empty prop ed alias
            SqlHelper.ExecuteNonQuery("Insert into cmsDataType (nodeId, propertyEditorAlias, dbType) values (" + newId + ",'','Ntext')");

            var dtd = new DataTypeDefinition(newId);
            dtd.OnNew(EventArgs.Empty);

            return dtd;
        }

        /// <summary>
        /// Retrieve a list of datatypedefinitions which share the same IDataType datatype
        /// </summary>
        /// <param name="DataTypeId">The unique id of the IDataType</param>
        /// <returns>A list of datatypedefinitions which are based on the IDataType specified</returns>
        public static DataTypeDefinition GetByDataTypeId(Guid DataTypeId)
        {
            var dfId = 0;
            // When creating a datatype and not saving it, it will be null, so we need this check
            foreach (var df in GetAll().Where(x => x.DataType != null))
            {
                if (df.DataType.Id == DataTypeId)
                {
                    dfId = df.Id;
                    break;
                }
            }

            return dfId == 0 ? null : new DataTypeDefinition(dfId);
        }

        /// <summary>
        /// Analyzes an object to see if its basetype is umbraco.editorControls.DefaultData
        /// </summary>
        /// <param name="Data">The Data object to analyze</param>
        /// <returns>True if the basetype is the DefaultData class</returns>
        public static bool IsDefaultData(object Data)
        {
            Type typeOfData = Data.GetType();

            while (typeOfData.BaseType != new Object().GetType())
            {
                typeOfData = typeOfData.BaseType;
            }

            return (typeOfData.FullName == "umbraco.cms.businesslogic.datatype.DefaultData");
        }

        public static DataTypeDefinition GetDataTypeDefinition(int id)
        {
            return ApplicationContext.Current.ApplicationCache.GetCacheItem(
                string.Format("{0}{1}", CacheKeys.DataTypeCacheKey, id),
                () => new DataTypeDefinition(id));
        }

        [Obsolete("Use GetDataTypeDefinition(int id) instead", false)]
        public static DataTypeDefinition GetDataTypeDefinition(Guid id)
        {
            return ApplicationContext.Current.ApplicationCache.GetCacheItem(
                string.Format("{0}{1}", CacheKeys.DataTypeCacheKey, id),
                () => new DataTypeDefinition(id));
        }
        #endregion

        #region Protected methods
        protected override void setupNode()
        {
            base.setupNode();

            using (var dr = SqlHelper.ExecuteReader("select dbType, propertyEditorAlias from cmsDataType where nodeId = '" + this.Id.ToString() + "'"))
            {
                if (dr.Read())
                {
                    _propertyEditorAlias = dr.GetString("propertyEditorAlias");
                    DbType = dr.GetString("dbType");
                }
                else
                    throw new ArgumentException("No dataType with id = " + this.Id.ToString() + " found");
            }

        }
        #endregion

        #region Events
        //EVENTS
        public delegate void SaveEventHandler(DataTypeDefinition sender, EventArgs e);
        public delegate void NewEventHandler(DataTypeDefinition sender, EventArgs e);
        public delegate void DeleteEventHandler(DataTypeDefinition sender, EventArgs e);

        /// <summary>
        /// Occurs when a data type is saved.
        /// </summary>
        public static event SaveEventHandler Saving;
        protected virtual void OnSaving(EventArgs e)
        {
            if (Saving != null)
                Saving(this, e);
        }

        public static event NewEventHandler New;
        protected virtual void OnNew(EventArgs e)
        {
            if (New != null)
                New(this, e);
        }

        [Obsolete("This event is not used! Use the BeforeDelete or AfterDelete events")]
        public static event DeleteEventHandler Deleting;
        protected virtual void OnDeleting(EventArgs e)
        {
            if (Deleting != null)
                Deleting(this, e);
        }

        /// <summary>
        /// Occurs when [before delete].
        /// </summary>
        public new static event DeleteEventHandler BeforeDelete;
        /// <summary>
        /// Raises the <see cref="E:BeforeDelete"/> event.
        /// </summary>
        /// <param name="e">The <see cref="System.EventArgs"/> instance containing the event data.</param>
        protected new virtual void FireBeforeDelete(DeleteEventArgs e)
        {
            if (BeforeDelete != null)
                BeforeDelete(this, e);
        }

        /// <summary>
        /// Occurs when [after delete].
        /// </summary>
        public new static event DeleteEventHandler AfterDelete;
        /// <summary>
        /// Raises the <see cref="E:AfterDelete"/> event.
        /// </summary>
        /// <param name="e">The <see cref="System.EventArgs"/> instance containing the event data.</param>
        protected new virtual void FireAfterDelete(DeleteEventArgs e)
        {
            if (AfterDelete != null)
                AfterDelete(this, e);
        }

        #endregion

    }
}<|MERGE_RESOLUTION|>--- conflicted
+++ resolved
@@ -1,455 +1,450 @@
-using System;
-using System.Collections;
-using System.Globalization;
-using System.Data;
-using System.Linq;
-using Umbraco.Core.Cache;
-using Umbraco.Core.Persistence;
-using Umbraco.Core.Persistence.SqlSyntax;
-using Umbraco.Core.PropertyEditors;
-using umbraco.DataLayer;
-using System.Xml;
-using umbraco.cms.businesslogic.media;
-using umbraco.interfaces;
-using PropertyType = umbraco.cms.businesslogic.propertytype.PropertyType;
-using Umbraco.Core;
-
-namespace umbraco.cms.businesslogic.datatype
-{
-
-    
-
-    /// <summary>
-    /// Datatypedefinitions is the basic buildingblocks of umbraco's documents/medias/members generic datastructure 
-    /// 
-    /// A datatypedefinition encapsulates an object which implements the interface IDataType, and are used when defining
-    /// the properties of a document in the documenttype. This extra layer between IDataType and a documenttypes propertytype
-    /// are used amongst other for enabling shared prevalues.
-    /// 
-    /// </summary>
-    [Obsolete("This class is no longer used and will be removed from the codebase in the future.")]
-    public class DataTypeDefinition : CMSNode
-    {
-        #region Private fields
-        private string _propertyEditorAlias;
-
-<<<<<<< HEAD
-        private static readonly Guid ObjectType = new Guid(Constants.ObjectTypes.DataType);
-=======
-        private static Guid _objectType = new Guid(Constants.ObjectTypes.DataType);
-	    private string _dbType;
-        private string _text1;
->>>>>>> 3626d5b7
-
-        #endregion
-
-        #region Constructors
-
-        /// <summary>
-        /// Initialization of the datatypedefinition
-        /// </summary>
-        /// <param name="id">Datattypedefininition id</param>
-        public DataTypeDefinition(int id) : base(id) { }
-
-        /// <summary>
-        /// Initialization of the datatypedefinition
-        /// </summary>
-        /// <param name="id">Datattypedefininition id</param>
-        public DataTypeDefinition(Guid id) : base(id) { }
-
-        #endregion
-
-        #region Public Properties
-
-        public override string Text
-        {
-            get { return _text1 ?? (_text1 = base.Text); }
-            set { _text1 = value; }
-        }
-
-        /// <summary>
-        /// The associated datatype, which delivers the methods for editing data, editing prevalues see: umbraco.interfaces.IDataType
-        /// </summary>
-        public IDataType DataType
-        {
-            get
-            {
-                if (_propertyEditorAlias.IsNullOrWhiteSpace()) 
-                    return null;
-
-                //Attempt to resolve a legacy control id from the alias. If one is not found we'll generate one - 
-                // the reason one will not be found is if there's a new v7 property editor created that doesn't have a legacy
-                // property editor predecessor.
-                //So, we'll generate an id for it based on the alias which will remain consistent, but then we'll try to resolve a legacy
-                // IDataType which of course will not exist. In this case we'll have to create a new one on the fly for backwards compatibility but 
-                // this instance will have limited capabilities and will really only work for saving data so the legacy APIs continue to work.
-                var controlId = LegacyPropertyEditorIdToAliasConverter.GetLegacyIdFromAlias(_propertyEditorAlias, LegacyPropertyEditorIdToAliasConverter.NotFoundLegacyIdResponseBehavior.GenerateId);
-
-                var dt = DataTypesResolver.Current.GetById(controlId.Value);
-                
-                if (dt != null)
-                {
-                    dt.DataTypeDefinitionId = Id;
-                }
-                else
-                {
-                    //Ok so it was not found, we can only assume that this is because this is a new property editor that does not have a legacy predecessor.
-                    //we'll have to attempt to generate one at runtime.
-                    dt = BackwardsCompatibleDataType.Create(_propertyEditorAlias, controlId.Value, Id);
-                }
-                    
-
-                return dt;
-            }
-            set
-            {
-                if (SqlHelper == null)
-                    throw new InvalidOperationException("Cannot execute a SQL command when the SqlHelper is null");
-                if (value == null)
-                    throw new InvalidOperationException("The value passed in is null. The DataType property cannot be set to a null value");
-
-                var alias = LegacyPropertyEditorIdToAliasConverter.GetAliasFromLegacyId(value.Id, true);
-
-                SqlHelper.ExecuteNonQuery("update cmsDataType set propertyEditorAlias = @alias where nodeID = " + this.Id,
-                    SqlHelper.CreateParameter("@alias", alias));
-
-                
-
-                _propertyEditorAlias = alias;
-            }
-        }
-
-        internal string DbType { get; private set; }
-
-        #endregion
-
-        #region Public methods
-        public override void delete()
-        {
-            var e = new DeleteEventArgs();
-            FireBeforeDelete(e);
-            if (e.Cancel == false)
-            {
-                //first clear the prevalues
-                PreValues.DeleteByDataTypeDefinition(this.Id);
-
-                //next clear out the property types
-                var propTypes = PropertyType.GetByDataTypeDefinition(this.Id);
-                foreach (var p in propTypes)
-                {
-                    p.delete();
-                }
-
-                //delete the cmsDataType role, then the umbracoNode
-                SqlHelper.ExecuteNonQuery("delete from cmsDataType where nodeId=@nodeId",
-                                          SqlHelper.CreateParameter("@nodeId", this.Id));
-                base.delete();
-
-                
-                FireAfterDelete(e);
-            }
-        }
-
-        [Obsolete("Use the standard delete() method instead")]
-        public void Delete()
-        {
-            delete();
-        }
-
-        /// <summary>
-        /// Used to persist object changes to the database. In Version3.0 it's just a stub for future compatibility
-        /// </summary>
-        public override void Save()
-        {
-            //Cannot change to a duplicate alias
-            var exists = Database.ExecuteScalar<int>(@"SELECT COUNT(*) FROM cmsDataType
-INNER JOIN umbracoNode ON cmsDataType.nodeId = umbracoNode.id
-WHERE umbracoNode." + SqlSyntaxContext.SqlSyntaxProvider.GetQuotedColumnName("text") + @"= @name
-AND umbracoNode.id <> @id",
-                    new { id = this.Id, name = this.Text });
-            if (exists > 0)
-            {
-                ApplicationContext.Current.ApplicationCache.RuntimeCache.ClearCacheItem(
-                    string.Format("{0}{1}", CacheKeys.DataTypeCacheKey, this.Id));
-
-                throw new DuplicateNameException("A data type with the name " + this.Text + " already exists");
-            }
-
-            //this actually does the persisting.
-            base.Text = _text1;
-
-            OnSaving(EventArgs.Empty);
-        }
-
-        public XmlElement ToXml(XmlDocument xd)
-        {
-            //here we need to get the property editor alias from it's id
-            var alias = LegacyPropertyEditorIdToAliasConverter.GetAliasFromLegacyId(DataType.Id, true);
-
-            var dt = xd.CreateElement("DataType");
-            dt.Attributes.Append(xmlHelper.addAttribute(xd, "Name", Text));
-            //The 'ID' when exporting is actually the property editor alias (in pre v7 it was the IDataType GUID id)
-            dt.Attributes.Append(xmlHelper.addAttribute(xd, "Id", alias));
-            dt.Attributes.Append(xmlHelper.addAttribute(xd, "Definition", UniqueId.ToString()));
-            dt.Attributes.Append(xmlHelper.addAttribute(xd, "DatabaseType", DbType));
-
-            // templates
-            var prevalues = xd.CreateElement("PreValues");
-            foreach (DictionaryEntry item in PreValues.GetPreValues(Id))
-            {
-                var prevalue = xd.CreateElement("PreValue");
-                prevalue.Attributes.Append(xmlHelper.addAttribute(xd, "Id", ((PreValue)item.Value).Id.ToString(CultureInfo.InvariantCulture)));
-                prevalue.Attributes.Append(xmlHelper.addAttribute(xd, "Value", ((PreValue)item.Value).Value));
-                prevalue.Attributes.Append(xmlHelper.addAttribute(xd, "Alias", ((PreValue)item.Value).Alias));
-                prevalues.AppendChild(prevalue);
-            }
-
-            dt.AppendChild(prevalues);
-
-            return dt;
-        }
-        #endregion
-
-        #region Static methods
-
-        [Obsolete("Do not use this method, it will not function correctly because legacy property editors are not supported in v7")]
-        public static DataTypeDefinition Import(XmlNode xmlData)
-        {
-            var name = xmlData.Attributes["Name"].Value;
-            var id = xmlData.Attributes["Id"].Value;
-            var def = xmlData.Attributes["Definition"].Value;
-
-
-            //Make sure that the dtd is not already present
-            if (IsNode(new Guid(def)) == false)
-            {
-                var u = BusinessLogic.User.GetCurrent() ?? BusinessLogic.User.GetUser(0);
-
-                var dtd = MakeNew(u, name, new Guid(def));
-                var dataType = DataTypesResolver.Current.GetById(new Guid(id));
-                if (dataType == null)
-                    throw new NullReferenceException("Could not resolve a data type with id " + id);
-
-                dtd.DataType = dataType;
-                dtd.Save();
-
-                //add prevalues
-                foreach (XmlNode xmlPv in xmlData.SelectNodes("PreValues/PreValue"))
-                {
-                    var val = xmlPv.Attributes["Value"];
-
-                    if (val != null)
-                    {
-                        var p = new PreValue(0, 0, val.Value);
-                        p.DataTypeId = dtd.Id;
-                        p.Save();
-                    }
-                }
-
-                return dtd;
-            }
-
-            return null;
-        }
-
-        /// <summary>
-        /// Retrieves a list of all datatypedefinitions
-        /// </summary>
-        /// <returns>A list of all datatypedefinitions</returns>
-        public static DataTypeDefinition[] GetAll()
-        {
-            var retvalSort = new SortedList();
-            var tmp = getAllUniquesFromObjectType(ObjectType);
-            var retval = new DataTypeDefinition[tmp.Length];
-            for (var i = 0; i < tmp.Length; i++)
-            {
-                var dt = GetDataTypeDefinition(tmp[i]);
-                retvalSort.Add(dt.Text + "|||" + Guid.NewGuid(), dt);
-            }
-
-            var ide = retvalSort.GetEnumerator();
-            var counter = 0;
-            while (ide.MoveNext())
-            {
-                retval[counter] = (DataTypeDefinition)ide.Value;
-                counter++;
-            }
-            return retval;
-        }
-
-        /// <summary>
-        /// Creates a new datatypedefinition given its name and the user which creates it.
-        /// </summary>
-        /// <param name="u">The user who creates the datatypedefinition</param>
-        /// <param name="Text">The name of the DataTypeDefinition</param>
-        /// <returns></returns>
-        public static DataTypeDefinition MakeNew(BusinessLogic.User u, string Text)
-        {
-            return MakeNew(u, Text, Guid.NewGuid());
-        }
-
-        /// <summary>
-        /// Creates a new datatypedefinition given its name and the user which creates it.
-        /// </summary>
-        /// <param name="u">The user who creates the datatypedefinition</param>
-        /// <param name="Text">The name of the DataTypeDefinition</param>
-        /// <param name="UniqueId">Overrides the CMSnodes uniqueID</param>
-        /// <returns></returns>
-        public static DataTypeDefinition MakeNew(BusinessLogic.User u, string Text, Guid UniqueId)
-        {
-            //Cannot add a duplicate data type
-            var exists = Database.ExecuteScalar<int>(@"SELECT COUNT(*) FROM cmsDataType
-INNER JOIN umbracoNode ON cmsDataType.nodeId = umbracoNode.id
-WHERE umbracoNode." + SqlSyntaxContext.SqlSyntaxProvider.GetQuotedColumnName("text") + "= @name", new { name = Text });
-            if (exists > 0)
-            {
-                throw new DuplicateNameException("A data type with the name " + Text + " already exists");
-            }
-
-            var newId = MakeNew(-1, ObjectType, u.Id, 1, Text, UniqueId).Id;
-
-            //insert empty prop ed alias
-            SqlHelper.ExecuteNonQuery("Insert into cmsDataType (nodeId, propertyEditorAlias, dbType) values (" + newId + ",'','Ntext')");
-
-            var dtd = new DataTypeDefinition(newId);
-            dtd.OnNew(EventArgs.Empty);
-
-            return dtd;
-        }
-
-        /// <summary>
-        /// Retrieve a list of datatypedefinitions which share the same IDataType datatype
-        /// </summary>
-        /// <param name="DataTypeId">The unique id of the IDataType</param>
-        /// <returns>A list of datatypedefinitions which are based on the IDataType specified</returns>
-        public static DataTypeDefinition GetByDataTypeId(Guid DataTypeId)
-        {
-            var dfId = 0;
-            // When creating a datatype and not saving it, it will be null, so we need this check
-            foreach (var df in GetAll().Where(x => x.DataType != null))
-            {
-                if (df.DataType.Id == DataTypeId)
-                {
-                    dfId = df.Id;
-                    break;
-                }
-            }
-
-            return dfId == 0 ? null : new DataTypeDefinition(dfId);
-        }
-
-        /// <summary>
-        /// Analyzes an object to see if its basetype is umbraco.editorControls.DefaultData
-        /// </summary>
-        /// <param name="Data">The Data object to analyze</param>
-        /// <returns>True if the basetype is the DefaultData class</returns>
-        public static bool IsDefaultData(object Data)
-        {
-            Type typeOfData = Data.GetType();
-
-            while (typeOfData.BaseType != new Object().GetType())
-            {
-                typeOfData = typeOfData.BaseType;
-            }
-
-            return (typeOfData.FullName == "umbraco.cms.businesslogic.datatype.DefaultData");
-        }
-
-        public static DataTypeDefinition GetDataTypeDefinition(int id)
-        {
-            return ApplicationContext.Current.ApplicationCache.GetCacheItem(
-                string.Format("{0}{1}", CacheKeys.DataTypeCacheKey, id),
-                () => new DataTypeDefinition(id));
-        }
-
-        [Obsolete("Use GetDataTypeDefinition(int id) instead", false)]
-        public static DataTypeDefinition GetDataTypeDefinition(Guid id)
-        {
-            return ApplicationContext.Current.ApplicationCache.GetCacheItem(
-                string.Format("{0}{1}", CacheKeys.DataTypeCacheKey, id),
-                () => new DataTypeDefinition(id));
-        }
-        #endregion
-
-        #region Protected methods
-        protected override void setupNode()
-        {
-            base.setupNode();
-
-            using (var dr = SqlHelper.ExecuteReader("select dbType, propertyEditorAlias from cmsDataType where nodeId = '" + this.Id.ToString() + "'"))
-            {
-                if (dr.Read())
-                {
-                    _propertyEditorAlias = dr.GetString("propertyEditorAlias");
-                    DbType = dr.GetString("dbType");
-                }
-                else
-                    throw new ArgumentException("No dataType with id = " + this.Id.ToString() + " found");
-            }
-
-        }
-        #endregion
-
-        #region Events
-        //EVENTS
-        public delegate void SaveEventHandler(DataTypeDefinition sender, EventArgs e);
-        public delegate void NewEventHandler(DataTypeDefinition sender, EventArgs e);
-        public delegate void DeleteEventHandler(DataTypeDefinition sender, EventArgs e);
-
-        /// <summary>
-        /// Occurs when a data type is saved.
-        /// </summary>
-        public static event SaveEventHandler Saving;
-        protected virtual void OnSaving(EventArgs e)
-        {
-            if (Saving != null)
-                Saving(this, e);
-        }
-
-        public static event NewEventHandler New;
-        protected virtual void OnNew(EventArgs e)
-        {
-            if (New != null)
-                New(this, e);
-        }
-
-        [Obsolete("This event is not used! Use the BeforeDelete or AfterDelete events")]
-        public static event DeleteEventHandler Deleting;
-        protected virtual void OnDeleting(EventArgs e)
-        {
-            if (Deleting != null)
-                Deleting(this, e);
-        }
-
-        /// <summary>
-        /// Occurs when [before delete].
-        /// </summary>
-        public new static event DeleteEventHandler BeforeDelete;
-        /// <summary>
-        /// Raises the <see cref="E:BeforeDelete"/> event.
-        /// </summary>
-        /// <param name="e">The <see cref="System.EventArgs"/> instance containing the event data.</param>
-        protected new virtual void FireBeforeDelete(DeleteEventArgs e)
-        {
-            if (BeforeDelete != null)
-                BeforeDelete(this, e);
-        }
-
-        /// <summary>
-        /// Occurs when [after delete].
-        /// </summary>
-        public new static event DeleteEventHandler AfterDelete;
-        /// <summary>
-        /// Raises the <see cref="E:AfterDelete"/> event.
-        /// </summary>
-        /// <param name="e">The <see cref="System.EventArgs"/> instance containing the event data.</param>
-        protected new virtual void FireAfterDelete(DeleteEventArgs e)
-        {
-            if (AfterDelete != null)
-                AfterDelete(this, e);
-        }
-
-        #endregion
-
-    }
+using System;
+using System.Collections;
+using System.Globalization;
+using System.Data;
+using System.Linq;
+using Umbraco.Core.Cache;
+using Umbraco.Core.Persistence;
+using Umbraco.Core.Persistence.SqlSyntax;
+using Umbraco.Core.PropertyEditors;
+using umbraco.DataLayer;
+using System.Xml;
+using umbraco.cms.businesslogic.media;
+using umbraco.interfaces;
+using PropertyType = umbraco.cms.businesslogic.propertytype.PropertyType;
+using Umbraco.Core;
+
+namespace umbraco.cms.businesslogic.datatype
+{
+
+    
+
+    /// <summary>
+    /// Datatypedefinitions is the basic buildingblocks of umbraco's documents/medias/members generic datastructure 
+    /// 
+    /// A datatypedefinition encapsulates an object which implements the interface IDataType, and are used when defining
+    /// the properties of a document in the documenttype. This extra layer between IDataType and a documenttypes propertytype
+    /// are used amongst other for enabling shared prevalues.
+    /// 
+    /// </summary>
+    [Obsolete("This class is no longer used and will be removed from the codebase in the future.")]
+    public class DataTypeDefinition : CMSNode
+    {
+        #region Private fields
+        private string _propertyEditorAlias;
+
+        private static readonly Guid ObjectType = new Guid(Constants.ObjectTypes.DataType);
+        private string _text1;
+
+        #endregion
+
+        #region Constructors
+
+        /// <summary>
+        /// Initialization of the datatypedefinition
+        /// </summary>
+        /// <param name="id">Datattypedefininition id</param>
+        public DataTypeDefinition(int id) : base(id) { }
+
+        /// <summary>
+        /// Initialization of the datatypedefinition
+        /// </summary>
+        /// <param name="id">Datattypedefininition id</param>
+        public DataTypeDefinition(Guid id) : base(id) { }
+
+        #endregion
+
+        #region Public Properties
+
+        public override string Text
+        {
+            get { return _text1 ?? (_text1 = base.Text); }
+            set { _text1 = value; }
+        }
+
+        /// <summary>
+        /// The associated datatype, which delivers the methods for editing data, editing prevalues see: umbraco.interfaces.IDataType
+        /// </summary>
+        public IDataType DataType
+        {
+            get
+            {
+                if (_propertyEditorAlias.IsNullOrWhiteSpace()) 
+                    return null;
+
+                //Attempt to resolve a legacy control id from the alias. If one is not found we'll generate one - 
+                // the reason one will not be found is if there's a new v7 property editor created that doesn't have a legacy
+                // property editor predecessor.
+                //So, we'll generate an id for it based on the alias which will remain consistent, but then we'll try to resolve a legacy
+                // IDataType which of course will not exist. In this case we'll have to create a new one on the fly for backwards compatibility but 
+                // this instance will have limited capabilities and will really only work for saving data so the legacy APIs continue to work.
+                var controlId = LegacyPropertyEditorIdToAliasConverter.GetLegacyIdFromAlias(_propertyEditorAlias, LegacyPropertyEditorIdToAliasConverter.NotFoundLegacyIdResponseBehavior.GenerateId);
+
+                var dt = DataTypesResolver.Current.GetById(controlId.Value);
+                
+                if (dt != null)
+                {
+                    dt.DataTypeDefinitionId = Id;
+                }
+                else
+                {
+                    //Ok so it was not found, we can only assume that this is because this is a new property editor that does not have a legacy predecessor.
+                    //we'll have to attempt to generate one at runtime.
+                    dt = BackwardsCompatibleDataType.Create(_propertyEditorAlias, controlId.Value, Id);
+                }
+                    
+
+                return dt;
+            }
+            set
+            {
+                if (SqlHelper == null)
+                    throw new InvalidOperationException("Cannot execute a SQL command when the SqlHelper is null");
+                if (value == null)
+                    throw new InvalidOperationException("The value passed in is null. The DataType property cannot be set to a null value");
+
+                var alias = LegacyPropertyEditorIdToAliasConverter.GetAliasFromLegacyId(value.Id, true);
+
+                SqlHelper.ExecuteNonQuery("update cmsDataType set propertyEditorAlias = @alias where nodeID = " + this.Id,
+                    SqlHelper.CreateParameter("@alias", alias));
+
+                
+
+                _propertyEditorAlias = alias;
+            }
+        }
+
+        internal string DbType { get; private set; }
+
+        #endregion
+
+        #region Public methods
+        public override void delete()
+        {
+            var e = new DeleteEventArgs();
+            FireBeforeDelete(e);
+            if (e.Cancel == false)
+            {
+                //first clear the prevalues
+                PreValues.DeleteByDataTypeDefinition(this.Id);
+
+                //next clear out the property types
+                var propTypes = PropertyType.GetByDataTypeDefinition(this.Id);
+                foreach (var p in propTypes)
+                {
+                    p.delete();
+                }
+
+                //delete the cmsDataType role, then the umbracoNode
+                SqlHelper.ExecuteNonQuery("delete from cmsDataType where nodeId=@nodeId",
+                                          SqlHelper.CreateParameter("@nodeId", this.Id));
+                base.delete();
+
+                
+                FireAfterDelete(e);
+            }
+        }
+
+        [Obsolete("Use the standard delete() method instead")]
+        public void Delete()
+        {
+            delete();
+        }
+
+        /// <summary>
+        /// Used to persist object changes to the database. In Version3.0 it's just a stub for future compatibility
+        /// </summary>
+        public override void Save()
+        {
+            //Cannot change to a duplicate alias
+            var exists = Database.ExecuteScalar<int>(@"SELECT COUNT(*) FROM cmsDataType
+INNER JOIN umbracoNode ON cmsDataType.nodeId = umbracoNode.id
+WHERE umbracoNode." + SqlSyntaxContext.SqlSyntaxProvider.GetQuotedColumnName("text") + @"= @name
+AND umbracoNode.id <> @id",
+                    new { id = this.Id, name = this.Text });
+            if (exists > 0)
+            {
+                ApplicationContext.Current.ApplicationCache.RuntimeCache.ClearCacheItem(
+                    string.Format("{0}{1}", CacheKeys.DataTypeCacheKey, this.Id));
+
+                throw new DuplicateNameException("A data type with the name " + this.Text + " already exists");
+            }
+
+            //this actually does the persisting.
+            base.Text = _text1;
+
+            OnSaving(EventArgs.Empty);
+        }
+
+        public XmlElement ToXml(XmlDocument xd)
+        {
+            //here we need to get the property editor alias from it's id
+            var alias = LegacyPropertyEditorIdToAliasConverter.GetAliasFromLegacyId(DataType.Id, true);
+
+            var dt = xd.CreateElement("DataType");
+            dt.Attributes.Append(xmlHelper.addAttribute(xd, "Name", Text));
+            //The 'ID' when exporting is actually the property editor alias (in pre v7 it was the IDataType GUID id)
+            dt.Attributes.Append(xmlHelper.addAttribute(xd, "Id", alias));
+            dt.Attributes.Append(xmlHelper.addAttribute(xd, "Definition", UniqueId.ToString()));
+            dt.Attributes.Append(xmlHelper.addAttribute(xd, "DatabaseType", DbType));
+
+            // templates
+            var prevalues = xd.CreateElement("PreValues");
+            foreach (DictionaryEntry item in PreValues.GetPreValues(Id))
+            {
+                var prevalue = xd.CreateElement("PreValue");
+                prevalue.Attributes.Append(xmlHelper.addAttribute(xd, "Id", ((PreValue)item.Value).Id.ToString(CultureInfo.InvariantCulture)));
+                prevalue.Attributes.Append(xmlHelper.addAttribute(xd, "Value", ((PreValue)item.Value).Value));
+                prevalue.Attributes.Append(xmlHelper.addAttribute(xd, "Alias", ((PreValue)item.Value).Alias));
+                prevalues.AppendChild(prevalue);
+            }
+
+            dt.AppendChild(prevalues);
+
+            return dt;
+        }
+        #endregion
+
+        #region Static methods
+
+        [Obsolete("Do not use this method, it will not function correctly because legacy property editors are not supported in v7")]
+        public static DataTypeDefinition Import(XmlNode xmlData)
+        {
+            var name = xmlData.Attributes["Name"].Value;
+            var id = xmlData.Attributes["Id"].Value;
+            var def = xmlData.Attributes["Definition"].Value;
+
+
+            //Make sure that the dtd is not already present
+            if (IsNode(new Guid(def)) == false)
+            {
+                var u = BusinessLogic.User.GetCurrent() ?? BusinessLogic.User.GetUser(0);
+
+                var dtd = MakeNew(u, name, new Guid(def));
+                var dataType = DataTypesResolver.Current.GetById(new Guid(id));
+                if (dataType == null)
+                    throw new NullReferenceException("Could not resolve a data type with id " + id);
+
+                dtd.DataType = dataType;
+                dtd.Save();
+
+                //add prevalues
+                foreach (XmlNode xmlPv in xmlData.SelectNodes("PreValues/PreValue"))
+                {
+                    var val = xmlPv.Attributes["Value"];
+
+                    if (val != null)
+                    {
+                        var p = new PreValue(0, 0, val.Value);
+                        p.DataTypeId = dtd.Id;
+                        p.Save();
+                    }
+                }
+
+                return dtd;
+            }
+
+            return null;
+        }
+
+        /// <summary>
+        /// Retrieves a list of all datatypedefinitions
+        /// </summary>
+        /// <returns>A list of all datatypedefinitions</returns>
+        public static DataTypeDefinition[] GetAll()
+        {
+            var retvalSort = new SortedList();
+            var tmp = getAllUniquesFromObjectType(ObjectType);
+            var retval = new DataTypeDefinition[tmp.Length];
+            for (var i = 0; i < tmp.Length; i++)
+            {
+                var dt = GetDataTypeDefinition(tmp[i]);
+                retvalSort.Add(dt.Text + "|||" + Guid.NewGuid(), dt);
+            }
+
+            var ide = retvalSort.GetEnumerator();
+            var counter = 0;
+            while (ide.MoveNext())
+            {
+                retval[counter] = (DataTypeDefinition)ide.Value;
+                counter++;
+            }
+            return retval;
+        }
+
+        /// <summary>
+        /// Creates a new datatypedefinition given its name and the user which creates it.
+        /// </summary>
+        /// <param name="u">The user who creates the datatypedefinition</param>
+        /// <param name="Text">The name of the DataTypeDefinition</param>
+        /// <returns></returns>
+        public static DataTypeDefinition MakeNew(BusinessLogic.User u, string Text)
+        {
+            return MakeNew(u, Text, Guid.NewGuid());
+        }
+
+        /// <summary>
+        /// Creates a new datatypedefinition given its name and the user which creates it.
+        /// </summary>
+        /// <param name="u">The user who creates the datatypedefinition</param>
+        /// <param name="Text">The name of the DataTypeDefinition</param>
+        /// <param name="UniqueId">Overrides the CMSnodes uniqueID</param>
+        /// <returns></returns>
+        public static DataTypeDefinition MakeNew(BusinessLogic.User u, string Text, Guid UniqueId)
+        {
+            //Cannot add a duplicate data type
+            var exists = Database.ExecuteScalar<int>(@"SELECT COUNT(*) FROM cmsDataType
+INNER JOIN umbracoNode ON cmsDataType.nodeId = umbracoNode.id
+WHERE umbracoNode." + SqlSyntaxContext.SqlSyntaxProvider.GetQuotedColumnName("text") + "= @name", new { name = Text });
+            if (exists > 0)
+            {
+                throw new DuplicateNameException("A data type with the name " + Text + " already exists");
+            }
+
+            var newId = MakeNew(-1, ObjectType, u.Id, 1, Text, UniqueId).Id;
+
+            //insert empty prop ed alias
+            SqlHelper.ExecuteNonQuery("Insert into cmsDataType (nodeId, propertyEditorAlias, dbType) values (" + newId + ",'','Ntext')");
+
+            var dtd = new DataTypeDefinition(newId);
+            dtd.OnNew(EventArgs.Empty);
+
+            return dtd;
+        }
+
+        /// <summary>
+        /// Retrieve a list of datatypedefinitions which share the same IDataType datatype
+        /// </summary>
+        /// <param name="DataTypeId">The unique id of the IDataType</param>
+        /// <returns>A list of datatypedefinitions which are based on the IDataType specified</returns>
+        public static DataTypeDefinition GetByDataTypeId(Guid DataTypeId)
+        {
+            var dfId = 0;
+            // When creating a datatype and not saving it, it will be null, so we need this check
+            foreach (var df in GetAll().Where(x => x.DataType != null))
+            {
+                if (df.DataType.Id == DataTypeId)
+                {
+                    dfId = df.Id;
+                    break;
+                }
+            }
+
+            return dfId == 0 ? null : new DataTypeDefinition(dfId);
+        }
+
+        /// <summary>
+        /// Analyzes an object to see if its basetype is umbraco.editorControls.DefaultData
+        /// </summary>
+        /// <param name="Data">The Data object to analyze</param>
+        /// <returns>True if the basetype is the DefaultData class</returns>
+        public static bool IsDefaultData(object Data)
+        {
+            Type typeOfData = Data.GetType();
+
+            while (typeOfData.BaseType != new Object().GetType())
+            {
+                typeOfData = typeOfData.BaseType;
+            }
+
+            return (typeOfData.FullName == "umbraco.cms.businesslogic.datatype.DefaultData");
+        }
+
+        public static DataTypeDefinition GetDataTypeDefinition(int id)
+        {
+            return ApplicationContext.Current.ApplicationCache.GetCacheItem(
+                string.Format("{0}{1}", CacheKeys.DataTypeCacheKey, id),
+                () => new DataTypeDefinition(id));
+        }
+
+        [Obsolete("Use GetDataTypeDefinition(int id) instead", false)]
+        public static DataTypeDefinition GetDataTypeDefinition(Guid id)
+        {
+            return ApplicationContext.Current.ApplicationCache.GetCacheItem(
+                string.Format("{0}{1}", CacheKeys.DataTypeCacheKey, id),
+                () => new DataTypeDefinition(id));
+        }
+        #endregion
+
+        #region Protected methods
+        protected override void setupNode()
+        {
+            base.setupNode();
+
+            using (var dr = SqlHelper.ExecuteReader("select dbType, propertyEditorAlias from cmsDataType where nodeId = '" + this.Id.ToString() + "'"))
+            {
+                if (dr.Read())
+                {
+                    _propertyEditorAlias = dr.GetString("propertyEditorAlias");
+                    DbType = dr.GetString("dbType");
+                }
+                else
+                    throw new ArgumentException("No dataType with id = " + this.Id.ToString() + " found");
+            }
+
+        }
+        #endregion
+
+        #region Events
+        //EVENTS
+        public delegate void SaveEventHandler(DataTypeDefinition sender, EventArgs e);
+        public delegate void NewEventHandler(DataTypeDefinition sender, EventArgs e);
+        public delegate void DeleteEventHandler(DataTypeDefinition sender, EventArgs e);
+
+        /// <summary>
+        /// Occurs when a data type is saved.
+        /// </summary>
+        public static event SaveEventHandler Saving;
+        protected virtual void OnSaving(EventArgs e)
+        {
+            if (Saving != null)
+                Saving(this, e);
+        }
+
+        public static event NewEventHandler New;
+        protected virtual void OnNew(EventArgs e)
+        {
+            if (New != null)
+                New(this, e);
+        }
+
+        [Obsolete("This event is not used! Use the BeforeDelete or AfterDelete events")]
+        public static event DeleteEventHandler Deleting;
+        protected virtual void OnDeleting(EventArgs e)
+        {
+            if (Deleting != null)
+                Deleting(this, e);
+        }
+
+        /// <summary>
+        /// Occurs when [before delete].
+        /// </summary>
+        public new static event DeleteEventHandler BeforeDelete;
+        /// <summary>
+        /// Raises the <see cref="E:BeforeDelete"/> event.
+        /// </summary>
+        /// <param name="e">The <see cref="System.EventArgs"/> instance containing the event data.</param>
+        protected new virtual void FireBeforeDelete(DeleteEventArgs e)
+        {
+            if (BeforeDelete != null)
+                BeforeDelete(this, e);
+        }
+
+        /// <summary>
+        /// Occurs when [after delete].
+        /// </summary>
+        public new static event DeleteEventHandler AfterDelete;
+        /// <summary>
+        /// Raises the <see cref="E:AfterDelete"/> event.
+        /// </summary>
+        /// <param name="e">The <see cref="System.EventArgs"/> instance containing the event data.</param>
+        protected new virtual void FireAfterDelete(DeleteEventArgs e)
+        {
+            if (AfterDelete != null)
+                AfterDelete(this, e);
+        }
+
+        #endregion
+
+    }
 }