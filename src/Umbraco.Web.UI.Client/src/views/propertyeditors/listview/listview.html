<div class="umb-property-editor umb-listview" ng-controller="Umbraco.PropertyEditors.ListViewController" ng-switch="isNew">

   <div class="row-fluid" ng-switch-when="true">

   </div>

   <div class="row-fluid" ng-switch-when="false">
       
       <umb-editor-sub-header>

           <umb-editor-sub-header-content-left>

<<<<<<< HEAD
               <umb-editor-sub-header-section ng-if="(listViewAllowedTypes && listViewAllowedTypes.length > 0 && !isAnythingSelected()) && (entityType != 'content' || currentNodePermissions.canCreate)">
=======
               <umb-editor-sub-header-section ng-if="(listViewAllowedTypes && listViewAllowedTypes.length > 0 && !isAnythingSelected()) && (currentNodePermissions == null || currentNodePermissions.canCreate)">
>>>>>>> 6e36755d
                   <div class="btn-group" ng-show="listViewAllowedTypes.length > 1">
                       <a class="btn btn-success dropdown-toggle" ng-click="page.createDropdownOpen = !page.createDropdownOpen" ng-href="">
                           <localize key="actions_create">Create</localize>
                           <span class="caret"></span>
                       </a>
                       <umb-dropdown class="umb-actions" ng-if="page.createDropdownOpen" on-close="page.createDropdownOpen = false">
                            <umb-dropdown-item ng-repeat="contentType in listViewAllowedTypes track by contentType.key | orderBy:'name':false">
                                <a ng-href="#/{{entityType}}/{{entityType}}/edit/{{contentId}}?doctype={{contentType.alias}}&create=true">
                                    {{::contentType.name}}
                                </a>
                            </umb-dropdown-item>
                        </umb-dropdown>
                   </div>
                   <div class="btn-group" ng-show="listViewAllowedTypes.length === 1">
                       <a class="btn btn-success" ng-href="#/{{entityType}}/{{entityType}}/edit/{{contentId}}?doctype={{listViewAllowedTypes[0].alias}}&create=true">
                           <i class="icon-{{listViewAllowedTypes[0].cssClass}}"></i>
                           <localize key="actions_create">Create</localize> {{ listViewAllowedTypes[0].name }}
                       </a>
                   </div>
               </umb-editor-sub-header-section>

               <umb-editor-sub-header-section ng-if="isAnythingSelected()">
                   <umb-button
                       type="button"
                       label="Clear selection"
                       label-key="buttons_clearSelection"
                       action="clearSelection()"
                       disabled="actionInProgress">
                   </umb-button>
               </umb-editor-sub-header-section>

               <umb-editor-sub-header-section ng-if="isAnythingSelected()">
                   <strong ng-show="!actionInProgress">{{ selectedItemsCount() }} <localize key="general_of">of</localize> {{ listViewResultSet.items.length }} <localize key="general_selected">selected</localize></strong>
                   <strong ng-show="actionInProgress" ng-bind="bulkStatus"></strong>

                   <div class="umb-loader-wrapper -bottom" ng-show="actionInProgress">
                       <div class="umb-loader"></div>
                   </div>
               </umb-editor-sub-header-section>

           </umb-editor-sub-header-content-left>


           <umb-editor-sub-header-content-right>

               <umb-editor-sub-header-section ng-if="!isAnythingSelected()">

                   <umb-layout-selector
                       ng-if="options.layout.layouts"
                       layouts="options.layout.layouts"
                       active-layout="options.layout.activeLayout"
                       on-layout-select="selectLayout">
                   </umb-layout-selector>

               </umb-editor-sub-header-section>

               <umb-editor-sub-header-section ng-if="!isAnythingSelected()">
                   <ng-form class="form-search -no-margin-bottom pull-right" novalidate>
                       <div class="inner-addon left-addon">
                           <i class="icon icon-search" ng-click="enterSearch($event)"></i>
                           <input
                               class="form-control search-input"
                               type="text"
                               localize="placeholder"
                               placeholder="@general_typeToSearch"
                               ng-model="options.filter"
                               ng-change="enterSearch()"
                               ng-keydown="forceSearch($event)"
                               prevent-enter-submit
                               no-dirty-check>
                       </div>
                   </ng-form>
               </umb-editor-sub-header-section>

               <umb-editor-sub-header-section ng-if="isAnythingSelected()">

                   <umb-button
                       ng-if="options.allowBulkPublish && (buttonPermissions == null || buttonPermissions.canPublish)"
                       type="button"
                       button-style="link"
                       label="Publish"
                       label-key="actions_publish"
                       icon="icon-globe"
                       action="publish()"
                       disabled="actionInProgress">
                   </umb-button>

                   <umb-button
                       ng-if="options.allowBulkUnpublish && (buttonPermissions == null || buttonPermissions.canUnpublish)"
                       type="button"
                       button-style="link"
                       label="Unpublish"
                       label-key="actions_unpublish"
                       icon="icon-block"
                       action="unpublish()"
                       disabled="actionInProgress">
                   </umb-button>

                   <umb-button
                       ng-if="options.allowBulkCopy && (buttonPermissions == null || buttonPermissions.canCopy)"
                       type="button"
                       button-style="link"
                       label="Copy"
                       label-key="actions_copy"
                       icon="icon-documents"
                       action="copy()"
                       disabled="actionInProgress">
                   </umb-button>

                   <umb-button
                       ng-if="options.allowBulkMove && (buttonPermissions == null || buttonPermissions.canMove)"
                       type="button"
                       button-style="link"
                       label="Move"
                       label-key="actions_move"
                       icon="icon-enter"
                       action="move()"
                       disabled="actionInProgress">
                   </umb-button>

                   <umb-button
                       ng-if="options.allowBulkDelete && (buttonPermissions == null || buttonPermissions.canDelete)"
                       type="button"
                       button-style="link"
                       label="Delete"
                       label-key="actions_delete"
                       icon="icon-trash"
                       action="delete()"
                       disabled="actionInProgress">
                   </umb-button>

               </umb-editor-sub-header-section>

           </umb-editor-sub-header-content-right>

       </umb-editor-sub-header>

       <umb-list-view-layout
         ng-if="viewLoaded"
         content-id="contentId"
         folders="folders"
         items="listViewResultSet.items"
         selection="selection"
         options="options"
         entity-type="{{entityType}}"
         on-get-content="getContent">
      </umb-list-view-layout>

      <umb-load-indicator ng-show="!viewLoaded"></umb-load-indicator>

      <div class="flex justify-center">
          <umb-pagination
             ng-if="listViewResultSet.totalPages"
             page-number="options.pageNumber"
             total-pages="listViewResultSet.totalPages"
             on-next="next"
             on-prev="prev"
             on-go-to-page="goToPage">
          </umb-pagination>
      </div>

    </div>

    <umb-overlay
      ng-if="moveDialog.show"
      model="moveDialog"
      position="right"
      view="moveDialog.view">
    </umb-overlay>

    <umb-overlay
      ng-if="copyDialog.show"
      model="copyDialog"
      position="right"
      view="copyDialog.view">
    </umb-overlay>

    <umb-overlay
        ng-if="ysodOverlay.show"
        model="ysodOverlay"
        position="right"
        view="ysodOverlay.view">
    </umb-overlay>

</div><|MERGE_RESOLUTION|>--- conflicted
+++ resolved
@@ -10,11 +10,7 @@
 
            <umb-editor-sub-header-content-left>
 
-<<<<<<< HEAD
-               <umb-editor-sub-header-section ng-if="(listViewAllowedTypes && listViewAllowedTypes.length > 0 && !isAnythingSelected()) && (entityType != 'content' || currentNodePermissions.canCreate)">
-=======
                <umb-editor-sub-header-section ng-if="(listViewAllowedTypes && listViewAllowedTypes.length > 0 && !isAnythingSelected()) && (currentNodePermissions == null || currentNodePermissions.canCreate)">
->>>>>>> 6e36755d
                    <div class="btn-group" ng-show="listViewAllowedTypes.length > 1">
                        <a class="btn btn-success dropdown-toggle" ng-click="page.createDropdownOpen = !page.createDropdownOpen" ng-href="">
                            <localize key="actions_create">Create</localize>
