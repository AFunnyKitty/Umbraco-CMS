<<<<<<< HEAD

/**
 * The controller that is used for a couple different Property Editors: Multi Node Tree Picker, Content Picker,
 * since this is used by MNTP and it supports content, media and members, there is code to deal with all 3 of those types
 * @param {any} $scope
 * @param {any} entityResource
 * @param {any} editorState
 * @param {any} iconHelper
 * @param {any} $routeParams
 * @param {any} angularHelper
 * @param {any} navigationService
 * @param {any} $location
 * @param {any} localizationService
 */
function contentPickerController($scope, entityResource, editorState, iconHelper, $routeParams, angularHelper, navigationService, $location, localizationService, editorService, $q) {

    var unsubscribe;

    function subscribe() {
        unsubscribe = $scope.$on("formSubmitting", function (ev, args) {
            var currIds = _.map($scope.renderModel, function (i) {
                return $scope.model.config.idType === "udi" ? i.udi : i.id;
            });
            $scope.model.value = trim(currIds.join(), ",");
        });
    }

    function trim(str, chr) {
        var rgxtrim = (!chr) ? new RegExp('^\\s+|\\s+$', 'g') : new RegExp('^' + chr + '+|' + chr + '+$', 'g');
        return str.replace(rgxtrim, '');
    }

    /** Performs validation based on the renderModel data */
    function validate() {
        if ($scope.contentPickerForm) {
            //Validate!
            if ($scope.model.config && $scope.model.config.minNumber && parseInt($scope.model.config.minNumber) > $scope.renderModel.length) {
                $scope.contentPickerForm.minCount.$setValidity("minCount", false);
            }
            else {
                $scope.contentPickerForm.minCount.$setValidity("minCount", true);
            }

            if ($scope.model.config && $scope.model.config.maxNumber && parseInt($scope.model.config.maxNumber) < $scope.renderModel.length) {
                $scope.contentPickerForm.maxCount.$setValidity("maxCount", false);
            }
            else {
                $scope.contentPickerForm.maxCount.$setValidity("maxCount", true);
            }
        }
    }

    function startWatch() {
       
        //due to the way angular-sortable works, it needs to update a model, we don't want it to update renderModel since renderModel
        //is updated based on changes to model.value so if we bound angular-sortable to that and put a watch on it we'd end up in a
        //infinite loop. Instead we have a custom array model for angular-sortable and we'll watch that which we'll use to sync the model.value
        //which in turn will sync the renderModel.
        $scope.$watchCollection("sortableModel", function(newVal, oldVal) {
            $scope.model.value = newVal.join();
        });

        //if the underlying model changes, update the view model, this ensures that the view is always consistent with the underlying
        //model if it changes (i.e. based on server updates, or if used in split view, etc...)
        $scope.$watch("model.value", function(newVal, oldVal) {
            if (newVal !== oldVal) {
                syncRenderModel();
            }
        });
    }

    $scope.renderModel = [];
    $scope.sortableModel = [];

    $scope.dialogEditor = editorState && editorState.current && editorState.current.isDialogEditor === true;

    //the default pre-values
    var defaultConfig = {
        multiPicker: false,
        showOpenButton: false,
        showEditButton: false,
        showPathOnHover: false,
        maxNumber: 1,
        minNumber: 0,
        startNode: {
            query: "",
            type: "content",
            id: $scope.model.config.startNodeId ? $scope.model.config.startNodeId : -1 // get start node for simple Content Picker
        }
    };

    // sortable options
    $scope.sortableOptions = {
        axis: "y",
        containment: "parent",
        distance: 10,
        opacity: 0.7,
        tolerance: "pointer",
        scroll: true,
        zIndex: 6000
    };

    if ($scope.model.config) {
        //merge the server config on top of the default config, then set the server config to use the result
        $scope.model.config = angular.extend(defaultConfig, $scope.model.config);
    }

    //Umbraco persists boolean for prevalues as "0" or "1" so we need to convert that!
    $scope.model.config.multiPicker = Object.toBoolean($scope.model.config.multiPicker);
    $scope.model.config.showOpenButton = Object.toBoolean($scope.model.config.showOpenButton);
    $scope.model.config.showEditButton = Object.toBoolean($scope.model.config.showEditButton);
    $scope.model.config.showPathOnHover = Object.toBoolean($scope.model.config.showPathOnHover);

    var entityType = $scope.model.config.startNode.type === "member"
        ? "Member"
        : $scope.model.config.startNode.type === "media"
            ? "Media"
            : "Document";
    $scope.allowOpenButton = entityType === "Document";
    $scope.allowEditButton = entityType === "Document";
    $scope.allowRemoveButton = true;

    //the dialog options for the picker
    var dialogOptions = {
        multiPicker: $scope.model.config.multiPicker,
        entityType: entityType,
        filterCssClass: "not-allowed not-published",
        startNodeId: null,
        currentNode: editorState ? editorState.current : null,
        callback: function (data) {
            if (angular.isArray(data)) {
                _.each(data, function (item, i) {
                    $scope.add(item);
                });
            } else {
                $scope.clear();
                $scope.add(data);
            }
            angularHelper.getCurrentForm($scope).$setDirty();
        },
        treeAlias: $scope.model.config.startNode.type,
        section: $scope.model.config.startNode.type,
        idType: "int",
        //only show the lang selector for content
        showLanguageSelector: $scope.model.config.startNode.type === "content"
    };

    //since most of the pre-value config's are used in the dialog options (i.e. maxNumber, minNumber, etc...) we'll merge the 
    // pre-value config on to the dialog options
    angular.extend(dialogOptions, $scope.model.config);

    //We need to manually handle the filter for members here since the tree displayed is different and only contains
    // searchable list views
    if (entityType === "Member") {
        //first change the not allowed filter css class
        dialogOptions.filterCssClass = "not-allowed";
        var currFilter = dialogOptions.filter;
        //now change the filter to be a method
        dialogOptions.filter = function (i) {
            //filter out the list view nodes
            if (i.metaData.isContainer) {
                return true;
            }
            if (!currFilter) {
                return false;
            }
            //now we need to filter based on what is stored in the pre-vals, this logic duplicates what is in the treepicker.controller, 
            // but not much we can do about that since members require special filtering.
            var filterItem = currFilter.toLowerCase().split(',');
            var found = filterItem.indexOf(i.metaData.contentType.toLowerCase()) >= 0;
            if (!currFilter.startsWith("!") && !found || currFilter.startsWith("!") && found) {
                return true;
            }

            return false;
        }
    }
    if ($routeParams.section === "settings" && $routeParams.tree === "documentTypes") {
        //if the content-picker is being rendered inside the document-type editor, we don't need to process the startnode query
        dialogOptions.startNodeId = -1;
    }
    else if ($scope.model.config.startNode.query) {
        //if we have a query for the startnode, we will use that.
        var rootId = $routeParams.id;
        entityResource.getByQuery($scope.model.config.startNode.query, rootId, "Document").then(function (ent) {
            dialogOptions.startNodeId = $scope.model.config.idType === "udi" ? ent.udi : ent.id;
        });
    }
    else {
        dialogOptions.startNodeId = $scope.model.config.startNode.id;
    }

    //dialog
    $scope.openContentPicker = function () {
        $scope.contentPicker = dialogOptions;

        $scope.contentPicker.submit = function (model) {
            if (angular.isArray(model.selection)) {
                _.each(model.selection, function (item, i) {
                    $scope.add(item);
                });
            }
            angularHelper.getCurrentForm($scope).$setDirty();
            editorService.close();
        }

        $scope.contentPicker.close = function () {
            editorService.close();
        }

        editorService.contentPicker($scope.contentPicker);

    };

    $scope.remove = function (index) {
        var currIds = $scope.model.value ? $scope.model.value.split(',') : [];
        if (currIds.length > 0) {
            currIds.splice(index, 1);
            angularHelper.getCurrentForm($scope).$setDirty();
            $scope.model.value = currIds.join();
        }
    };

    $scope.showNode = function (index) {
        var item = $scope.renderModel[index];
        var id = item.id;
        var section = $scope.model.config.startNode.type.toLowerCase();

        entityResource.getPath(id, entityType).then(function (path) {
            navigationService.changeSection(section);
            navigationService.showTree(section, {
                tree: section, path: path, forceReload: false, activate: true
            });
            var routePath = section + "/" + section + "/edit/" + id.toString();
            $location.path(routePath).search("");
        });
    }

    $scope.add = function (item) {
        var currIds = $scope.model.value ? $scope.model.value.split(',') : [];

        var itemId = $scope.model.config.idType === "udi" ? item.udi : item.id;

        if (currIds.indexOf(itemId) < 0) {
            currIds.push(itemId);
            $scope.model.value = currIds.join();
        }
    };

    $scope.clear = function () {
        $scope.model.value = null;
    };

    $scope.openContentEditor = function (node)  {
        var contentEditor = {
            id: node.id,
            submit: function (model) {
                // update the node
                node.name = model.contentNode.name;
                node.published = model.contentNode.hasPublishedVersion;
                if (entityType !== "Member") {
                    entityResource.getUrl(model.contentNode.id, entityType).then(function (data) {
                        node.url = data;
                    });
                }
                editorService.close();
            },
            close: function () {
                editorService.close();
            }
        };
        editorService.contentEditor(contentEditor);
    };

    //when the scope is destroyed we need to unsubscribe
    $scope.$on('$destroy', function () {
        if (unsubscribe) {
            unsubscribe();
        }
    });

    /** Syncs the renderModel based on the actual model.value and returns a promise */
    function syncRenderModel() {

        var valueIds = $scope.model.value ? $scope.model.value.split(',') : [];

        //sync the sortable model
        $scope.sortableModel = valueIds;

        //load current data if anything selected
        if (valueIds.length > 0) {

            //need to determine which items we already have loaded
            var renderModelIds = _.map($scope.renderModel, function(d) {
                return $scope.model.config.idType === "udi" ? d.udi : d.id;
            });

            //get the ids that no longer exist
            var toRemove = _.difference(renderModelIds, valueIds);

            //remove the ones that no longer exist
            for (var j = 0; j < toRemove.length; j++) {
                var index = renderModelIds.indexOf(toRemove[j]);
                $scope.renderModel.splice(index, 1);
            }

            //get the ids that we need to lookup entities for
            var missingIds = _.difference(valueIds, renderModelIds);

            if (missingIds.length > 0) {
                return entityResource.getByIds(missingIds, entityType).then(function(data) {

                    _.each(valueIds,
                        function(id, i) {
                            var entity = _.find(data, function(d) {
                                return $scope.model.config.idType === "udi" ? (d.udi == id) : (d.id == id);
                            });

                            if (entity) {
                                addSelectedItem(entity);
                            }

                        });

                    validate();
                    setSortingState($scope.renderModel);
                    return $q.when(true);
                });
            }
            else {
                //if there's nothing missing, make sure it's sorted correctly

                var current = $scope.renderModel;
                $scope.renderModel = [];
                for (var k = 0; k < valueIds.length; k++) {
                    var id = valueIds[k];
                    var found = _.find(current, function(d) {
                        return $scope.model.config.idType === "udi" ? (d.udi == id) : (d.id == id);
                    });
                    if (found) {
                        $scope.renderModel.push(found);
                    }
                }

                validate();
                setSortingState($scope.renderModel);
                return $q.when(true);
            }
        }
        else {
            $scope.renderModel = [];
            validate();
            setSortingState($scope.renderModel);
            return $q.when(true);
        }

    }

    function setEntityUrl(entity) {

        // get url for content and media items
        if (entityType !== "Member") {
            entityResource.getUrl(entity.id, entityType).then(function (data) {
                // update url                
                angular.forEach($scope.renderModel, function (item) {
                    if (item.id === entity.id) {
                        if (entity.trashed) {
                            item.url = localizationService.dictionary.general_recycleBin;
                        } else {
                            item.url = data;
                        }
                    }
                });
            });
        }

    }

    function addSelectedItem(item) {

        // set icon
        if (item.icon) {
            item.icon = iconHelper.convertFromLegacyIcon(item.icon);
        }

        // set default icon
        if (!item.icon) {
            switch (entityType) {
                case "Document":
                    item.icon = "icon-document";
                    break;
                case "Media":
                    item.icon = "icon-picture";
                    break;
                case "Member":
                    item.icon = "icon-user";
                    break;
            }
        }

        $scope.renderModel.push({
            "name": item.name,
            "id": item.id,
            "udi": item.udi,
            "icon": item.icon,
            "path": item.path,
            "url": item.url,
            "trashed": item.trashed,
            "published": (item.metaData && item.metaData.IsPublished === false && entityType === "Document") ? false : true
            // only content supports published/unpublished content so we set everything else to published so the UI looks correct 
        });

        setEntityUrl(item);
    }

    function setSortingState(items) {
        // disable sorting if the list only consist of one item
        if (items.length > 1) {
            $scope.sortableOptions.disabled = false;
        } else {
            $scope.sortableOptions.disabled = true;
        }
    }

    function init() {
        syncRenderModel().then(function () {
            //everything is loaded, start the watch on the model
            startWatch();
            subscribe();
        });
    }

    init();

}

angular.module('umbraco').controller("Umbraco.PropertyEditors.ContentPickerController", contentPickerController);
=======
//this controller simply tells the dialogs service to open a mediaPicker window
//with a specified callback, this callback will receive an object with a selection on it

function contentPickerController($scope, entityResource, editorState, iconHelper, $routeParams, angularHelper, navigationService, $location, miniEditorHelper, localizationService) {

    var unsubscribe;

    function subscribe() {
        unsubscribe = $scope.$on("formSubmitting", function (ev, args) {
            var currIds = _.map($scope.renderModel, function (i) {
                return $scope.model.config.idType === "udi" ? i.udi : i.id;
            });
            $scope.model.value = trim(currIds.join(), ",");
        });
    }

    function trim(str, chr) {
        var rgxtrim = (!chr) ? new RegExp('^\\s+|\\s+$', 'g') : new RegExp('^' + chr + '+|' + chr + '+$', 'g');
        return str.replace(rgxtrim, '');
    }

    function startWatch() {
        //We need to watch our renderModel so that we can update the underlying $scope.model.value properly, this is required
        // because the ui-sortable doesn't dispatch an event after the digest of the sort operation. Any of the events for UI sortable
        // occur after the DOM has updated but BEFORE the digest has occured so the model has NOT changed yet - it even states so in the docs.
        // In their source code there is no event so we need to just subscribe to our model changes here.
        //This also makes it easier to manage models, we update one and the rest will just work.
        $scope.$watch(function () {
            //return the joined Ids as a string to watch
            return _.map($scope.renderModel, function (i) {
                return $scope.model.config.idType === "udi" ? i.udi : i.id;                 
            }).join();
        }, function (newVal) {
            var currIds = _.map($scope.renderModel, function (i) {
                return $scope.model.config.idType === "udi" ? i.udi : i.id;                
            });
            $scope.model.value = trim(currIds.join(), ",");
            angularHelper.getCurrentForm($scope).$setDirty();

            //Validate!
            if ($scope.model.config && $scope.model.config.minNumber && parseInt($scope.model.config.minNumber) > $scope.renderModel.length) {
                $scope.contentPickerForm.minCount.$setValidity("minCount", false);
            }
            else {
                $scope.contentPickerForm.minCount.$setValidity("minCount", true);
            }

            if ($scope.model.config && $scope.model.config.maxNumber && parseInt($scope.model.config.maxNumber) < $scope.renderModel.length) {
                $scope.contentPickerForm.maxCount.$setValidity("maxCount", false);
            }
            else {
                $scope.contentPickerForm.maxCount.$setValidity("maxCount", true);
            }

            setSortingState($scope.renderModel);

        });
    }

    $scope.renderModel = [];
	    
    $scope.dialogEditor = editorState && editorState.current && editorState.current.isDialogEditor === true;    

    //the default pre-values
    var defaultConfig = {
        multiPicker: false,
        showOpenButton: false,
        showEditButton: false,
        showPathOnHover: false,
        maxNumber: 1,
        minNumber : 0,
        startNode: {
            query: "",
            type: "content",
	        id: $scope.model.config.startNodeId ? $scope.model.config.startNodeId : -1 // get start node for simple Content Picker
        }
    };

    // sortable options
    $scope.sortableOptions = {
        axis: "y",
        containment: "parent",
        distance: 10,
        opacity: 0.7,
        tolerance: "pointer",
        scroll: true,
        zIndex: 6000
    };

    if ($scope.model.config) {
        //merge the server config on top of the default config, then set the server config to use the result
        $scope.model.config = angular.extend(defaultConfig, $scope.model.config);
    }

    //Umbraco persists boolean for prevalues as "0" or "1" so we need to convert that!
    $scope.model.config.multiPicker = ($scope.model.config.multiPicker === "1" ? true : false);
    $scope.model.config.showOpenButton = ($scope.model.config.showOpenButton === "1" ? true : false);
    $scope.model.config.showEditButton = ($scope.model.config.showEditButton === "1" ? true : false);
    $scope.model.config.showPathOnHover = ($scope.model.config.showPathOnHover === "1" ? true : false);
    
    var entityType = $scope.model.config.startNode.type === "member"
        ? "Member"
        : $scope.model.config.startNode.type === "media"
        ? "Media"
        : "Document";
    $scope.allowOpenButton = entityType === "Document";
    $scope.allowEditButton = entityType === "Document";
    $scope.allowRemoveButton = true;

    //the dialog options for the picker
    var dialogOptions = {
        multiPicker: $scope.model.config.multiPicker,
        entityType: entityType,
        filterCssClass: "not-allowed not-published",
        startNodeId: null,
        currentNode: editorState ? editorState.current : null,
        callback: function (data) {
            if (angular.isArray(data)) {
                _.each(data, function (item, i) {
                    $scope.add(item);
                });
            } else {
                $scope.clear();
                $scope.add(data);
            }
            angularHelper.getCurrentForm($scope).$setDirty();
        },
        treeAlias: $scope.model.config.startNode.type,
        section: $scope.model.config.startNode.type,
        idType: "int"
    };

    //since most of the pre-value config's are used in the dialog options (i.e. maxNumber, minNumber, etc...) we'll merge the 
    // pre-value config on to the dialog options
    angular.extend(dialogOptions, $scope.model.config);

    //We need to manually handle the filter for members here since the tree displayed is different and only contains
    // searchable list views
    if (entityType === "Member") {
        //first change the not allowed filter css class
        dialogOptions.filterCssClass = "not-allowed";
        var currFilter = dialogOptions.filter;
        //now change the filter to be a method
        dialogOptions.filter = function(i) {
            //filter out the list view nodes
            if (i.metaData.isContainer) {
                return true;
            }
            if (!currFilter) {
                return false;
            }
            //now we need to filter based on what is stored in the pre-vals, this logic duplicates what is in the treepicker.controller, 
            // but not much we can do about that since members require special filtering.
            var filterItem = currFilter.toLowerCase().split(',');
            var found = filterItem.indexOf(i.metaData.contentType.toLowerCase()) >= 0;
            if (!currFilter.startsWith("!") && !found || currFilter.startsWith("!") && found) {
                return true;
            }

            return false;
        }
    }

    if ($routeParams.section === "settings" && $routeParams.tree === "documentTypes") {
        //if the content-picker is being rendered inside the document-type editor, we don't need to process the startnode query
        dialogOptions.startNodeId = -1;
    } else if ($scope.model.config.startNode.query) {
        //if we have a query for the startnode, we will use that.
        var rootId = $routeParams.id;
        entityResource.getByQuery($scope.model.config.startNode.query, rootId, "Document").then(function (ent) {
            dialogOptions.startNodeId = $scope.model.config.idType === "udi" ? ent.udi : ent.id;
        });
    }
    else {
        dialogOptions.startNodeId = $scope.model.config.startNode.id;
    }

    //dialog
    $scope.openContentPicker = function() {
      $scope.contentPickerOverlay = dialogOptions;
      $scope.contentPickerOverlay.view = "treepicker";
      $scope.contentPickerOverlay.show = true;

      $scope.contentPickerOverlay.submit = function(model) {

          if (angular.isArray(model.selection)) {
             _.each(model.selection, function (item, i) {
                  $scope.add(item);
              });
              angularHelper.getCurrentForm($scope).$setDirty();
          }

          $scope.contentPickerOverlay.show = false;
          $scope.contentPickerOverlay = null;
      }

      $scope.contentPickerOverlay.close = function(oldModel) {
          $scope.contentPickerOverlay.show = false;
          $scope.contentPickerOverlay = null;
      }

    };

    $scope.remove = function (index) {
        $scope.renderModel.splice(index, 1);
        angularHelper.getCurrentForm($scope).$setDirty();
    };

    $scope.showNode = function (index) {
        var item = $scope.renderModel[index];
        var id = item.id;
        var section = $scope.model.config.startNode.type.toLowerCase();

        entityResource.getPath(id, entityType).then(function (path) {
            navigationService.changeSection(section);
            navigationService.showTree(section, {
                tree: section, path: path, forceReload: false, activate: true
            });
            var routePath = section + "/" + section + "/edit/" + id.toString();
            $location.path(routePath).search("");
        });
    }

    $scope.add = function (item) {
        var currIds = _.map($scope.renderModel, function (i) {
            return $scope.model.config.idType === "udi" ? i.udi : i.id;
        });

        var itemId = $scope.model.config.idType === "udi" ? item.udi : item.id;

        if (currIds.indexOf(itemId) < 0) {
            setEntityUrl(item);
        }
    };

    $scope.clear = function () {
        $scope.renderModel = [];
    };

    $scope.openMiniEditor = function(node) {
        miniEditorHelper.launchMiniEditor(node).then(function(updatedNode){
            // update the node
            node.name = updatedNode.name;
            node.published = updatedNode.hasPublishedVersion;
            if(entityType !== "Member") {
                entityResource.getUrl(updatedNode.id, entityType).then(function(data){
                    node.url = data;
                });
            }
        });
    };

    //when the scope is destroyed we need to unsubscribe
    $scope.$on('$destroy', function () {
        if(unsubscribe) {
            unsubscribe();
        }
    });
    
    var modelIds = $scope.model.value ? $scope.model.value.split(',') : [];

    //load current data if anything selected
    if (modelIds.length > 0) {
        entityResource.getByIds(modelIds, entityType).then(function(data) {

            _.each(modelIds,
                function(id, i) {
                    var entity = _.find(data,
                        function(d) {
                            return $scope.model.config.idType === "udi" ? (d.udi == id) : (d.id == id);
                        });

                    if (entity) {
                        setEntityUrl(entity);
                    }

                });

            //everything is loaded, start the watch on the model
            startWatch();
            subscribe();
        });
    }
    else {
        //everything is loaded, start the watch on the model
        startWatch();
        subscribe();
    }

    function setEntityUrl(entity) {

        // get url for content and media items
        if(entityType !== "Member") {
            entityResource.getUrl(entity.id, entityType).then(function(data){
                // update url                
                angular.forEach($scope.renderModel, function(item){
                    if (item.id === entity.id) {
                        if (entity.trashed) {
                            item.url = localizationService.dictionary.general_recycleBin;
                        } else {
                            item.url = data;
                        }
                    }
                });
            });
        }

        // add the selected item to the renderModel
        // if it needs to show a url the item will get 
        // updated when the url comes back from server
        addSelectedItem(entity);

    }

    function addSelectedItem(item) {

        // set icon
        if(item.icon) {
            item.icon = iconHelper.convertFromLegacyIcon(item.icon);
        }

        // set default icon
        if (!item.icon) {
            switch (entityType) {
                case "Document":
                    item.icon = "icon-document";
                    break;
                case "Media":
                    item.icon = "icon-picture";
                    break;
                case "Member":
                    item.icon = "icon-user";
                    break;
            }
        }

        $scope.renderModel.push({ 
            "name": item.name,
            "id": item.id,
            "udi": item.udi,
            "icon": item.icon,
            "path": item.path,
            "url": item.url,
            "trashed": item.trashed,
            "published": (item.metaData && item.metaData.IsPublished === false && entityType === "Document") ? false : true
            // only content supports published/unpublished content so we set everything else to published so the UI looks correct 
        });

    }

    function setSortingState(items) {
        // disable sorting if the list only consist of one item
        if(items.length > 1) {
            $scope.sortableOptions.disabled = false;
        } else {
            $scope.sortableOptions.disabled = true;
        }
    }

}

angular.module('umbraco').controller("Umbraco.PropertyEditors.ContentPickerController", contentPickerController);
>>>>>>> 328b4b15
<|MERGE_RESOLUTION|>--- conflicted
+++ resolved
@@ -1,4 +1,3 @@
-<<<<<<< HEAD
 
 /**
  * The controller that is used for a couple different Property Editors: Multi Node Tree Picker, Content Picker,
@@ -34,6 +33,7 @@
     /** Performs validation based on the renderModel data */
     function validate() {
         if ($scope.contentPickerForm) {
+            angularHelper.getCurrentForm($scope).$setDirty();
             //Validate!
             if ($scope.model.config && $scope.model.config.minNumber && parseInt($scope.model.config.minNumber) > $scope.renderModel.length) {
                 $scope.contentPickerForm.minCount.$setValidity("minCount", false);
@@ -200,6 +200,7 @@
                 _.each(model.selection, function (item, i) {
                     $scope.add(item);
                 });
+              angularHelper.getCurrentForm($scope).$setDirty();
             }
             angularHelper.getCurrentForm($scope).$setDirty();
             editorService.close();
@@ -435,368 +436,4 @@
 
 }
 
-angular.module('umbraco').controller("Umbraco.PropertyEditors.ContentPickerController", contentPickerController);
-=======
-//this controller simply tells the dialogs service to open a mediaPicker window
-//with a specified callback, this callback will receive an object with a selection on it
-
-function contentPickerController($scope, entityResource, editorState, iconHelper, $routeParams, angularHelper, navigationService, $location, miniEditorHelper, localizationService) {
-
-    var unsubscribe;
-
-    function subscribe() {
-        unsubscribe = $scope.$on("formSubmitting", function (ev, args) {
-            var currIds = _.map($scope.renderModel, function (i) {
-                return $scope.model.config.idType === "udi" ? i.udi : i.id;
-            });
-            $scope.model.value = trim(currIds.join(), ",");
-        });
-    }
-
-    function trim(str, chr) {
-        var rgxtrim = (!chr) ? new RegExp('^\\s+|\\s+$', 'g') : new RegExp('^' + chr + '+|' + chr + '+$', 'g');
-        return str.replace(rgxtrim, '');
-    }
-
-    function startWatch() {
-        //We need to watch our renderModel so that we can update the underlying $scope.model.value properly, this is required
-        // because the ui-sortable doesn't dispatch an event after the digest of the sort operation. Any of the events for UI sortable
-        // occur after the DOM has updated but BEFORE the digest has occured so the model has NOT changed yet - it even states so in the docs.
-        // In their source code there is no event so we need to just subscribe to our model changes here.
-        //This also makes it easier to manage models, we update one and the rest will just work.
-        $scope.$watch(function () {
-            //return the joined Ids as a string to watch
-            return _.map($scope.renderModel, function (i) {
-                return $scope.model.config.idType === "udi" ? i.udi : i.id;                 
-            }).join();
-        }, function (newVal) {
-            var currIds = _.map($scope.renderModel, function (i) {
-                return $scope.model.config.idType === "udi" ? i.udi : i.id;                
-            });
-            $scope.model.value = trim(currIds.join(), ",");
-            angularHelper.getCurrentForm($scope).$setDirty();
-
-            //Validate!
-            if ($scope.model.config && $scope.model.config.minNumber && parseInt($scope.model.config.minNumber) > $scope.renderModel.length) {
-                $scope.contentPickerForm.minCount.$setValidity("minCount", false);
-            }
-            else {
-                $scope.contentPickerForm.minCount.$setValidity("minCount", true);
-            }
-
-            if ($scope.model.config && $scope.model.config.maxNumber && parseInt($scope.model.config.maxNumber) < $scope.renderModel.length) {
-                $scope.contentPickerForm.maxCount.$setValidity("maxCount", false);
-            }
-            else {
-                $scope.contentPickerForm.maxCount.$setValidity("maxCount", true);
-            }
-
-            setSortingState($scope.renderModel);
-
-        });
-    }
-
-    $scope.renderModel = [];
-	    
-    $scope.dialogEditor = editorState && editorState.current && editorState.current.isDialogEditor === true;    
-
-    //the default pre-values
-    var defaultConfig = {
-        multiPicker: false,
-        showOpenButton: false,
-        showEditButton: false,
-        showPathOnHover: false,
-        maxNumber: 1,
-        minNumber : 0,
-        startNode: {
-            query: "",
-            type: "content",
-	        id: $scope.model.config.startNodeId ? $scope.model.config.startNodeId : -1 // get start node for simple Content Picker
-        }
-    };
-
-    // sortable options
-    $scope.sortableOptions = {
-        axis: "y",
-        containment: "parent",
-        distance: 10,
-        opacity: 0.7,
-        tolerance: "pointer",
-        scroll: true,
-        zIndex: 6000
-    };
-
-    if ($scope.model.config) {
-        //merge the server config on top of the default config, then set the server config to use the result
-        $scope.model.config = angular.extend(defaultConfig, $scope.model.config);
-    }
-
-    //Umbraco persists boolean for prevalues as "0" or "1" so we need to convert that!
-    $scope.model.config.multiPicker = ($scope.model.config.multiPicker === "1" ? true : false);
-    $scope.model.config.showOpenButton = ($scope.model.config.showOpenButton === "1" ? true : false);
-    $scope.model.config.showEditButton = ($scope.model.config.showEditButton === "1" ? true : false);
-    $scope.model.config.showPathOnHover = ($scope.model.config.showPathOnHover === "1" ? true : false);
-    
-    var entityType = $scope.model.config.startNode.type === "member"
-        ? "Member"
-        : $scope.model.config.startNode.type === "media"
-        ? "Media"
-        : "Document";
-    $scope.allowOpenButton = entityType === "Document";
-    $scope.allowEditButton = entityType === "Document";
-    $scope.allowRemoveButton = true;
-
-    //the dialog options for the picker
-    var dialogOptions = {
-        multiPicker: $scope.model.config.multiPicker,
-        entityType: entityType,
-        filterCssClass: "not-allowed not-published",
-        startNodeId: null,
-        currentNode: editorState ? editorState.current : null,
-        callback: function (data) {
-            if (angular.isArray(data)) {
-                _.each(data, function (item, i) {
-                    $scope.add(item);
-                });
-            } else {
-                $scope.clear();
-                $scope.add(data);
-            }
-            angularHelper.getCurrentForm($scope).$setDirty();
-        },
-        treeAlias: $scope.model.config.startNode.type,
-        section: $scope.model.config.startNode.type,
-        idType: "int"
-    };
-
-    //since most of the pre-value config's are used in the dialog options (i.e. maxNumber, minNumber, etc...) we'll merge the 
-    // pre-value config on to the dialog options
-    angular.extend(dialogOptions, $scope.model.config);
-
-    //We need to manually handle the filter for members here since the tree displayed is different and only contains
-    // searchable list views
-    if (entityType === "Member") {
-        //first change the not allowed filter css class
-        dialogOptions.filterCssClass = "not-allowed";
-        var currFilter = dialogOptions.filter;
-        //now change the filter to be a method
-        dialogOptions.filter = function(i) {
-            //filter out the list view nodes
-            if (i.metaData.isContainer) {
-                return true;
-            }
-            if (!currFilter) {
-                return false;
-            }
-            //now we need to filter based on what is stored in the pre-vals, this logic duplicates what is in the treepicker.controller, 
-            // but not much we can do about that since members require special filtering.
-            var filterItem = currFilter.toLowerCase().split(',');
-            var found = filterItem.indexOf(i.metaData.contentType.toLowerCase()) >= 0;
-            if (!currFilter.startsWith("!") && !found || currFilter.startsWith("!") && found) {
-                return true;
-            }
-
-            return false;
-        }
-    }
-
-    if ($routeParams.section === "settings" && $routeParams.tree === "documentTypes") {
-        //if the content-picker is being rendered inside the document-type editor, we don't need to process the startnode query
-        dialogOptions.startNodeId = -1;
-    } else if ($scope.model.config.startNode.query) {
-        //if we have a query for the startnode, we will use that.
-        var rootId = $routeParams.id;
-        entityResource.getByQuery($scope.model.config.startNode.query, rootId, "Document").then(function (ent) {
-            dialogOptions.startNodeId = $scope.model.config.idType === "udi" ? ent.udi : ent.id;
-        });
-    }
-    else {
-        dialogOptions.startNodeId = $scope.model.config.startNode.id;
-    }
-
-    //dialog
-    $scope.openContentPicker = function() {
-      $scope.contentPickerOverlay = dialogOptions;
-      $scope.contentPickerOverlay.view = "treepicker";
-      $scope.contentPickerOverlay.show = true;
-
-      $scope.contentPickerOverlay.submit = function(model) {
-
-          if (angular.isArray(model.selection)) {
-             _.each(model.selection, function (item, i) {
-                  $scope.add(item);
-              });
-              angularHelper.getCurrentForm($scope).$setDirty();
-          }
-
-          $scope.contentPickerOverlay.show = false;
-          $scope.contentPickerOverlay = null;
-      }
-
-      $scope.contentPickerOverlay.close = function(oldModel) {
-          $scope.contentPickerOverlay.show = false;
-          $scope.contentPickerOverlay = null;
-      }
-
-    };
-
-    $scope.remove = function (index) {
-        $scope.renderModel.splice(index, 1);
-        angularHelper.getCurrentForm($scope).$setDirty();
-    };
-
-    $scope.showNode = function (index) {
-        var item = $scope.renderModel[index];
-        var id = item.id;
-        var section = $scope.model.config.startNode.type.toLowerCase();
-
-        entityResource.getPath(id, entityType).then(function (path) {
-            navigationService.changeSection(section);
-            navigationService.showTree(section, {
-                tree: section, path: path, forceReload: false, activate: true
-            });
-            var routePath = section + "/" + section + "/edit/" + id.toString();
-            $location.path(routePath).search("");
-        });
-    }
-
-    $scope.add = function (item) {
-        var currIds = _.map($scope.renderModel, function (i) {
-            return $scope.model.config.idType === "udi" ? i.udi : i.id;
-        });
-
-        var itemId = $scope.model.config.idType === "udi" ? item.udi : item.id;
-
-        if (currIds.indexOf(itemId) < 0) {
-            setEntityUrl(item);
-        }
-    };
-
-    $scope.clear = function () {
-        $scope.renderModel = [];
-    };
-
-    $scope.openMiniEditor = function(node) {
-        miniEditorHelper.launchMiniEditor(node).then(function(updatedNode){
-            // update the node
-            node.name = updatedNode.name;
-            node.published = updatedNode.hasPublishedVersion;
-            if(entityType !== "Member") {
-                entityResource.getUrl(updatedNode.id, entityType).then(function(data){
-                    node.url = data;
-                });
-            }
-        });
-    };
-
-    //when the scope is destroyed we need to unsubscribe
-    $scope.$on('$destroy', function () {
-        if(unsubscribe) {
-            unsubscribe();
-        }
-    });
-    
-    var modelIds = $scope.model.value ? $scope.model.value.split(',') : [];
-
-    //load current data if anything selected
-    if (modelIds.length > 0) {
-        entityResource.getByIds(modelIds, entityType).then(function(data) {
-
-            _.each(modelIds,
-                function(id, i) {
-                    var entity = _.find(data,
-                        function(d) {
-                            return $scope.model.config.idType === "udi" ? (d.udi == id) : (d.id == id);
-                        });
-
-                    if (entity) {
-                        setEntityUrl(entity);
-                    }
-
-                });
-
-            //everything is loaded, start the watch on the model
-            startWatch();
-            subscribe();
-        });
-    }
-    else {
-        //everything is loaded, start the watch on the model
-        startWatch();
-        subscribe();
-    }
-
-    function setEntityUrl(entity) {
-
-        // get url for content and media items
-        if(entityType !== "Member") {
-            entityResource.getUrl(entity.id, entityType).then(function(data){
-                // update url                
-                angular.forEach($scope.renderModel, function(item){
-                    if (item.id === entity.id) {
-                        if (entity.trashed) {
-                            item.url = localizationService.dictionary.general_recycleBin;
-                        } else {
-                            item.url = data;
-                        }
-                    }
-                });
-            });
-        }
-
-        // add the selected item to the renderModel
-        // if it needs to show a url the item will get 
-        // updated when the url comes back from server
-        addSelectedItem(entity);
-
-    }
-
-    function addSelectedItem(item) {
-
-        // set icon
-        if(item.icon) {
-            item.icon = iconHelper.convertFromLegacyIcon(item.icon);
-        }
-
-        // set default icon
-        if (!item.icon) {
-            switch (entityType) {
-                case "Document":
-                    item.icon = "icon-document";
-                    break;
-                case "Media":
-                    item.icon = "icon-picture";
-                    break;
-                case "Member":
-                    item.icon = "icon-user";
-                    break;
-            }
-        }
-
-        $scope.renderModel.push({ 
-            "name": item.name,
-            "id": item.id,
-            "udi": item.udi,
-            "icon": item.icon,
-            "path": item.path,
-            "url": item.url,
-            "trashed": item.trashed,
-            "published": (item.metaData && item.metaData.IsPublished === false && entityType === "Document") ? false : true
-            // only content supports published/unpublished content so we set everything else to published so the UI looks correct 
-        });
-
-    }
-
-    function setSortingState(items) {
-        // disable sorting if the list only consist of one item
-        if(items.length > 1) {
-            $scope.sortableOptions.disabled = false;
-        } else {
-            $scope.sortableOptions.disabled = true;
-        }
-    }
-
-}
-
-angular.module('umbraco').controller("Umbraco.PropertyEditors.ContentPickerController", contentPickerController);
->>>>>>> 328b4b15
+angular.module('umbraco').controller("Umbraco.PropertyEditors.ContentPickerController", contentPickerController);