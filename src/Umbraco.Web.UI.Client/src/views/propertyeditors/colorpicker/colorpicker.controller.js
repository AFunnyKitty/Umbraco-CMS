<<<<<<< HEAD
function ColorPickerController($scope) {

    $scope.isConfigured = $scope.model.config && $scope.model.config.items && _.keys($scope.model.config.items).length > 0;

    if ($scope.isConfigured) {

        for (var key in $scope.model.config.items) {
            if (!$scope.model.config.items[key].hasOwnProperty("value"))
                $scope.model.config.items[key] = { value: $scope.model.config.items[key], label: $scope.model.config.items[key] };
        }

        $scope.model.useLabel = isTrue($scope.model.config.useLabel);
        initActiveColor();
    }

    $scope.toggleItem = function (color) {

        var currentColor = ($scope.model.value && $scope.model.value.hasOwnProperty("value"))
            ? $scope.model.value.value
            : $scope.model.value;

        var newColor;
        if (currentColor === color.value) {
            // deselect
            $scope.model.value = $scope.model.useLabel ? { value: "", label: "" } : "";
            newColor = "";
        }
        else {
            // select
            $scope.model.value = $scope.model.useLabel ? { value: color.value, label: color.label } : color.value;
            newColor = color.value;
        }

        // this is required to re-validate
        $scope.propertyForm.modelValue.$setViewValue(newColor);
    };

    // Method required by the valPropertyValidator directive (returns true if the property editor has at least one color selected)
    $scope.validateMandatory = function () {
        var isValid = !$scope.model.validation.mandatory || (
            $scope.model.value != null
            && $scope.model.value != ""
            && (!$scope.model.value.hasOwnProperty("value") || $scope.model.value.value !== "")
        );
        return {
            isValid: isValid,
            errorMsg: "Value cannot be empty",
            errorKey: "required"
        };
    }
    $scope.isConfigured = $scope.model.config && $scope.model.config.items && _.keys($scope.model.config.items).length > 0;

    // A color is active if it matches the value and label of the model.
    // If the model doesn't store the label, ignore the label during the comparison.
    $scope.isActiveColor = function (color) {

        // no value
        if (!$scope.model.value)
            return false;

        // Complex color (value and label)?
        if (!$scope.model.value.hasOwnProperty("value"))
            return $scope.model.value === color.value;

        return $scope.model.value.value === color.value && $scope.model.value.label === color.label;
    };

    // Finds the color best matching the model's color,
    // and sets the model color to that one. This is useful when
    // either the value or label was changed on the data type.
    function initActiveColor() {

        // no value
        if (!$scope.model.value)
            return;

        // Complex color (value and label)?
        if (!$scope.model.value.hasOwnProperty("value"))
            return;

        var modelColor = $scope.model.value.value;
        var modelLabel = $scope.model.value.label;

        // Check for a full match or partial match.
        var foundItem = null;

        // Look for a fully matching color.
        for (var key in $scope.model.config.items) {
            var item = $scope.model.config.items[key];
            if (item.value == modelColor && item.label == modelLabel) {
                foundItem = item;
                break;
            }
        }

        // Look for a color with a matching value.
        if (!foundItem) {
            for (var key in $scope.model.config.items) {
                var item = $scope.model.config.items[key];
                if (item.value == modelColor) {
                    foundItem = item;
                    break;
                }
            }
        }

        // Look for a color with a matching label.
        if (!foundItem) {
            for (var key in $scope.model.config.items) {
                var item = $scope.model.config.items[key];
                if (item.label == modelLabel) {
                    foundItem = item;
                    break;
                }
            }
        }

        // If a match was found, set it as the active color.
        if (foundItem) {
            $scope.model.value.value = foundItem.value;
            $scope.model.value.label = foundItem.label;
        }
    }

    // figures out if a value is trueish enough
    function isTrue(bool) {
        return !!bool && bool !== "0" && bool.toString().toLowerCase() !== "false";
    }
}

angular.module("umbraco").controller("Umbraco.PropertyEditors.ColorPickerController", ColorPickerController);
=======
function ColorPickerController($scope) {

    //setup the default config
    var config = {
        items: [],
        multiple: false
    };
    
    //map the user config
    angular.extend(config, $scope.model.config);

    //map back to the model
    $scope.model.config = config;
    
    function convertArrayToDictionaryArray(model) {
        //now we need to format the items in the dictionary because we always want to have an array
        var newItems = [];
        for (var i = 0; i < model.length; i++) {
            newItems.push({ id: model[i], sortOrder: 0, value: model[i] });
        }

        return newItems;
    }


    function convertObjectToDictionaryArray(model) {
        //now we need to format the items in the dictionary because we always want to have an array
        var newItems = [];
        var vals = _.values($scope.model.config.items);
        var keys = _.keys($scope.model.config.items);

        for (var i = 0; i < vals.length; i++) {
            var label = vals[i].value ? vals[i].value : vals[i];
            newItems.push({ id: keys[i], sortOrder: vals[i].sortOrder, value: label });
        }

        return newItems;
    }
    $scope.isConfigured = $scope.model.config && $scope.model.config.items && _.keys($scope.model.config.items).length > 0;

    if ($scope.isConfigured) {

        for (var key in $scope.model.config.items) {
            if (!$scope.model.config.items[key].hasOwnProperty("value"))
                $scope.model.config.items[key] = { value: $scope.model.config.items[key], label: $scope.model.config.items[key] };
        }

        $scope.model.useLabel = isTrue($scope.model.config.useLabel);
        initActiveColor();
    }

    if (!angular.isArray($scope.model.config.items)) {
        //make an array from the dictionary
        var items = [];
        for (var i in $scope.model.config.items) {
            var oldValue = $scope.model.config.items[i];
            if (oldValue.hasOwnProperty("value")) {
                items.push({
                    value: oldValue.value,
                    label: oldValue.label,
                    sortOrder: oldValue.sortOrder,
                    id: i
                });
            } else {
                items.push({
                    value: oldValue,
                    label: oldValue,
                    sortOrder: sortOrder,
                    id: i
                });
            }
        }

        //ensure the items are sorted by the provided sort order
        items.sort(function (a, b) { return (a.sortOrder > b.sortOrder) ? 1 : ((b.sortOrder > a.sortOrder) ? -1 : 0); });

        //now make the editor model the array
        $scope.model.config.items = items;
    }

    $scope.toggleItem = function (color) {

        var currentColor = ($scope.model.value && $scope.model.value.hasOwnProperty("value"))
            ? $scope.model.value.value
            : $scope.model.value;

        var newColor;
        if (currentColor === color.value) {
            // deselect
            $scope.model.value = $scope.model.useLabel ? { value: "", label: "" } : "";
            newColor = "";
        }
        else {
            // select
            $scope.model.value = $scope.model.useLabel ? { value: color.value, label: color.label } : color.value;
            newColor = color.value;
        }

        // this is required to re-validate
        $scope.propertyForm.modelValue.$setViewValue(newColor);
    };

    // Method required by the valPropertyValidator directive (returns true if the property editor has at least one color selected)
    $scope.validateMandatory = function () {
        var isValid = !$scope.model.validation.mandatory || (
            $scope.model.value != null
            && $scope.model.value != ""
            && (!$scope.model.value.hasOwnProperty("value") || $scope.model.value.value !== "")
        );
        return {
            isValid: isValid,
            errorMsg: "Value cannot be empty",
            errorKey: "required"
        };
    }
    $scope.isConfigured = $scope.model.config && $scope.model.config.items && _.keys($scope.model.config.items).length > 0;

    // A color is active if it matches the value and label of the model.
    // If the model doesn't store the label, ignore the label during the comparison.
    $scope.isActiveColor = function (color) {

        // no value
        if (!$scope.model.value)
            return false;

        // Complex color (value and label)?
        if (!$scope.model.value.hasOwnProperty("value"))
            return $scope.model.value === color.value;

        return $scope.model.value.value === color.value && $scope.model.value.label === color.label;
    };

    // Finds the color best matching the model's color,
    // and sets the model color to that one. This is useful when
    // either the value or label was changed on the data type.
    function initActiveColor() {

        // no value
        if (!$scope.model.value)
            return;

        // Complex color (value and label)?
        if (!$scope.model.value.hasOwnProperty("value"))
            return;

        var modelColor = $scope.model.value.value;
        var modelLabel = $scope.model.value.label;

        // Check for a full match or partial match.
        var foundItem = null;

        // Look for a fully matching color.
        for (var key in $scope.model.config.items) {
            var item = $scope.model.config.items[key];
            if (item.value == modelColor && item.label == modelLabel) {
                foundItem = item;
                break;
            }
        }

        // Look for a color with a matching value.
        if (!foundItem) {
            for (var key in $scope.model.config.items) {
                var item = $scope.model.config.items[key];
                if (item.value == modelColor) {
                    foundItem = item;
                    break;
                }
            }
        }

        // Look for a color with a matching label.
        if (!foundItem) {
            for (var key in $scope.model.config.items) {
                var item = $scope.model.config.items[key];
                if (item.label == modelLabel) {
                    foundItem = item;
                    break;
                }
            }
        }

        // If a match was found, set it as the active color.
        if (foundItem) {
            $scope.model.value.value = foundItem.value;
            $scope.model.value.label = foundItem.label;
        }
    }

    // figures out if a value is trueish enough
    function isTrue(bool) {
        return !!bool && bool !== "0" && angular.lowercase(bool) !== "false";
    }
}

angular.module("umbraco").controller("Umbraco.PropertyEditors.ColorPickerController", ColorPickerController);
>>>>>>> 7559fab5
<|MERGE_RESOLUTION|>--- conflicted
+++ resolved
@@ -1,136 +1,3 @@
-<<<<<<< HEAD
-function ColorPickerController($scope) {
-
-    $scope.isConfigured = $scope.model.config && $scope.model.config.items && _.keys($scope.model.config.items).length > 0;
-
-    if ($scope.isConfigured) {
-
-        for (var key in $scope.model.config.items) {
-            if (!$scope.model.config.items[key].hasOwnProperty("value"))
-                $scope.model.config.items[key] = { value: $scope.model.config.items[key], label: $scope.model.config.items[key] };
-        }
-
-        $scope.model.useLabel = isTrue($scope.model.config.useLabel);
-        initActiveColor();
-    }
-
-    $scope.toggleItem = function (color) {
-
-        var currentColor = ($scope.model.value && $scope.model.value.hasOwnProperty("value"))
-            ? $scope.model.value.value
-            : $scope.model.value;
-
-        var newColor;
-        if (currentColor === color.value) {
-            // deselect
-            $scope.model.value = $scope.model.useLabel ? { value: "", label: "" } : "";
-            newColor = "";
-        }
-        else {
-            // select
-            $scope.model.value = $scope.model.useLabel ? { value: color.value, label: color.label } : color.value;
-            newColor = color.value;
-        }
-
-        // this is required to re-validate
-        $scope.propertyForm.modelValue.$setViewValue(newColor);
-    };
-
-    // Method required by the valPropertyValidator directive (returns true if the property editor has at least one color selected)
-    $scope.validateMandatory = function () {
-        var isValid = !$scope.model.validation.mandatory || (
-            $scope.model.value != null
-            && $scope.model.value != ""
-            && (!$scope.model.value.hasOwnProperty("value") || $scope.model.value.value !== "")
-        );
-        return {
-            isValid: isValid,
-            errorMsg: "Value cannot be empty",
-            errorKey: "required"
-        };
-    }
-    $scope.isConfigured = $scope.model.config && $scope.model.config.items && _.keys($scope.model.config.items).length > 0;
-
-    // A color is active if it matches the value and label of the model.
-    // If the model doesn't store the label, ignore the label during the comparison.
-    $scope.isActiveColor = function (color) {
-
-        // no value
-        if (!$scope.model.value)
-            return false;
-
-        // Complex color (value and label)?
-        if (!$scope.model.value.hasOwnProperty("value"))
-            return $scope.model.value === color.value;
-
-        return $scope.model.value.value === color.value && $scope.model.value.label === color.label;
-    };
-
-    // Finds the color best matching the model's color,
-    // and sets the model color to that one. This is useful when
-    // either the value or label was changed on the data type.
-    function initActiveColor() {
-
-        // no value
-        if (!$scope.model.value)
-            return;
-
-        // Complex color (value and label)?
-        if (!$scope.model.value.hasOwnProperty("value"))
-            return;
-
-        var modelColor = $scope.model.value.value;
-        var modelLabel = $scope.model.value.label;
-
-        // Check for a full match or partial match.
-        var foundItem = null;
-
-        // Look for a fully matching color.
-        for (var key in $scope.model.config.items) {
-            var item = $scope.model.config.items[key];
-            if (item.value == modelColor && item.label == modelLabel) {
-                foundItem = item;
-                break;
-            }
-        }
-
-        // Look for a color with a matching value.
-        if (!foundItem) {
-            for (var key in $scope.model.config.items) {
-                var item = $scope.model.config.items[key];
-                if (item.value == modelColor) {
-                    foundItem = item;
-                    break;
-                }
-            }
-        }
-
-        // Look for a color with a matching label.
-        if (!foundItem) {
-            for (var key in $scope.model.config.items) {
-                var item = $scope.model.config.items[key];
-                if (item.label == modelLabel) {
-                    foundItem = item;
-                    break;
-                }
-            }
-        }
-
-        // If a match was found, set it as the active color.
-        if (foundItem) {
-            $scope.model.value.value = foundItem.value;
-            $scope.model.value.label = foundItem.label;
-        }
-    }
-
-    // figures out if a value is trueish enough
-    function isTrue(bool) {
-        return !!bool && bool !== "0" && bool.toString().toLowerCase() !== "false";
-    }
-}
-
-angular.module("umbraco").controller("Umbraco.PropertyEditors.ColorPickerController", ColorPickerController);
-=======
 function ColorPickerController($scope) {
 
     //setup the default config
@@ -322,9 +189,8 @@
 
     // figures out if a value is trueish enough
     function isTrue(bool) {
-        return !!bool && bool !== "0" && angular.lowercase(bool) !== "false";
+        return !!bool && bool !== "0" && bool.toString().toLowerCase() !== "false";
     }
 }
 
-angular.module("umbraco").controller("Umbraco.PropertyEditors.ColorPickerController", ColorPickerController);
->>>>>>> 7559fab5
+angular.module("umbraco").controller("Umbraco.PropertyEditors.ColorPickerController", ColorPickerController);