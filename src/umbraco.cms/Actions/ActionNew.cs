using System;
using umbraco.interfaces;
using umbraco.BasePages;

namespace umbraco.BusinessLogic.Actions
{
	/// <summary>
	/// This action is invoked upon creation of a document
	/// </summary>
	public class ActionNew : IAction
	{
		//create singleton
<<<<<<< HEAD
		private static readonly ActionNew InternalInstance = new ActionNew();
=======
		private static readonly ActionNew InnerInstance = new ActionNew();
>>>>>>> aa327696

		/// <summary>
		/// A public constructor exists ONLY for backwards compatibility in regards to 3rd party add-ons.
		/// All Umbraco assemblies should use the singleton instantiation (this.Instance)
		/// When this applicatio is refactored, this constuctor should be made private.
		/// </summary>
		[Obsolete("Use the singleton instantiation instead of a constructor")]
		public ActionNew() { }

		public static ActionNew Instance
		{
<<<<<<< HEAD
			get { return InternalInstance; }
=======
			get { return InnerInstance; }
>>>>>>> aa327696
		}

		#region IAction Members

		public char Letter
		{
			get
			{
				return 'C';
			}
		}

		public string JsFunctionName
		{
			get
			{
				return string.Format("{0}.actionNew()", ClientTools.Scripts.GetAppActions);
			}
		}

		public string JsSource
		{
			get
			{
				return null;
			}
		}

		public string Alias
		{
			get
			{
				return "create";
			}
		}

		public string Icon
		{
			get
			{
				return ".sprNew";
			}
		}

		public bool ShowInNotifier
		{
			get
			{
				return true;
			}
		}
		public bool CanBePermissionAssigned
		{
			get
			{
				return true;
			}
		}

		#endregion
	}
}
<|MERGE_RESOLUTION|>--- conflicted
+++ resolved
@@ -1,95 +1,87 @@
-using System;
-using umbraco.interfaces;
-using umbraco.BasePages;
-
-namespace umbraco.BusinessLogic.Actions
-{
-	/// <summary>
-	/// This action is invoked upon creation of a document
-	/// </summary>
-	public class ActionNew : IAction
-	{
-		//create singleton
-<<<<<<< HEAD
-		private static readonly ActionNew InternalInstance = new ActionNew();
-=======
-		private static readonly ActionNew InnerInstance = new ActionNew();
->>>>>>> aa327696
-
-		/// <summary>
-		/// A public constructor exists ONLY for backwards compatibility in regards to 3rd party add-ons.
-		/// All Umbraco assemblies should use the singleton instantiation (this.Instance)
-		/// When this applicatio is refactored, this constuctor should be made private.
-		/// </summary>
-		[Obsolete("Use the singleton instantiation instead of a constructor")]
-		public ActionNew() { }
-
-		public static ActionNew Instance
-		{
-<<<<<<< HEAD
-			get { return InternalInstance; }
-=======
-			get { return InnerInstance; }
->>>>>>> aa327696
-		}
-
-		#region IAction Members
-
-		public char Letter
-		{
-			get
-			{
-				return 'C';
-			}
-		}
-
-		public string JsFunctionName
-		{
-			get
-			{
-				return string.Format("{0}.actionNew()", ClientTools.Scripts.GetAppActions);
-			}
-		}
-
-		public string JsSource
-		{
-			get
-			{
-				return null;
-			}
-		}
-
-		public string Alias
-		{
-			get
-			{
-				return "create";
-			}
-		}
-
-		public string Icon
-		{
-			get
-			{
-				return ".sprNew";
-			}
-		}
-
-		public bool ShowInNotifier
-		{
-			get
-			{
-				return true;
-			}
-		}
-		public bool CanBePermissionAssigned
-		{
-			get
-			{
-				return true;
-			}
-		}
-
-		#endregion
-	}
-}
+using System;
+using umbraco.interfaces;
+using umbraco.BasePages;
+
+namespace umbraco.BusinessLogic.Actions
+{
+	/// <summary>
+	/// This action is invoked upon creation of a document
+	/// </summary>
+	public class ActionNew : IAction
+	{
+		//create singleton
+		private static readonly ActionNew InnerInstance = new ActionNew();
+
+		/// <summary>
+		/// A public constructor exists ONLY for backwards compatibility in regards to 3rd party add-ons.
+		/// All Umbraco assemblies should use the singleton instantiation (this.Instance)
+		/// When this applicatio is refactored, this constuctor should be made private.
+		/// </summary>
+		[Obsolete("Use the singleton instantiation instead of a constructor")]
+		public ActionNew() { }
+
+		public static ActionNew Instance
+		{
+			get { return InnerInstance; }
+		}
+
+		#region IAction Members
+
+		public char Letter
+		{
+			get
+			{
+				return 'C';
+			}
+		}
+
+		public string JsFunctionName
+		{
+			get
+			{
+				return string.Format("{0}.actionNew()", ClientTools.Scripts.GetAppActions);
+			}
+		}
+
+		public string JsSource
+		{
+			get
+			{
+				return null;
+			}
+		}
+
+		public string Alias
+		{
+			get
+			{
+				return "create";
+			}
+		}
+
+		public string Icon
+		{
+			get
+			{
+				return ".sprNew";
+			}
+		}
+
+		public bool ShowInNotifier
+		{
+			get
+			{
+				return true;
+			}
+		}
+		public bool CanBePermissionAssigned
+		{
+			get
+			{
+				return true;
+			}
+		}
+
+		#endregion
+	}
+}