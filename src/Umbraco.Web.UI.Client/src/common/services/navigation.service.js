<<<<<<< HEAD
/**
 * @ngdoc service
 * @name umbraco.services.navigationService
 *
 * @requires $rootScope 
 * @requires $routeParams
 * @requires $log
 * @requires $location
 * @requires dialogService
 * @requires treeService
 * @requires sectionResource
 *	
 * @description
 * Service to handle the main application navigation. Responsible for invoking the tree
 * Section navigation and search, and maintain their state for the entire application lifetime
 *
 */

 angular.module('umbraco.services')
 .factory('navigationService', function ($rootScope, $routeParams, $log, $location, dialogService, treeService, sectionResource) {

 	var currentSection = $routeParams.section;
 	var currentId = $routeParams.id;
 	var currentNode;
 	var ui = {};

 	var _sections = sectionResource.getSections();

 	function setMode(mode){
 		switch(mode)
 		{
 			case 'tree':
 			ui.showNavigation = true;
 			ui.showContextMenu = false;
 			ui.showContextMenuDialog = false;
 			ui.stickyNavigation = false;

 			$("#search-form input").focus();
 			break;
 			case 'menu':
 			ui.showNavigation = true;
 			ui.showContextMenu = true;
 			ui.showContextMenuDialog = false;
 			ui.stickyNavigation = true;
 			break;
 			case 'dialog':
 			ui.stickyNavigation = true;
 			ui.showNavigation = true;
 			ui.showContextMenu = false;
 			ui.showContextMenuDialog = true;
 			break;
 			case 'search':
 			ui.stickyNavigation = false;
 			ui.showNavigation = true;
 			ui.showContextMenu = false;
 			ui.showSearchResults = true;
 			ui.showContextMenuDialog = false;
 			break;      
 			default:
 			ui.showNavigation = false;
 			ui.showContextMenu = false;
 			ui.showContextMenuDialog = false;
 			ui.showSearchResults = false;
 			ui.stickyNavigation = false;
 			break;
 		}
 	}

 	return {
 		currentNode: currentNode,
 		mode: "default",
 		ui: ui,
 		sections: _sections,

=======
angular.module('umbraco.services')
.factory('navigationService', function ($rootScope, $routeParams, $log, $location, dialogService, treeService, sectionResource, notificationsService) {

	var currentSection = $routeParams.section;
	var currentId = $routeParams.id;
	var currentNode;
	var ui = {};

    var _sections = sectionResource.getSections();

	function setMode(mode){
		switch(mode)
		{
			case 'tree':
			ui.showNavigation = true;
			ui.showContextMenu = false;
			ui.showContextMenuDialog = false;
			ui.stickyNavigation = false;

			$("#search-form input").focus();
			break;
			case 'menu':
			ui.showNavigation = true;
			ui.showContextMenu = true;
			ui.showContextMenuDialog = false;
			ui.stickyNavigation = true;
			break;
			case 'dialog':
			ui.stickyNavigation = true;
			ui.showNavigation = true;
			ui.showContextMenu = false;
			ui.showContextMenuDialog = true;
			break;
			case 'search':
			ui.stickyNavigation = false;
			ui.showNavigation = true;
			ui.showContextMenu = false;
			ui.showSearchResults = true;
			ui.showContextMenuDialog = false;
			break;      
			default:
			ui.showNavigation = false;
			ui.showContextMenu = false;
			ui.showContextMenuDialog = false;
			ui.showSearchResults = false;
			ui.stickyNavigation = false;
			break;
		}
	}

	return {
		currentNode: currentNode,
		mode: "default",
		ui: ui,
		sections: _sections,

        
>>>>>>> 5af57d96
	    /**
         * @ngdoc method
         * @name umbraco.services.navigationService#load
         * @methodOf umbraco.services.navigationService
         *
         * @description
         * Shows the legacy iframe and loads in the content based on the source url
         * @param {String} source The URL to load into the iframe
         */
         loadLegacyIFrame: function (source) {
         	$location.path("/framed/" + encodeURIComponent(source));
         },

	    /**
         * @ngdoc method
         * @name umbraco.services.navigationService#changeSection
         * @methodOf umbraco.services.navigationService
         *
         * @description
         * Changes the active section to a given section alias
         * If the navigation is 'sticky' this will load the associated tree
         * and load the dashboard related to the section
         * @param {string} sectionAlias The alias of the section
         */
         changeSection: function(sectionAlias){
         	if(this.ui.stickyNavigation){
         		setMode("default-opensection");
         		this.ui.currentSection = selectedSection;
         		this.showTree(selectedSection);
         	}

         	$location.path(sectionAlias);
         },

	    /**
         * @ngdoc method
         * @name umbraco.services.navigationService#showTree
         * @methodOf umbraco.services.navigationService
         *
         * @description
         * Shows the tree for a given tree alias but turning on the containing dom element
         * only changes if the section is different from the current one
		 * @param {string} sectionAlias The alias of the section the tree should load data from
		 */
		 showTree: function(sectionAlias){
		 	if(!this.ui.stickyNavigation && sectionAlias !== this.ui.currentTree){
		 		this.ui.currentTree = sectionAlias;
		 		setMode("tree");
		 	}
		 },

	    /**
         * @ngdoc method
         * @name umbraco.services.navigationService#hideTree
         * @methodOf umbraco.services.navigationService
         *
         * @description
         * Hides the tree by hiding the containing dom element
         */
         hideTree: function(){
         	if(!this.ui.stickyNavigation){
         		$log.log("hide tree");
         		this.ui.currentTree = "";
         		setMode("default-hidesectiontree");
         	}
         },

	    /**
         * @ngdoc method
         * @name umbraco.services.navigationService#showMenu
         * @methodOf umbraco.services.navigationService
         *
         * @description
         * Hides the tree by hiding the containing dom element
         * @param {Event} event the click event triggering the method, passed from the DOM element
         */
         showMenu: function (event, args) {
         	if(args.event !== undefined && args.node.defaultAction && !args.event.altKey){
				//hack for now, it needs the complete action object to, so either include in tree item json
				//or lookup in service...
				var act = {
					alias: args.node.defaultAction,
					name: args.node.defaultAction
				};

				this.ui.currentNode = args.node;
				this.showDialog({
					scope: args.scope,
					node: args.node,
					action: act,
					section: this.ui.currentTree
				});
			}
			else {
			    setMode("menu");

			    treeService.getActions({ node: args.node, section: this.ui.currentTree })
			        .then(function(data) {
			            ui.actions = data;
			        }, function (err) {
			            //display the error
			            notificationsService.error(err.errorMsg);
			        });
				

				this.ui.currentNode = args.node;
				this.ui.dialogTitle = args.node.name;
			}
		},

	    /**
         * @ngdoc method
         * @name umbraco.services.navigationService#hideMenu
         * @methodOf umbraco.services.navigationService
         *
         * @description
         * Hides the menu by hiding the containing dom element
         */
         hideMenu: function () {
         	var selectedId = $routeParams.id;
         	this.ui.currentNode = undefined;
         	this.ui.actions = [];
         	setMode("tree");
         },

	    /**
         * @ngdoc method
         * @name umbraco.services.navigationService#showUserDialog
         * @methodOf umbraco.services.navigationService
         *
         * @description
         * Opens the user dialog, next to the sections navigation
         * template is located in views/common/dialogs/user.html
         */
         showUserDialog: function(){
         	var d = dialogService.open(
         	{
         		template: "views/common/dialogs/user.html", 
         		modalClass: "umb-modal-left", 
         		show: true
         	});

         },
	    /**
         * @ngdoc method
         * @name umbraco.services.navigationService#showDialog
         * @methodOf umbraco.services.navigationService
         *
         * @description
         * Opens a dialog, for a given action on a given tree node
         * uses the dialogServicet to inject the selected action dialog
         * into #dialog div.umb-panel-body
         * the path to the dialog view is determined by: 
         * "views/" + current tree + "/" + action alias + ".html"
         * @param {Object} args arguments passed to the function
         * @param {Scope} args.scope current scope passed to the dialog
         * @param {Object} args.action the clicked action containing `name` and `alias`
         */
         showDialog: function (args) {
         	setMode("dialog");

         	var scope = args.scope || $rootScope.$new();
         	scope.currentNode = args.node;

			//this.currentNode = item;
			this.ui.dialogTitle = args.action.name;

			var templateUrl = "views/" + this.ui.currentTree + "/" + args.action.alias + ".html";
			var d = dialogService.open(
			{
				container: $("#dialog div.umb-panel-body"),
				scope: scope,
				template: templateUrl
			});
		},

		/**
	     * @ngdoc method
	     * @name umbraco.services.navigationService#hideDialog
	     * @methodOf umbraco.services.navigationService
	     *
	     * @description
	     * hides the currently open dialog
	     */
	     hideDialog: function() {
	     	this.showMenu(undefined, {node: this.ui.currentNode});
	     },
     	/**
          * @ngdoc method
          * @name umbraco.services.navigationService#showSearch
          * @methodOf umbraco.services.navigationService
          *
          * @description
          * shows the search pane
          */
	     showSearch: function() {
	     	setMode("search");
	     },
     	/**
          * @ngdoc method
          * @name umbraco.services.navigationService#hideSearch
          * @methodOf umbraco.services.navigationService
          *
          * @description
          * hides the search pane
          */
	     hideSearch: function() {
	     	setMode("default-hidesearch");
	     },
     	/**
          * @ngdoc method
          * @name umbraco.services.navigationService#hideNavigation
          * @methodOf umbraco.services.navigationService
          *
          * @description
          * hides any open navigation panes and resets the tree, actions and the currently selected node
          */
	     hideNavigation: function(){
	     	this.ui.currentTree = "";
	     	this.ui.actions = [];
	     	this.ui.currentNode = undefined;

	     	setMode("default");
	     }
	 };

	});
<|MERGE_RESOLUTION|>--- conflicted
+++ resolved
@@ -1,4 +1,3 @@
-<<<<<<< HEAD
 /**
  * @ngdoc service
  * @name umbraco.services.navigationService
@@ -73,65 +72,6 @@
  		ui: ui,
  		sections: _sections,
 
-=======
-angular.module('umbraco.services')
-.factory('navigationService', function ($rootScope, $routeParams, $log, $location, dialogService, treeService, sectionResource, notificationsService) {
-
-	var currentSection = $routeParams.section;
-	var currentId = $routeParams.id;
-	var currentNode;
-	var ui = {};
-
-    var _sections = sectionResource.getSections();
-
-	function setMode(mode){
-		switch(mode)
-		{
-			case 'tree':
-			ui.showNavigation = true;
-			ui.showContextMenu = false;
-			ui.showContextMenuDialog = false;
-			ui.stickyNavigation = false;
-
-			$("#search-form input").focus();
-			break;
-			case 'menu':
-			ui.showNavigation = true;
-			ui.showContextMenu = true;
-			ui.showContextMenuDialog = false;
-			ui.stickyNavigation = true;
-			break;
-			case 'dialog':
-			ui.stickyNavigation = true;
-			ui.showNavigation = true;
-			ui.showContextMenu = false;
-			ui.showContextMenuDialog = true;
-			break;
-			case 'search':
-			ui.stickyNavigation = false;
-			ui.showNavigation = true;
-			ui.showContextMenu = false;
-			ui.showSearchResults = true;
-			ui.showContextMenuDialog = false;
-			break;      
-			default:
-			ui.showNavigation = false;
-			ui.showContextMenu = false;
-			ui.showContextMenuDialog = false;
-			ui.showSearchResults = false;
-			ui.stickyNavigation = false;
-			break;
-		}
-	}
-
-	return {
-		currentNode: currentNode,
-		mode: "default",
-		ui: ui,
-		sections: _sections,
-
-        
->>>>>>> 5af57d96
 	    /**
          * @ngdoc method
          * @name umbraco.services.navigationService#load
@@ -358,4 +298,4 @@
 	     }
 	 };
 
-	});
+	});