--- conflicted
+++ resolved
@@ -1,324 +1,319 @@
-﻿using System;
-using System.Linq;
-using System.Text;
-using System.Web.Mvc;
-using Umbraco.Core.Events;
-using Umbraco.Core.IO;
-using Umbraco.Core.Logging;
-using Umbraco.Core.Models;
-using Umbraco.Core.Services;
-using Umbraco.Web.Macros;
-using Umbraco.Web.Mvc;
-using umbraco;
-using umbraco.cms.businesslogic.macro;
-using System.Collections.Generic;
-using umbraco.cms.helpers;
-using Umbraco.Core;
-using Umbraco.Core.Configuration;
-using Template = umbraco.cms.businesslogic.template.Template;
-
-namespace Umbraco.Web.WebServices
-{
-    /// <summary>
-    /// A REST controller used to save files such as templates, partial views, macro files, etc...
-    /// </summary>
-    /// <remarks>
-    /// This isn't fully implemented yet but we should migrate all of the logic in the umbraco.presentation.webservices.codeEditorSave
-    /// over to this controller.
-    /// </remarks>
-    [ValidateMvcAngularAntiForgeryToken]
-    public class SaveFileController : UmbracoAuthorizedController
-    {
-        /// <summary>
-        /// Saves a partial view macro
-        /// </summary>
-        /// <param name="filename"></param>
-        /// <param name="oldName"></param>
-        /// <param name="contents"></param>
-        /// <returns></returns>
-        [HttpPost]
-        public JsonResult SavePartialViewMacro(string filename, string oldName, string contents)
-        {
-            var svce = (FileService) Services.FileService;
-
-            return SavePartialView(svce,
-                filename, oldName, contents,
-                "MacroPartials/",
-                (s, n) => s.GetPartialViewMacro(n),
-                (s, v) => s.ValidatePartialViewMacro((PartialView) v),
-                (s, v) => s.SavePartialViewMacro(v));
-        }
-
-        /// <summary>
-        /// Saves a partial view
-        /// </summary>
-        /// <param name="filename"></param>
-        /// <param name="oldName"></param>
-        /// <param name="contents"></param>
-        /// <returns></returns>
-        [HttpPost]
-        public JsonResult SavePartialView(string filename, string oldName, string contents)
-        {
-            var svce = (FileService) Services.FileService;
-
-            return SavePartialView(svce,
-                filename, oldName, contents,
-                "Partials/",
-                (s, n) => s.GetPartialView(n),
-                (s, v) => s.ValidatePartialView((PartialView) v),
-                (s, v) => s.SavePartialView(v));
-        }
-
-        private JsonResult SavePartialView(IFileService svce,
-            string filename, string oldname, string contents,
-            string pathPrefix,
-            Func<IFileService, string, IPartialView> get,
-            Func<IFileService, IPartialView, bool> validate,
-            Func<IFileService, IPartialView, Attempt<IPartialView>> save)
-        {
-            // sanitize input - partial view names have an extension
-            filename = filename
-                .Replace('\\', '/')
-                .TrimStart('/');
-
-            // sharing the editor with partial views & partial view macros,
-            // using path prefix to differenciate,
-            // but the file service manages different filesystems,
-            // and we need to come back to filesystem-relative paths
-
-            // not sure why we still need this but not going to change it now
-
-            if (filename.InvariantStartsWith(pathPrefix))
-                filename = filename.TrimStart(pathPrefix);
-
-            if (oldname != null)
-            {
-                oldname = oldname.TrimStart('/', '\\');
-                if (oldname.InvariantStartsWith(pathPrefix))
-                    oldname = oldname.TrimStart(pathPrefix);
-            }
-
-            var currentView = oldname.IsNullOrWhiteSpace() 
-                ? get(svce, filename)
-                : get(svce, oldname);
-
-            if (currentView == null)
-                currentView = new PartialView(filename);
-            else
-                currentView.Path = filename;
-            currentView.Content = contents;
-
-            
-
-
-            Attempt<IPartialView> attempt;
-            try
-            {
-                var partialView = currentView as PartialView;
-                if (partialView != null && validate != null && validate(svce, partialView) == false)
-                    return Failed(ui.Text("speechBubbles", "partialViewErrorText"), ui.Text("speechBubbles", "partialViewErrorHeader"),
-                                    new FileSecurityException("File '" + currentView.Path + "' is not a valid partial view file."));
-
-                attempt = save(svce, currentView);
-            }
-            catch (Exception e)
-            {
-                return Failed(ui.Text("speechBubbles", "partialViewErrorText"), ui.Text("speechBubbles", "partialViewErrorHeader"), e);
-            }
-
-            if (attempt.Success == false)
-            {
-                return Failed(ui.Text("speechBubbles", "partialViewErrorText"), ui.Text("speechBubbles", "partialViewErrorHeader"),
-                                attempt.Exception);
-            }
-
-
-            return Success(ui.Text("speechBubbles", "partialViewSavedText"), ui.Text("speechBubbles", "partialViewSavedHeader"), new { name = currentView.Name, path = currentView.Path });
-        }
-
-        /// <summary>
-        /// Saves a template
-        /// </summary>
-        /// <param name="templateName"></param>
-        /// <param name="templateAlias"></param>
-        /// <param name="templateContents"></param>
-        /// <param name="templateId"></param>
-        /// <param name="masterTemplateId"></param>
-        /// <returns></returns>
-        [HttpPost]
-        public JsonResult SaveTemplate(string templateName, string templateAlias, string templateContents, int templateId, int masterTemplateId)
-        {
-            //TODO: Change this over to use the new API - Also this will be migrated to a TemplateEditor or ViewEditor when it's all moved to angular
-
-            Template t;
-            bool pathChanged = false;
-            try
-            {
-                t = new Template(templateId)
-                {
-<<<<<<< HEAD
-                    Text = templateName.CleanForXss('[', ']', '(', ')'),
-                    Alias = templateAlias.CleanForXss('[', ']', '(', ')'),
-=======
-                    Text = templateName.CleanForXss('[', ']', '(', ')', ':'),
-                    Alias = templateAlias.CleanForXss('[', ']', '(', ')', ':'),
->>>>>>> 5ad5e945
-                    Design = templateContents
-                };
-
-                //check if the master page has changed - we need to normalize both - if it's 0 or -1, then make it 0... this is easy
-                // to do with Math.Max
-                if (Math.Max(t.MasterTemplate, 0) != Math.Max(masterTemplateId, 0))
-                {
-                    t.MasterTemplate = Math.Max(masterTemplateId, 0);
-                    pathChanged = true;                  
-                }
-            }
-            catch (ArgumentException ex)
-            {
-                //the template does not exist
-                return Failed("Template does not exist", ui.Text("speechBubbles", "templateErrorHeader"), ex);
-            }
-
-            try
-            {
-                t.Save();
-
-                //ensure the correct path is synced as the parent might have been changed
-                // http://issues.umbraco.org/issue/U4-2300                
-                if (pathChanged)
-                {
-                    //need to re-look it up
-                    t = new Template(templateId);
-                }
-                var syncPath = "-1,init," + t.Path.Replace("-1,", "");
-
-                return Success(ui.Text("speechBubbles", "templateSavedText"), ui.Text("speechBubbles", "templateSavedHeader"),
-                    new
-                    {
-                        path = syncPath,
-                        contents = t.Design
-                    });
-            }
-            catch (Exception ex)
-            {
-                return Failed(ui.Text("speechBubbles", "templateErrorText"), ui.Text("speechBubbles", "templateErrorHeader"), ex);
-            }
-        }
-
-        [HttpPost]
-        public JsonResult SaveScript(string filename, string oldName, string contents)
-        {
-            // sanitize input - script names have an extension
-            filename = filename
-                .Replace('\\', '/')
-                .TrimStart('/');
-
-            var svce = (FileService) Services.FileService;
-            var script = svce.GetScriptByName(oldName);
-            if (script == null)
-                script = new Script(filename);
-            else
-                script.Path = filename;
-            script.Content = contents;
-
-            try
-            {
-                if (svce.ValidateScript(script) == false)
-                    return Failed(ui.Text("speechBubbles", "scriptErrorText"), ui.Text("speechBubbles", "scriptErrorHeader"),
-                                    new FileSecurityException("File '" + filename + "' is not a valid script file."));
-                
-                svce.SaveScript(script);
-            }
-            catch (Exception e)
-            {
-                return Failed(ui.Text("speechBubbles", "scriptErrorText"), ui.Text("speechBubbles", "scriptErrorHeader"), e);
-            }
-
-            return Success(ui.Text("speechBubbles", "scriptSavedText"), ui.Text("speechBubbles", "scriptSavedHeader"),
-                new
-                {
-                    path = DeepLink.GetTreePathFromFilePath(script.Path),
-                    name = script.Path,
-                    url = script.VirtualPath,
-                    contents = script.Content
-                });
-        }
-
-        [HttpPost]
-        public JsonResult SaveStylesheet(string filename, string oldName, string contents)
-        {
-            // sanitize input - stylesheet names have no extension
-            filename = filename
-                .Replace('\\', '/')
-                .TrimStart('/')
-                .EnsureEndsWith(".css");
-
-            var svce = (FileService) Services.FileService;
-            var stylesheet = svce.GetStylesheetByName(oldName);
-            if (stylesheet == null)
-                stylesheet = new Stylesheet(filename);
-            else
-                stylesheet.Path = filename;
-            stylesheet.Content = contents;
-
-            try
-            {
-                if (svce.ValidateStylesheet(stylesheet) == false)
-                    return Failed(ui.Text("speechBubbles", "cssErrorText"), ui.Text("speechBubbles", "cssErrorHeader"),
-                                    new FileSecurityException("File '" + filename + "' is not a valid stylesheet file."));
-
-                svce.SaveStylesheet(stylesheet);
-            }
-            catch (Exception e)
-            {
-                return Failed(ui.Text("speechBubbles", "cssErrorText"), ui.Text("speechBubbles", "cssErrorHeader"), e);
-            }
-
-            return Success(ui.Text("speechBubbles", "cssSavedText"), ui.Text("speechBubbles", "cssSavedHeader"),
-                new
-                {
-                    path = DeepLink.GetTreePathFromFilePath(stylesheet.Path),
-                    name = stylesheet.Path,
-                    url = stylesheet.VirtualPath,
-                    contents = stylesheet.Content
-                });
-        }
-
-        /// <summary>
-        /// Returns a successful message
-        /// </summary>
-        /// <param name="message">The message to display in the speach bubble</param>
-        /// <param name="header">The header to display in the speach bubble</param>
-        /// <param name="additionalVals"></param>
-        /// <returns></returns>
-        private JsonResult Success(string message, string header, object additionalVals = null)
-        {
-            var d = additionalVals == null ? new Dictionary<string, object>() : additionalVals.ToDictionary<object>();
-            d["success"] = true;
-            d["message"] = message;
-            d["header"] = header;
-
-            return Json(d);
-        }
-
-        /// <summary>
-        /// Returns a failed message
-        /// </summary>
-        /// <param name="message">The message to display in the speach bubble</param>
-        /// <param name="header">The header to display in the speach bubble</param>
-        /// <param name="exception">The exception if there was one</param>
-        /// <returns></returns>
-        private JsonResult Failed(string message, string header, Exception exception = null)
-        {
-            if (exception != null)
-                LogHelper.Error<SaveFileController>("An error occurred saving a file. " + message, exception);
-            return Json(new
-            {
-                success = false,
-                header = header,
-                message = message + (exception == null ? "" : (exception.Message + ". Check log for details."))
-            });
-        }
-    }
-}
+﻿using System;
+using System.Linq;
+using System.Text;
+using System.Web.Mvc;
+using Umbraco.Core.Events;
+using Umbraco.Core.IO;
+using Umbraco.Core.Logging;
+using Umbraco.Core.Models;
+using Umbraco.Core.Services;
+using Umbraco.Web.Macros;
+using Umbraco.Web.Mvc;
+using umbraco;
+using umbraco.cms.businesslogic.macro;
+using System.Collections.Generic;
+using umbraco.cms.helpers;
+using Umbraco.Core;
+using Umbraco.Core.Configuration;
+using Template = umbraco.cms.businesslogic.template.Template;
+
+namespace Umbraco.Web.WebServices
+{
+    /// <summary>
+    /// A REST controller used to save files such as templates, partial views, macro files, etc...
+    /// </summary>
+    /// <remarks>
+    /// This isn't fully implemented yet but we should migrate all of the logic in the umbraco.presentation.webservices.codeEditorSave
+    /// over to this controller.
+    /// </remarks>
+    [ValidateMvcAngularAntiForgeryToken]
+    public class SaveFileController : UmbracoAuthorizedController
+    {
+        /// <summary>
+        /// Saves a partial view macro
+        /// </summary>
+        /// <param name="filename"></param>
+        /// <param name="oldName"></param>
+        /// <param name="contents"></param>
+        /// <returns></returns>
+        [HttpPost]
+        public JsonResult SavePartialViewMacro(string filename, string oldName, string contents)
+        {
+            var svce = (FileService) Services.FileService;
+
+            return SavePartialView(svce,
+                filename, oldName, contents,
+                "MacroPartials/",
+                (s, n) => s.GetPartialViewMacro(n),
+                (s, v) => s.ValidatePartialViewMacro((PartialView) v),
+                (s, v) => s.SavePartialViewMacro(v));
+        }
+
+        /// <summary>
+        /// Saves a partial view
+        /// </summary>
+        /// <param name="filename"></param>
+        /// <param name="oldName"></param>
+        /// <param name="contents"></param>
+        /// <returns></returns>
+        [HttpPost]
+        public JsonResult SavePartialView(string filename, string oldName, string contents)
+        {
+            var svce = (FileService) Services.FileService;
+
+            return SavePartialView(svce,
+                filename, oldName, contents,
+                "Partials/",
+                (s, n) => s.GetPartialView(n),
+                (s, v) => s.ValidatePartialView((PartialView) v),
+                (s, v) => s.SavePartialView(v));
+        }
+
+        private JsonResult SavePartialView(IFileService svce,
+            string filename, string oldname, string contents,
+            string pathPrefix,
+            Func<IFileService, string, IPartialView> get,
+            Func<IFileService, IPartialView, bool> validate,
+            Func<IFileService, IPartialView, Attempt<IPartialView>> save)
+        {
+            // sanitize input - partial view names have an extension
+            filename = filename
+                .Replace('\\', '/')
+                .TrimStart('/');
+
+            // sharing the editor with partial views & partial view macros,
+            // using path prefix to differenciate,
+            // but the file service manages different filesystems,
+            // and we need to come back to filesystem-relative paths
+
+            // not sure why we still need this but not going to change it now
+
+            if (filename.InvariantStartsWith(pathPrefix))
+                filename = filename.TrimStart(pathPrefix);
+
+            if (oldname != null)
+            {
+                oldname = oldname.TrimStart('/', '\\');
+                if (oldname.InvariantStartsWith(pathPrefix))
+                    oldname = oldname.TrimStart(pathPrefix);
+            }
+
+            var currentView = oldname.IsNullOrWhiteSpace() 
+                ? get(svce, filename)
+                : get(svce, oldname);
+
+            if (currentView == null)
+                currentView = new PartialView(filename);
+            else
+                currentView.Path = filename;
+            currentView.Content = contents;
+
+            
+
+
+            Attempt<IPartialView> attempt;
+            try
+            {
+                var partialView = currentView as PartialView;
+                if (partialView != null && validate != null && validate(svce, partialView) == false)
+                    return Failed(ui.Text("speechBubbles", "partialViewErrorText"), ui.Text("speechBubbles", "partialViewErrorHeader"),
+                                    new FileSecurityException("File '" + currentView.Path + "' is not a valid partial view file."));
+
+                attempt = save(svce, currentView);
+            }
+            catch (Exception e)
+            {
+                return Failed(ui.Text("speechBubbles", "partialViewErrorText"), ui.Text("speechBubbles", "partialViewErrorHeader"), e);
+            }
+
+            if (attempt.Success == false)
+            {
+                return Failed(ui.Text("speechBubbles", "partialViewErrorText"), ui.Text("speechBubbles", "partialViewErrorHeader"),
+                                attempt.Exception);
+            }
+
+
+            return Success(ui.Text("speechBubbles", "partialViewSavedText"), ui.Text("speechBubbles", "partialViewSavedHeader"), new { name = currentView.Name, path = currentView.Path });
+        }
+
+        /// <summary>
+        /// Saves a template
+        /// </summary>
+        /// <param name="templateName"></param>
+        /// <param name="templateAlias"></param>
+        /// <param name="templateContents"></param>
+        /// <param name="templateId"></param>
+        /// <param name="masterTemplateId"></param>
+        /// <returns></returns>
+        [HttpPost]
+        public JsonResult SaveTemplate(string templateName, string templateAlias, string templateContents, int templateId, int masterTemplateId)
+        {
+            //TODO: Change this over to use the new API - Also this will be migrated to a TemplateEditor or ViewEditor when it's all moved to angular
+
+            Template t;
+            bool pathChanged = false;
+            try
+            {
+                t = new Template(templateId)
+                {
+                    Text = templateName.CleanForXss('[', ']', '(', ')', ':'),
+                    Alias = templateAlias.CleanForXss('[', ']', '(', ')', ':'),
+                    Design = templateContents
+                };
+
+                //check if the master page has changed - we need to normalize both - if it's 0 or -1, then make it 0... this is easy
+                // to do with Math.Max
+                if (Math.Max(t.MasterTemplate, 0) != Math.Max(masterTemplateId, 0))
+                {
+                    t.MasterTemplate = Math.Max(masterTemplateId, 0);
+                    pathChanged = true;                  
+                }
+            }
+            catch (ArgumentException ex)
+            {
+                //the template does not exist
+                return Failed("Template does not exist", ui.Text("speechBubbles", "templateErrorHeader"), ex);
+            }
+
+            try
+            {
+                t.Save();
+
+                //ensure the correct path is synced as the parent might have been changed
+                // http://issues.umbraco.org/issue/U4-2300                
+                if (pathChanged)
+                {
+                    //need to re-look it up
+                    t = new Template(templateId);
+                }
+                var syncPath = "-1,init," + t.Path.Replace("-1,", "");
+
+                return Success(ui.Text("speechBubbles", "templateSavedText"), ui.Text("speechBubbles", "templateSavedHeader"),
+                    new
+                    {
+                        path = syncPath,
+                        contents = t.Design
+                    });
+            }
+            catch (Exception ex)
+            {
+                return Failed(ui.Text("speechBubbles", "templateErrorText"), ui.Text("speechBubbles", "templateErrorHeader"), ex);
+            }
+        }
+
+        [HttpPost]
+        public JsonResult SaveScript(string filename, string oldName, string contents)
+        {
+            // sanitize input - script names have an extension
+            filename = filename
+                .Replace('\\', '/')
+                .TrimStart('/');
+
+            var svce = (FileService) Services.FileService;
+            var script = svce.GetScriptByName(oldName);
+            if (script == null)
+                script = new Script(filename);
+            else
+                script.Path = filename;
+            script.Content = contents;
+
+            try
+            {
+                if (svce.ValidateScript(script) == false)
+                    return Failed(ui.Text("speechBubbles", "scriptErrorText"), ui.Text("speechBubbles", "scriptErrorHeader"),
+                                    new FileSecurityException("File '" + filename + "' is not a valid script file."));
+                
+                svce.SaveScript(script);
+            }
+            catch (Exception e)
+            {
+                return Failed(ui.Text("speechBubbles", "scriptErrorText"), ui.Text("speechBubbles", "scriptErrorHeader"), e);
+            }
+
+            return Success(ui.Text("speechBubbles", "scriptSavedText"), ui.Text("speechBubbles", "scriptSavedHeader"),
+                new
+                {
+                    path = DeepLink.GetTreePathFromFilePath(script.Path),
+                    name = script.Path,
+                    url = script.VirtualPath,
+                    contents = script.Content
+                });
+        }
+
+        [HttpPost]
+        public JsonResult SaveStylesheet(string filename, string oldName, string contents)
+        {
+            // sanitize input - stylesheet names have no extension
+            filename = filename
+                .Replace('\\', '/')
+                .TrimStart('/')
+                .EnsureEndsWith(".css");
+
+            var svce = (FileService) Services.FileService;
+            var stylesheet = svce.GetStylesheetByName(oldName);
+            if (stylesheet == null)
+                stylesheet = new Stylesheet(filename);
+            else
+                stylesheet.Path = filename;
+            stylesheet.Content = contents;
+
+            try
+            {
+                if (svce.ValidateStylesheet(stylesheet) == false)
+                    return Failed(ui.Text("speechBubbles", "cssErrorText"), ui.Text("speechBubbles", "cssErrorHeader"),
+                                    new FileSecurityException("File '" + filename + "' is not a valid stylesheet file."));
+
+                svce.SaveStylesheet(stylesheet);
+            }
+            catch (Exception e)
+            {
+                return Failed(ui.Text("speechBubbles", "cssErrorText"), ui.Text("speechBubbles", "cssErrorHeader"), e);
+            }
+
+            return Success(ui.Text("speechBubbles", "cssSavedText"), ui.Text("speechBubbles", "cssSavedHeader"),
+                new
+                {
+                    path = DeepLink.GetTreePathFromFilePath(stylesheet.Path),
+                    name = stylesheet.Path,
+                    url = stylesheet.VirtualPath,
+                    contents = stylesheet.Content
+                });
+        }
+
+        /// <summary>
+        /// Returns a successful message
+        /// </summary>
+        /// <param name="message">The message to display in the speach bubble</param>
+        /// <param name="header">The header to display in the speach bubble</param>
+        /// <param name="additionalVals"></param>
+        /// <returns></returns>
+        private JsonResult Success(string message, string header, object additionalVals = null)
+        {
+            var d = additionalVals == null ? new Dictionary<string, object>() : additionalVals.ToDictionary<object>();
+            d["success"] = true;
+            d["message"] = message;
+            d["header"] = header;
+
+            return Json(d);
+        }
+
+        /// <summary>
+        /// Returns a failed message
+        /// </summary>
+        /// <param name="message">The message to display in the speach bubble</param>
+        /// <param name="header">The header to display in the speach bubble</param>
+        /// <param name="exception">The exception if there was one</param>
+        /// <returns></returns>
+        private JsonResult Failed(string message, string header, Exception exception = null)
+        {
+            if (exception != null)
+                LogHelper.Error<SaveFileController>("An error occurred saving a file. " + message, exception);
+            return Json(new
+            {
+                success = false,
+                header = header,
+                message = message + (exception == null ? "" : (exception.Message + ". Check log for details."))
+            });
+        }
+    }
+}