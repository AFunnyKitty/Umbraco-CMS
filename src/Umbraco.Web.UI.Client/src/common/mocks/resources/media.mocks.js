<<<<<<< HEAD
angular.module('umbraco.mocks').
  factory('mediaMocks', ['$httpBackend', 'mocksUtils', function ($httpBackend, mocksUtils) {
      'use strict';
      
      function returnNodebyId(status, data, headers) {

          if (!mocksUtils.checkAuth()) {
              return [401, null, null];
          }

          var id = mocksUtils.getParameterByName(data, "id") || 1234;
          
          var node = {
              name: "My content with id: " + id,
              updateDate: new Date(),
              publishDate: new Date(),
              id: id,
              parentId: 1234,
              icon: "icon-file-alt",
              owner: {name: "Administrator", id: 0},
              updater: {name: "Per Ploug Krogslund", id: 1},

              tabs: [
              {
                  label: "Child documents",
                  alias: "tab00",
                  id: 0,
                  active: true,
                  properties: [
                  { alias: "list", label: "List", view: "listview", value: "", hideLabel: true }
                  ]
              },
              {
                  label: "Content",
                  alias: "tab01",
                  id: 1,
                  properties: [
                      { alias: "bodyText", label: "Body Text", description:"Here you enter the primary article contents", view: "rte", value: "<p>askjdkasj lasjd</p>" },
                      { alias: "textarea", label: "textarea", view: "textarea", value: "ajsdka sdjkds", config: { rows: 4 } },
                      { alias: "map", label: "Map", view: "googlemaps", value: "37.4419,-122.1419", config: { mapType: "ROADMAP", zoom: 4 } },
                      { alias: "media", label: "Media picker", view: "mediapicker", value: "" },
                      { alias: "content", label: "Content picker", view: "contentpicker", value: "" }
                  ]
              },
              {
                  label: "Sample Editor",
                  alias: "tab02",
                  id: 2,
                  properties: [
                      { alias: "datepicker", label: "Datepicker", view: "datepicker", config: { rows: 7 } },
                      { alias: "tags", label: "Tags", view: "tags", value: ""}
                  ]
              },
              {
                  label: "Grid",
                  alias: "tab03",
                  id: 3,
                  properties: [
                  { alias: "grid", label: "Grid", view: "grid", controller: "umbraco.grid", value: "test", hideLabel: true }
                  ]
              },{
                  label: "WIP",
                  alias: "tab04",
                  id: 4,
                  properties: [
                      { alias: "tes", label: "Stuff", view: "test", controller: "umbraco.embeddedcontent", value: "",
                            
                          config: {
                              fields: [
                                          { alias: "embedded", label: "Embbeded", view: "textstring", value: ""},
                                          { alias: "embedded2", label: "Embbeded 2", view: "contentpicker", value: ""},
                                          { alias: "embedded3", label: "Embbeded 3", view: "textarea", value: ""},
                                          { alias: "embedded4", label: "Embbeded 4", view: "datepicker", value: ""}
                              ] 
                          }
                      }
                  ]
              }
              ]
          };
          return [200, node, null];
      }
      


      return {
          register: function() {
            $httpBackend
	            .whenGET(mocksUtils.urlRegex('/umbraco/UmbracoApi/Media/GetById'))
		          .respond(returnNodebyId);
          },
          expectGetById: function() {
            $httpBackend
              .expectGET(mocksUtils.urlRegex('/umbraco/UmbracoApi/Media/GetById'));
          }
      };
=======
angular.module('umbraco.mocks').
  factory('mediaMocks', ['$httpBackend', 'mocksUtils', function ($httpBackend, mocksUtils) {
      'use strict';
      
      function returnNodebyId(status, data, headers) {

          if (!mocksUtils.checkAuth()) {
              return [401, null, null];
          }

          var id = mocksUtils.getParameterByName(data, "id") || 1234;
          
          var node = {
              name: "My content with id: " + id,
              updateDate: new Date(),
              publishDate: new Date(),
              id: id,
              parentId: 1234,
              icon: "icon-file-alt",
              owner: {name: "Administrator", id: 0},
              updater: {name: "Per Ploug Krogslund", id: 1},

              tabs: [
              {
                  label: "Child documents",
                  alias: "tab00",
                  id: 0,
                  active: true,
                  properties: [
                  { alias: "list", label: "List", view: "listview", value: "", hideLabel: true }
                  ]
              },
              {
                  label: "Content",
                  alias: "tab01",
                  id: 1,
                  properties: [
                      { alias: "bodyText", label: "Body Text", description:"Here you enter the primary article contents", view: "rte", value: "<p>askjdkasj lasjd</p>" },
                      { alias: "textarea", label: "textarea", view: "textarea", value: "ajsdka sdjkds", config: { rows: 4 } },
                      { alias: "map", label: "Map", view: "googlemaps", value: "37.4419,-122.1419", config: { mapType: "ROADMAP", zoom: 4 } },
                      { alias: "media", label: "Media picker", view: "mediapicker", value: "" },
                      { alias: "content", label: "Content picker", view: "contentpicker", value: "" }
                  ]
              },
              {
                  label: "Sample Editor",
                  alias: "tab02",
                  id: 2,
                  properties: [
                      { alias: "datepicker", label: "Datepicker", view: "datepicker", config: { rows: 7 } },
                      { alias: "tags", label: "Tags", view: "tags", value: ""}
                  ]
              },
              {
                  label: "Grid",
                  alias: "tab03",
                  id: 3,
                  properties: [
                  { alias: "grid", label: "Grid", view: "grid", value: "test", hideLabel: true }
                  ]
              },{
                  label: "WIP",
                  alias: "tab04",
                  id: 4,
                  properties: [
                      { alias: "tes", label: "Stuff", view: "test", value: "",
                            
                          config: {
                              fields: [
                                          { alias: "embedded", label: "Embbeded", view: "textstring", value: ""},
                                          { alias: "embedded2", label: "Embbeded 2", view: "contentpicker", value: ""},
                                          { alias: "embedded3", label: "Embbeded 3", view: "textarea", value: ""},
                                          { alias: "embedded4", label: "Embbeded 4", view: "datepicker", value: ""}
                              ] 
                          }
                      }
                  ]
              }
              ]
          };
          return [200, node, null];
      }
      


      return {
          register: function() {
            $httpBackend
	            .whenGET(mocksUtils.urlRegex('/umbraco/UmbracoApi/Media/GetById'))
		          .respond(returnNodebyId);
          },
          expectGetById: function() {
            $httpBackend
              .expectGET(mocksUtils.urlRegex('/umbraco/UmbracoApi/Media/GetById'));
          }
      };
>>>>>>> 50aa9d71
  }]);<|MERGE_RESOLUTION|>--- conflicted
+++ resolved
@@ -1,101 +1,3 @@
-<<<<<<< HEAD
-angular.module('umbraco.mocks').
-  factory('mediaMocks', ['$httpBackend', 'mocksUtils', function ($httpBackend, mocksUtils) {
-      'use strict';
-      
-      function returnNodebyId(status, data, headers) {
-
-          if (!mocksUtils.checkAuth()) {
-              return [401, null, null];
-          }
-
-          var id = mocksUtils.getParameterByName(data, "id") || 1234;
-          
-          var node = {
-              name: "My content with id: " + id,
-              updateDate: new Date(),
-              publishDate: new Date(),
-              id: id,
-              parentId: 1234,
-              icon: "icon-file-alt",
-              owner: {name: "Administrator", id: 0},
-              updater: {name: "Per Ploug Krogslund", id: 1},
-
-              tabs: [
-              {
-                  label: "Child documents",
-                  alias: "tab00",
-                  id: 0,
-                  active: true,
-                  properties: [
-                  { alias: "list", label: "List", view: "listview", value: "", hideLabel: true }
-                  ]
-              },
-              {
-                  label: "Content",
-                  alias: "tab01",
-                  id: 1,
-                  properties: [
-                      { alias: "bodyText", label: "Body Text", description:"Here you enter the primary article contents", view: "rte", value: "<p>askjdkasj lasjd</p>" },
-                      { alias: "textarea", label: "textarea", view: "textarea", value: "ajsdka sdjkds", config: { rows: 4 } },
-                      { alias: "map", label: "Map", view: "googlemaps", value: "37.4419,-122.1419", config: { mapType: "ROADMAP", zoom: 4 } },
-                      { alias: "media", label: "Media picker", view: "mediapicker", value: "" },
-                      { alias: "content", label: "Content picker", view: "contentpicker", value: "" }
-                  ]
-              },
-              {
-                  label: "Sample Editor",
-                  alias: "tab02",
-                  id: 2,
-                  properties: [
-                      { alias: "datepicker", label: "Datepicker", view: "datepicker", config: { rows: 7 } },
-                      { alias: "tags", label: "Tags", view: "tags", value: ""}
-                  ]
-              },
-              {
-                  label: "Grid",
-                  alias: "tab03",
-                  id: 3,
-                  properties: [
-                  { alias: "grid", label: "Grid", view: "grid", controller: "umbraco.grid", value: "test", hideLabel: true }
-                  ]
-              },{
-                  label: "WIP",
-                  alias: "tab04",
-                  id: 4,
-                  properties: [
-                      { alias: "tes", label: "Stuff", view: "test", controller: "umbraco.embeddedcontent", value: "",
-                            
-                          config: {
-                              fields: [
-                                          { alias: "embedded", label: "Embbeded", view: "textstring", value: ""},
-                                          { alias: "embedded2", label: "Embbeded 2", view: "contentpicker", value: ""},
-                                          { alias: "embedded3", label: "Embbeded 3", view: "textarea", value: ""},
-                                          { alias: "embedded4", label: "Embbeded 4", view: "datepicker", value: ""}
-                              ] 
-                          }
-                      }
-                  ]
-              }
-              ]
-          };
-          return [200, node, null];
-      }
-      
-
-
-      return {
-          register: function() {
-            $httpBackend
-	            .whenGET(mocksUtils.urlRegex('/umbraco/UmbracoApi/Media/GetById'))
-		          .respond(returnNodebyId);
-          },
-          expectGetById: function() {
-            $httpBackend
-              .expectGET(mocksUtils.urlRegex('/umbraco/UmbracoApi/Media/GetById'));
-          }
-      };
-=======
 angular.module('umbraco.mocks').
   factory('mediaMocks', ['$httpBackend', 'mocksUtils', function ($httpBackend, mocksUtils) {
       'use strict';
@@ -192,5 +94,4 @@
               .expectGET(mocksUtils.urlRegex('/umbraco/UmbracoApi/Media/GetById'));
           }
       };
->>>>>>> 50aa9d71
   }]);