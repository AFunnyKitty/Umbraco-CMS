--- conflicted
+++ resolved
@@ -1,7 +1,6 @@
 ﻿using System;
 using System.Collections.Generic;
 using System.ComponentModel;
-<<<<<<< HEAD
 using System.IO;
 using System.Linq;
 using System.Web;
@@ -9,30 +8,15 @@
 using System.Xml.XPath;
 using Umbraco.Core;
 using Umbraco.Core.Dictionary;
-using Umbraco.Core.Services;
-using Umbraco.Core.Xml;
-using Umbraco.Web.Routing;
-using Umbraco.Web.Security;
-=======
-using System.Linq;
-using System.Web;
-using System.Xml.XPath;
-using Umbraco.Core;
-using Umbraco.Core.Cache;
-using Umbraco.Core.Dictionary;
->>>>>>> 39b2e654
 using Umbraco.Core.Exceptions;
 using Umbraco.Core.Models;
 using Umbraco.Core.Models.PublishedContent;
 using Umbraco.Core.Services;
 using Umbraco.Core.Xml;
 using Umbraco.Web.Composing;
-<<<<<<< HEAD
 using Umbraco.Core.Cache;
-=======
 using Umbraco.Web.Routing;
 using Umbraco.Web.Security;
->>>>>>> 39b2e654
 
 namespace Umbraco.Web
 {
@@ -606,10 +590,7 @@
             return ContentQuery.ContentAtRoot();
         }
 
-<<<<<<< HEAD
         /// <remarks>Had to change to internal for testing.</remarks>
-=======
->>>>>>> 39b2e654
         internal static bool ConvertIdObjectToInt(object id, out int intId)
         {
             switch (id)
@@ -627,10 +608,7 @@
             }
         }
 
-<<<<<<< HEAD
         /// <remarks>Had to change to internal for testing.</remarks>
-=======
->>>>>>> 39b2e654
         internal static bool ConvertIdObjectToGuid(object id, out Guid guidId)
         {
             switch (id)
@@ -679,10 +657,7 @@
             return true;
         }
 
-<<<<<<< HEAD
         /// <remarks>Had to change to internal for testing.</remarks>
-=======
->>>>>>> 39b2e654
         internal static bool ConvertIdObjectToUdi(object id, out Udi guidId)
         {
             switch (id)
@@ -697,6 +672,7 @@
                 default:
                     guidId = default;
                     return false;
+            }
             }
         }
 
