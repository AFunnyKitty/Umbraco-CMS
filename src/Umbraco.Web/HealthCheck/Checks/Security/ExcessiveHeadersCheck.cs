--- conflicted
+++ resolved
@@ -2,12 +2,7 @@
 using System.Collections.Generic;
 using System.Linq;
 using System.Net;
-<<<<<<< HEAD
-using System.Web;
-using Umbraco.Core.Configuration;
 using Umbraco.Core;
-=======
->>>>>>> 9384cd0f
 using Umbraco.Core.Services;
 
 namespace Umbraco.Web.HealthCheck.Checks.Security
@@ -74,11 +69,7 @@
             }
             catch (Exception ex)
             {
-<<<<<<< HEAD
                 message = _textService.Localize("healthcheck/httpsCheckInvalidUrl", new[] { url.ToString(), ex.Message });
-=======
-                message = _textService.Localize("healthcheck/healthCheckInvalidUrl", new[] { url, ex.Message });
->>>>>>> 9384cd0f
             }
 
             var actions = new List<HealthCheckAction>();
