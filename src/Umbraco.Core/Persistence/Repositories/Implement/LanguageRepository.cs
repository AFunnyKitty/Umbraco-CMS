--- conflicted
+++ resolved
@@ -293,17 +293,11 @@
         // do NOT leak that language, it's not deep-cloned!
         private ILanguage GetDefault()
         {
-<<<<<<< HEAD
             // get all cached
             var languages = (TypedCachePolicy?.GetAllCached(PerformGetAll) //try to get all cached non-cloned if using the correct cache policy (not the case in unit tests)
                 ?? CachePolicy.GetAll(Array.Empty<int>(), PerformGetAll)).ToList();
 
-            var language = languages.FirstOrDefault(x => x.IsDefaultVariantLanguage);
-=======
-            // get all cached, non-cloned
-            var languages = TypedCachePolicy.GetAllCached(PerformGetAll).ToList();
             var language = languages.FirstOrDefault(x => x.IsDefault);
->>>>>>> b6679551
             if (language != null) return language;
 
             // this is an anomaly, the service/repo should ensure it cannot happen
