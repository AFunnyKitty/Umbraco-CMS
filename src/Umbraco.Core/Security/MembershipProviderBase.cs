--- conflicted
+++ resolved
@@ -713,259 +713,6 @@
                     }
                     else if (keyedHashAlgorithm.Key.Length < saltBytes.Length)
                     {
-                        //if the salt bytes is too long for the required key length for the algorithm, reduce it
-                        var numArray2 = new byte[keyedHashAlgorithm.Key.Length];
-                        Buffer.BlockCopy(saltBytes, 0, numArray2, 0, numArray2.Length);
-                        keyedHashAlgorithm.Key = numArray2;
-                    }
-                    else
-                    {
-<<<<<<< HEAD
-                        //if the salt bytes is too long for the required key length for the algorithm, extend it
-                        var numArray2 = new byte[keyedHashAlgorithm.Key.Length];
-                        var dstOffset = 0;
-                        while (dstOffset < numArray2.Length)
-                        {
-                            var count = Math.Min(saltBytes.Length, numArray2.Length - dstOffset);
-                            Buffer.BlockCopy(saltBytes, 0, numArray2, dstOffset, count);
-                            dstOffset += count;
-                        }
-                        keyedHashAlgorithm.Key = numArray2;
-                    }
-                    inArray = keyedHashAlgorithm.ComputeHash(bytes);
-                }
-                else
-                {
-                    var buffer = new byte[saltBytes.Length + bytes.Length];
-                    Buffer.BlockCopy(saltBytes, 0, buffer, 0, saltBytes.Length);
-                    Buffer.BlockCopy(bytes, 0, buffer, saltBytes.Length, bytes.Length);
-                    inArray = hashAlgorithm.ComputeHash(buffer);
-                }
-            }
-            else
-            {
-                //this code is copied from the sql membership provider - pretty sure this could be nicely re-written to completely
-                // ignore the salt stuff since we are not salting the password when encrypting.
-                var password = new byte[saltBytes.Length + bytes.Length];
-                Buffer.BlockCopy(saltBytes, 0, password, 0, saltBytes.Length);
-                Buffer.BlockCopy(bytes, 0, password, saltBytes.Length, bytes.Length);
-                inArray = EncryptPassword(password, MembershipPasswordCompatibilityMode.Framework40);
-            }
-            return Convert.ToBase64String(inArray);
-        }
-
-        /// <summary>
-        /// Checks the password.
-        /// </summary>
-        /// <param name="password">The password.</param>
-        /// <param name="dbPassword">The dbPassword.</param>
-        /// <returns></returns>
-        protected internal bool CheckPassword(string password, string dbPassword)
-        {
-            if (string.IsNullOrWhiteSpace(dbPassword)) throw new ArgumentException("Value cannot be null or whitespace.", "dbPassword");
-            switch (PasswordFormat)
-            {
-                case MembershipPasswordFormat.Encrypted:
-                    var decrypted = DecryptPassword(dbPassword);
-                    return decrypted == password;
-                case MembershipPasswordFormat.Hashed:
-                    string salt;
-                    var storedHashedPass = StoredPassword(dbPassword, out salt);
-                    var hashed = EncryptOrHashPassword(password, salt);
-                    return storedHashedPass == hashed;
-                case MembershipPasswordFormat.Clear:
-                    return password == dbPassword;
-                default:
-                    throw new ArgumentOutOfRangeException();
-            }
-        }
-
-        /// <summary>
-        /// Encrypt/hash a new password with a new salt
-        /// </summary>
-        /// <param name="newPassword"></param>
-        /// <param name="salt"></param>
-        /// <returns></returns>
-        protected internal string EncryptOrHashNewPassword(string newPassword, out string salt)
-        {
-            salt = GenerateSalt();
-            return EncryptOrHashPassword(newPassword, salt);
-        }
-
-        protected internal string DecryptPassword(string pass)
-        {
-            //if we are doing it the old way
-
-            if (UseLegacyEncoding)
-            {
-                return LegacyUnEncodePassword(pass);
-            }
-
-            //This is the correct way to implement this (as per the sql membership provider)
-
-            switch (PasswordFormat)
-            {
-                case MembershipPasswordFormat.Clear:
-                    return pass;
-                case MembershipPasswordFormat.Hashed:
-                    throw new ProviderException("Provider can not decrypt hashed password");
-                case MembershipPasswordFormat.Encrypted:
-                default:
-                    var bytes = DecryptPassword(Convert.FromBase64String(pass));
-                    return bytes == null ? null : Encoding.Unicode.GetString(bytes, 16, bytes.Length - 16);
-            }
-        }
-
-        /// <summary>
-        /// Returns the hashed password without the salt if it is hashed
-        /// </summary>
-        /// <param name="storedString"></param>
-        /// <param name="salt">returns the salt</param>
-        /// <returns></returns>
-        internal string StoredPassword(string storedString, out string salt)
-        {
-            if (string.IsNullOrWhiteSpace(storedString)) throw new ArgumentException("Value cannot be null or whitespace.", "storedString");
-            if (UseLegacyEncoding)
-            {
-                salt = string.Empty;
-                return storedString;
-            }
-
-            switch (PasswordFormat)
-            {
-                case MembershipPasswordFormat.Hashed:
-                    var saltLen = GenerateSalt();
-                    salt = storedString.Substring(0, saltLen.Length);
-                    return storedString.Substring(saltLen.Length);
-                case MembershipPasswordFormat.Clear:
-                case MembershipPasswordFormat.Encrypted:
-                default:
-                   salt = string.Empty;
-                    return storedString;
-
-            }
-        }
-
-        protected internal static string GenerateSalt()
-        {
-            var numArray = new byte[16];
-            new RNGCryptoServiceProvider().GetBytes(numArray);
-            return Convert.ToBase64String(numArray);
-        }
-
-        protected internal HashAlgorithm GetHashAlgorithm(string password)
-        {
-            if (UseLegacyEncoding)
-            {
-                //before we were never checking for an algorithm type so we were always using HMACSHA1
-                // for any SHA specified algorithm :( so we'll need to keep doing that for backwards compat support.
-                if (Membership.HashAlgorithmType.InvariantContains("SHA"))
-                {
-                    return new HMACSHA1
-                        {
-                            //the legacy salt was actually the password :(
-                            Key = Encoding.Unicode.GetBytes(password)
-                        };
-                }
-            }
-
-            //get the algorithm by name
-
-            if (_customHashAlgorithmType.IsNullOrWhiteSpace())
-            {
-                _customHashAlgorithmType = Membership.HashAlgorithmType;
-            }
-
-            var alg = HashAlgorithm.Create(_customHashAlgorithmType);
-            if (alg == null)
-            {
-                throw new InvalidOperationException("The hash algorithm specified " + Membership.HashAlgorithmType + " cannot be resolved");
-            }
-
-            return alg;
-        }
-
-        /// <summary>
-        /// Encodes the password.
-        /// </summary>
-        /// <param name="password">The password.</param>
-        /// <returns>The encoded password.</returns>
-        protected string LegacyEncodePassword(string password)
-        {
-            string encodedPassword = password;
-            switch (PasswordFormat)
-            {
-                case MembershipPasswordFormat.Clear:
-                    break;
-                case MembershipPasswordFormat.Encrypted:
-                    encodedPassword =
-                        Convert.ToBase64String(EncryptPassword(Encoding.Unicode.GetBytes(password)));
-                    break;
-                case MembershipPasswordFormat.Hashed:
-                    var hashAlgorith = GetHashAlgorithm(password);
-                    encodedPassword = Convert.ToBase64String(hashAlgorith.ComputeHash(Encoding.Unicode.GetBytes(password)));
-                    break;
-                default:
-                    throw new ProviderException("Unsupported password format.");
-            }
-            return encodedPassword;
-        }
-
-        /// <summary>
-        /// Unencode password.
-        /// </summary>
-        /// <param name="encodedPassword">The encoded password.</param>
-        /// <returns>The unencoded password.</returns>
-        protected string LegacyUnEncodePassword(string encodedPassword)
-        {
-            string password = encodedPassword;
-            switch (PasswordFormat)
-            {
-                case MembershipPasswordFormat.Clear:
-                    break;
-                case MembershipPasswordFormat.Encrypted:
-                    password = Encoding.Unicode.GetString(DecryptPassword(Convert.FromBase64String(password)));
-                    break;
-                case MembershipPasswordFormat.Hashed:
-                    throw new ProviderException("Cannot unencode a hashed password.");
-                default:
-                    throw new ProviderException("Unsupported password format.");
-            }
-            return password;
-        }
-
-        public override string ToString()
-        {
-            var result = base.ToString();
-            var sb = new StringBuilder(result);
-            sb.AppendLine("Name =" + Name);
-            sb.AppendLine("_applicationName =" + _applicationName);
-            sb.AppendLine("_enablePasswordReset=" + _enablePasswordReset);
-            sb.AppendLine("_enablePasswordRetrieval=" + _enablePasswordRetrieval);
-            sb.AppendLine("_maxInvalidPasswordAttempts=" + _maxInvalidPasswordAttempts);
-            sb.AppendLine("_minRequiredNonAlphanumericCharacters=" + _minRequiredNonAlphanumericCharacters);
-            sb.AppendLine("_minRequiredPasswordLength=" + _minRequiredPasswordLength);
-            sb.AppendLine("_passwordAttemptWindow=" + _passwordAttemptWindow);
-            sb.AppendLine("_passwordFormat=" + _passwordFormat);
-            sb.AppendLine("_passwordStrengthRegularExpression=" + _passwordStrengthRegularExpression);
-            sb.AppendLine("_requiresQuestionAndAnswer=" + _requiresQuestionAndAnswer);
-            sb.AppendLine("_requiresUniqueEmail=" + _requiresUniqueEmail);
-            return sb.ToString();
-        }
-
-        /// <summary>
-        /// Returns the current request IP address for logging if there is one
-        /// </summary>
-        /// <returns></returns>
-        protected string GetCurrentRequestIpAddress()
-        {
-            var httpContext = HttpContext.Current == null ? (HttpContextBase) null : new HttpContextWrapper(HttpContext.Current);
-            return httpContext.GetCurrentRequestIpAddress();
-        }
-
-    }
-}
-=======
                         //if the salt bytes is too long for the required key length for the algorithm, reduce it
                         var numArray2 = new byte[keyedHashAlgorithm.Key.Length];
                         Buffer.BlockCopy(saltBytes, 0, numArray2, 0, numArray2.Length);
@@ -1088,13 +835,13 @@
                 case MembershipPasswordFormat.Hashed:
                     var saltLen = GenerateSalt();
                     salt = storedString.Substring(0, saltLen.Length);
-                    return storedString.Substring(saltLen.Length);      
-                case MembershipPasswordFormat.Clear:                    
+                    return storedString.Substring(saltLen.Length);
+                case MembershipPasswordFormat.Clear:
                 case MembershipPasswordFormat.Encrypted:
                 default:
                    salt = string.Empty;
                     return storedString;
-                     
+
             }
         }
 
@@ -1118,9 +865,9 @@
                             //the legacy salt was actually the password :(
                             Key = Encoding.Unicode.GetBytes(password)
                         };
-                }               
-            }
-          
+                }
+            }
+
             //get the algorithm by name
 
             if (_customHashAlgorithmType.IsNullOrWhiteSpace())
@@ -1216,5 +963,4 @@
         }
 
     }
-}
->>>>>>> 5dd04d9a
+}