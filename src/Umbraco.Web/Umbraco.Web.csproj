﻿<?xml version="1.0" encoding="utf-8"?>
<Project ToolsVersion="15.0">
  <Import Project="$(MSBuildExtensionsPath)\$(MSBuildToolsVersion)\Microsoft.Common.props" Condition="Exists('$(MSBuildExtensionsPath)\$(MSBuildToolsVersion)\Microsoft.Common.props')" />
  <PropertyGroup>
    <TargetFrameworkVersion>v4.7.2</TargetFrameworkVersion>
    <EnableDefaultCompileItems>false</EnableDefaultCompileItems>
    <EnableDefaultEmbeddedResourceItems>false</EnableDefaultEmbeddedResourceItems>
    <ProjectGuid>{651E1350-91B6-44B7-BD60-7207006D7003}</ProjectGuid>
    <OutputType>Library</OutputType>
    <AssemblyName>Umbraco.Web</AssemblyName>
    <RootNamespace>Umbraco.Web</RootNamespace>
    <SolutionDir Condition="$(SolutionDir) == '' Or $(SolutionDir) == '*Undefined*'">..\</SolutionDir>
    <RestorePackages>true</RestorePackages>
    <GenerateSerializationAssemblies>Off</GenerateSerializationAssemblies>
    <TargetFrameworkProfile />
  </PropertyGroup>
  <PropertyGroup Condition=" '$(Configuration)|$(Platform)' == 'Debug|AnyCPU' ">
    <DebugSymbols>true</DebugSymbols>
    <DebugType>full</DebugType>
    <Optimize>false</Optimize>
    <OutputPath>bin\Debug\</OutputPath>
    <DefineConstants>DEBUG;TRACE</DefineConstants>
    <ErrorReport>prompt</ErrorReport>
    <WarningLevel>4</WarningLevel>
    <Prefer32Bit>false</Prefer32Bit>
    <LangVersion>latest</LangVersion>
  </PropertyGroup>
  <PropertyGroup Condition=" '$(Configuration)|$(Platform)' == 'Release|AnyCPU' ">
    <DebugType>pdbonly</DebugType>
    <Optimize>true</Optimize>
    <OutputPath>bin\Release\</OutputPath>
    <DefineConstants>TRACE</DefineConstants>
    <ErrorReport>prompt</ErrorReport>
    <WarningLevel>4</WarningLevel>
    <DocumentationFile>bin\Release\Umbraco.Web.xml</DocumentationFile>
    <Prefer32Bit>false</Prefer32Bit>
    <LangVersion>latest</LangVersion>
  </PropertyGroup>
  <PropertyGroup />
  <ItemGroup>
    <Reference Include="Microsoft.CSharp" />
    <Reference Include="System" />
    <Reference Include="System.ComponentModel.DataAnnotations" />
    <Reference Include="System.Data" />
    <Reference Include="System.Data.DataSetExtensions" />
    <Reference Include="System.Design" />
    <Reference Include="System.DirectoryServices.AccountManagement" />
    <Reference Include="System.Drawing" />
    <Reference Include="System.EnterpriseServices" />
    <Reference Include="System.Runtime.Caching" />
    <Reference Include="System.Runtime.Serialization" />
    <Reference Include="System.ServiceModel" />
    <Reference Include="System.Web" />
    <Reference Include="System.Web.Abstractions" />
    <Reference Include="System.Web.ApplicationServices" />
    <Reference Include="System.Web.Entity" />
    <Reference Include="System.Web.Extensions" />
    <Reference Include="System.Web.Services" />
    <Reference Include="System.Xml" />
    <Reference Include="System.Xml.Linq" />
  </ItemGroup>
  <ItemGroup>
    <PackageReference Include="AutoMapper" Version="7.0.1" />
    <PackageReference Include="ClientDependency" Version="1.9.7" />
    <PackageReference Include="CSharpTest.Net.Collections" Version="14.906.1403.1082" />
    <PackageReference Include="Examine" Version="1.0.0-beta078" />
    <PackageReference Include="HtmlAgilityPack" Version="1.8.9" />
    <PackageReference Include="ImageProcessor">
      <Version>2.6.2.25</Version>
    </PackageReference>
    <PackageReference Include="LightInject" Version="5.1.2" />
    <PackageReference Include="LightInject.Annotation" Version="1.1.0" />
    <PackageReference Include="LightInject.Mvc" Version="2.0.0" />
    <PackageReference Include="LightInject.WebApi" Version="2.0.0" />
    <PackageReference Include="Markdown" Version="2.2.1" />
    <PackageReference Include="Microsoft.AspNet.Identity.Owin" Version="2.2.2" />
    <PackageReference Include="Microsoft.AspNet.Mvc" Version="5.2.6" />
    <PackageReference Include="Microsoft.AspNet.SignalR.Core" Version="2.2.3" />
    <PackageReference Include="Microsoft.AspNet.WebApi" Version="5.2.6" />
    <PackageReference Include="Microsoft.AspNet.WebApi.Client" Version="5.2.6" />
    <PackageReference Include="Microsoft.Owin.Host.SystemWeb" Version="4.0.0" />
    <PackageReference Include="Microsoft.Owin.Security.Cookies" Version="4.0.0" />
    <PackageReference Include="Microsoft.Owin.Security.OAuth" Version="4.0.0" />
    <PackageReference Include="MiniProfiler" Version="3.2.0.157" />
    <PackageReference Include="Newtonsoft.Json" Version="11.0.2" />
    <PackageReference Include="NPoco" Version="3.9.4" />
    <PackageReference Include="Semver" Version="2.0.4" />
    <PackageReference Include="System.Threading.Tasks.Dataflow" Version="4.8.0" />
  </ItemGroup>
  <ItemGroup>
    <ProjectReference Include="..\Umbraco.Core\Umbraco.Core.csproj">
      <Project>{31785bc3-256c-4613-b2f5-a1b0bdded8c1}</Project>
      <Name>Umbraco.Core</Name>
    </ProjectReference>
    <ProjectReference Include="..\Umbraco.Examine\Umbraco.Examine.csproj">
      <Name>Umbraco.Examine</Name>
      <Project>{07FBC26B-2927-4A22-8D96-D644C667FECC}</Project>
    </ProjectReference>
  </ItemGroup>
  <ItemGroup>
    <!-- no globbing for now, painful -->
    <!--
    <Compile Include="**\*.cs" Exclude="obj\**\*.cs;**\*.aspx.cs;**\*.ascx.cs;**\*.designer.cs" />
    -->
    <Compile Include="..\SolutionInfo.cs">
      <Link>Properties\SolutionInfo.cs</Link>
    </Compile>
    <Compile Include="AppBuilderExtensions.cs" />
    <Compile Include="AreaRegistrationContextExtensions.cs" />
    <Compile Include="AspNetHttpContextAccessor.cs" />
    <Compile Include="Cache\DistributedCacheBinder.cs" />
    <Compile Include="Cache\DistributedCacheBinderComposer.cs" />
    <Compile Include="Cache\DistributedCacheBinder_Handlers.cs" />
    <Compile Include="Cache\ContentCacheRefresher.cs" />
    <Compile Include="Cache\IDistributedCacheBinder.cs" />
    <Compile Include="Cache\UserGroupCacheRefresher.cs" />
    <Compile Include="Cache\UserGroupPermissionsCacheRefresher.cs" />
    <Compile Include="Components\BackOfficeUserAuditEventsComposer.cs" />
    <Compile Include="Components\NotificationsComposer.cs" />
    <Compile Include="Components\PublicAccessComposer.cs" />
    <Compile Include="Composing\Composers\InstallerComposer.cs" />
    <Compile Include="Composing\LightInject\LightInjectContainer.cs" />
    <Compile Include="Components\BackOfficeUserAuditEventsComponent.cs" />
    <Compile Include="ContentApps\ListViewContentAppFactory.cs" />
    <Compile Include="Dashboards\ContentDashboard.cs" />
    <Compile Include="Dashboards\DashboardCollection.cs" />
    <Compile Include="Dashboards\DashboardCollectionBuilder.cs" />
    <Compile Include="Dashboards\ExamineDashboard.cs" />
    <Compile Include="Dashboards\FormsDashboard.cs" />
    <Compile Include="Dashboards\HealthCheckDashboard.cs" />
    <Compile Include="Dashboards\MediaDashboard.cs" />
    <Compile Include="Dashboards\MembersDashboard.cs" />
    <Compile Include="Dashboards\ModelsBuilderDashboard.cs" />
    <Compile Include="Dashboards\PublishedStatusDashboard.cs" />
    <Compile Include="Dashboards\RedirectUrlDashboard.cs" />
    <Compile Include="Dashboards\SettingsDashboards.cs" />
    <Compile Include="Editors\BackOfficePreviewModel.cs" />
    <Compile Include="Editors\PackageController.cs" />
    <Compile Include="Editors\KeepAliveController.cs" />
    <Compile Include="Editors\MacrosController.cs" />
    <Compile Include="Editors\RelationTypeController.cs" />
    <Compile Include="Logging\WebProfiler.cs" />
    <Compile Include="Logging\WebProfilerComponent.cs" />
    <Compile Include="Logging\WebProfilerComposer.cs" />
    <Compile Include="Logging\WebProfilerProvider.cs" />
    <Compile Include="Media\Exif\BitConverterEx.cs" />
    <Compile Include="Media\Exif\ExifBitConverter.cs" />
    <Compile Include="Media\Exif\ExifEnums.cs" />
    <Compile Include="Media\Exif\ExifExceptions.cs" />
    <Compile Include="Media\Exif\ExifExtendedProperty.cs" />
    <Compile Include="Media\Exif\ExifFileTypeDescriptor.cs" />
    <Compile Include="Media\Exif\ExifInterOperability.cs" />
    <Compile Include="Media\Exif\ExifProperty.cs" />
    <Compile Include="Media\Exif\ExifPropertyCollection.cs" />
    <Compile Include="Media\Exif\ExifPropertyFactory.cs" />
    <Compile Include="Media\Exif\ExifTag.cs" />
    <Compile Include="Media\Exif\ExifTagFactory.cs" />
    <Compile Include="Media\Exif\IFD.cs" />
    <Compile Include="Media\Exif\ImageFile.cs" />
    <Compile Include="Media\Exif\ImageFileDirectory.cs" />
    <Compile Include="Media\Exif\ImageFileDirectoryEntry.cs" />
    <Compile Include="Media\Exif\ImageFileFormat.cs" />
    <Compile Include="Media\Exif\JFIFEnums.cs" />
    <Compile Include="Media\Exif\JFIFExtendedProperty.cs" />
    <Compile Include="Media\Exif\JFIFThumbnail.cs" />
    <Compile Include="Media\Exif\JPEGExceptions.cs" />
    <Compile Include="Media\Exif\JPEGFile.cs" />
    <Compile Include="Media\Exif\JPEGMarker.cs" />
    <Compile Include="Media\Exif\JPEGSection.cs" />
    <Compile Include="Media\Exif\MathEx.cs" />
    <Compile Include="Media\Exif\SvgFile.cs" />
    <Compile Include="Media\Exif\TIFFFile.cs" />
    <Compile Include="Media\Exif\TIFFHeader.cs" />
    <Compile Include="Media\Exif\TIFFStrip.cs" />
    <Compile Include="Media\Exif\Utility.cs" />
    <Compile Include="Media\ImageHelper.cs" />
    <Compile Include="Media\TypeDetector\JpegDetector.cs" />
    <Compile Include="Media\TypeDetector\RasterizedTypeDetector.cs" />
    <Compile Include="Media\TypeDetector\SvgDetector.cs" />
    <Compile Include="Media\TypeDetector\TIFFDetector.cs" />
    <Compile Include="Media\UploadAutoFillProperties.cs" />
    <Compile Include="Models\ContentEditing\LinkDisplay.cs" />
    <Compile Include="Models\ContentEditing\MacroDisplay.cs" />
    <Compile Include="Models\ContentEditing\MacroParameterDisplay.cs" />
<<<<<<< HEAD
    <Compile Include="Services\DashboardService.cs" />
    <Compile Include="Services\IDashboardService.cs" />
=======
    <Compile Include="Models\Link.cs" />
    <Compile Include="Models\LinkType.cs" />
    <Compile Include="PropertyEditors\MultiUrlPickerConfiguration.cs" />
    <Compile Include="PropertyEditors\MultiUrlPickerConfigurationEditor.cs" />
    <Compile Include="PropertyEditors\MultiUrlPickerPropertyEditor.cs" />
    <Compile Include="PropertyEditors\MultiUrlPickerValueEditor.cs" />
    <Compile Include="PropertyEditors\ValueConverters\MultiUrlPickerValueConverter.cs" />
>>>>>>> fedf0c78
    <Compile Include="Trees\BackOfficeSectionCollectionBuilder.cs" />
    <Compile Include="Trees\MediaBackOfficeSection.cs" />
    <Compile Include="Trees\MembersBackOfficeSection.cs" />
    <Compile Include="Trees\PackagesBackOfficeSection.cs" />
    <Compile Include="Trees\SettingsBackOfficeSection.cs" />
    <Compile Include="Trees\TranslationBackOfficeSection.cs" />
    <Compile Include="Trees\TreeCollectionBuilder.cs" />
    <Compile Include="Trees\UsersBackOfficeSection.cs" />
    <Compile Include="Trees\Tree.cs" />
    <Compile Include="Trees\ITree.cs" />
    <Compile Include="Models\ContentEditing\PublicAccess.cs" />
    <Compile Include="Models\ContentEditing\ObjectType.cs" />
    <Compile Include="Models\ContentEditing\RelationDisplay.cs" />
    <Compile Include="Models\ContentEditing\RelationTypeDisplay.cs" />
    <Compile Include="Models\ContentEditing\RelationTypeSave.cs" />
    <Compile Include="Models\ContentEditing\RollbackVersion.cs" />
    <Compile Include="Models\ContentEditing\SearchResult.cs" />
    <Compile Include="Models\ContentEditing\SearchResults.cs" />
    <Compile Include="Models\ContentEditing\UnpublishContent.cs" />
    <Compile Include="Models\Mapping\MappingOperationOptionsExtensions.cs" />
    <Compile Include="ContentApps\ContentAppFactoryCollection.cs" />
    <Compile Include="ContentApps\ContentAppFactoryCollectionBuilder.cs" />
    <Compile Include="ContentApps\ContentEditorContentAppFactory.cs" />
    <Compile Include="ContentApps\ContentInfoContentAppFactory.cs" />
    <Compile Include="Models\Mapping\ScheduledPublishDateResolver.cs" />
    <Compile Include="Services\ITreeService.cs" />
    <Compile Include="Services\ISectionService.cs" />
    <Compile Include="Trees\BackOfficeSectionCollection.cs" />
    <Compile Include="PropertyEditors\GridPropertyIndexValueFactory.cs" />
    <Compile Include="PropertyEditors\PropertyEditorsComposer.cs" />
    <Compile Include="PublishedCache\NuCache\NuCacheComposer.cs" />
    <Compile Include="Routing\RedirectTrackingComposer.cs" />
    <Compile Include="Runtime\WebRuntimeComposer.cs" />
    <Compile Include="Scheduling\SchedulerComposer.cs" />
    <Compile Include="Search\ExamineComposer.cs" />
    <Compile Include="Search\GenericIndexDiagnostics.cs" />
    <Compile Include="Search\IUmbracoIndexesCreator.cs" />
    <Compile Include="Search\UmbracoIndexesCreator.cs" />
    <Compile Include="Security\ActiveDirectoryBackOfficeUserPasswordChecker.cs" />
    <Compile Include="Security\BackOfficeClaimsIdentityFactory.cs" />
    <Compile Include="Security\BackOfficeUserManagerMarker.cs" />
    <Compile Include="Security\BackOfficeUserPasswordCheckerResult.cs" />
    <Compile Include="Security\IBackOfficeUserManagerMarker.cs" />
    <Compile Include="Security\IBackOfficeUserPasswordChecker.cs" />
    <Compile Include="Security\IdentityAuditEventArgs.cs" />
    <Compile Include="CompositionExtensions.cs" />
    <Compile Include="Composing\Current.cs" />
    <Compile Include="Editors\BackOfficeAssetsController.cs" />
    <Compile Include="Editors\BackOfficeModel.cs" />
    <Compile Include="Editors\BackOfficeServerVariables.cs" />
    <Compile Include="Editors\LogViewerController.cs" />
    <Compile Include="ImageProcessorLogger.cs" />
    <Compile Include="Macros\MacroTagParser.cs" />
    <Compile Include="Models\ContentEditing\ContentDomainsAndCulture.cs" />
    <Compile Include="Models\ContentEditing\ContentSavedState.cs" />
    <Compile Include="Trees\LogViewerTreeController.cs" />
    <Compile Include="Models\Mapping\ContentSavedStateResolver.cs" />
    <Compile Include="Mvc\ContainerControllerFactory.cs" />
    <Compile Include="OwinExtensions.cs" />
    <Compile Include="Security\BackOfficeCookieAuthenticationProvider.cs" />
    <Compile Include="Security\BackOfficeSignInManager.cs" />
    <Compile Include="Security\BackOfficeUserManager.cs" />
    <Compile Include="Security\SessionIdValidator.cs" />
    <Compile Include="SignalR\PreviewHubComposer.cs" />
    <Compile Include="Trees\LegacyTreeDataConverter.cs" />
    <Compile Include="Trees\FilesTreeController.cs" />
    <Compile Include="Trees\TreeCollection.cs" />
    <Compile Include="UI\JavaScript\ClientDependencyConfiguration.cs" />
    <Compile Include="Editors\Binders\BlueprintItemBinder.cs" />
    <Compile Include="UmbracoApplicationBase.cs" />
    <Compile Include="WebApi\HttpActionContextExtensions.cs" />
    <Compile Include="Models\ContentEditing\IContentSave.cs" />
    <Compile Include="WebApi\SerializeVersionAttribute.cs" />
    <Compile Include="WebApi\TrimModelBinder.cs" />
    <Compile Include="Editors\CodeFileController.cs" />
    <Compile Include="Editors\DictionaryController.cs" />
    <Compile Include="Editors\EditorModelEventArgs.cs" />
    <Compile Include="Editors\EditorValidatorCollection.cs" />
    <Compile Include="Editors\EditorValidatorCollectionBuilder.cs" />
    <Compile Include="Editors\EditorValidatorOfT.cs" />
    <Compile Include="Editors\Filters\MemberValidationHelper.cs" />
    <Compile Include="Editors\ExamineManagementController.cs" />
    <Compile Include="Editors\FromJsonPathAttribute.cs" />
    <Compile Include="Editors\HelpController.cs" />
    <Compile Include="Editors\Filters\IsCurrentUserModelFilterAttribute.cs" />
    <Compile Include="Editors\LanguageController.cs" />
    <Compile Include="WebApi\ParameterSwapControllerActionSelector.cs" />
    <Compile Include="Editors\PasswordChanger.cs" />
    <Compile Include="Editors\PreviewController.cs" />
    <Compile Include="Editors\TemplateController.cs" />
    <Compile Include="Editors\TourController.cs" />
    <Compile Include="HealthCheck\Checks\Security\XssProtectionCheck.cs" />
    <Compile Include="HealthCheck\Checks\Security\HstsCheck.cs" />
    <Compile Include="Editors\UserEditorAuthorizationHelper.cs" />
    <Compile Include="Editors\Filters\UserGroupAuthorizationAttribute.cs" />
    <Compile Include="Editors\Filters\UserGroupEditorAuthorizationHelper.cs" />
    <Compile Include="Editors\UserGroupsController.cs" />
    <Compile Include="Editors\Filters\UserGroupValidateAttribute.cs" />
    <Compile Include="Editors\UsersController.cs" />
    <Compile Include="Features\DisabledFeatures.cs" />
    <Compile Include="Features\EnabledFeatures.cs" />
    <Compile Include="Features\UmbracoFeatures.cs" />
    <Compile Include="HealthCheck\HealthCheckCollection.cs" />
    <Compile Include="HealthCheck\HealthCheckNotificationMethodAttribute.cs" />
    <Compile Include="HealthCheck\HealthCheckNotificationMethodCollection.cs" />
    <Compile Include="HealthCheck\HealthCheckNotificationMethodCollectionBuilder.cs" />
    <Compile Include="HealthCheck\HealthCheckResults.cs" />
    <Compile Include="HealthCheck\HeathCheckCollectionBuilder.cs" />
    <Compile Include="HealthCheck\NotificationMethods\EmailNotificationMethod.cs" />
    <Compile Include="HealthCheck\NotificationMethods\IHealthCheckNotificationMethod.cs" />
    <Compile Include="HealthCheck\NotificationMethods\NotificationMethodBase.cs" />
    <Compile Include="HybridAccessorBase.cs" />
    <Compile Include="HybridUmbracoContextAccessor.cs" />
    <Compile Include="HttpContextUmbracoContextAccessor.cs" />
    <Compile Include="HybridEventMessagesAccessor.cs" />
    <Compile Include="IHttpContextAccessor.cs" />
    <Compile Include="Cache\RelationTypeCacheRefresher.cs" />
    <Compile Include="Composing\Composers\WebMappingProfilesComposer.cs" />
    <Compile Include="Editors\BackOfficeNotificationsController.cs" />
    <Compile Include="Install\InstallStepCollection.cs" />
    <Compile Include="Install\InstallSteps\ConfigureMachineKey.cs" />
    <Compile Include="IPublishedContentQuery.cs" />
    <Compile Include="Editors\MemberGroupController.cs" />
    <Compile Include="Composing\Composers\ControllersComposer.cs" />
    <Compile Include="Editors\EditorValidator.cs" />
    <Compile Include="Macros\MacroContent.cs" />
    <Compile Include="HealthCheck\Checks\Config\AbstractConfigCheck.cs" />
    <Compile Include="HealthCheck\Checks\Config\AcceptableConfiguration.cs" />
    <Compile Include="HealthCheck\Checks\Config\ConfigurationService.cs" />
    <Compile Include="HealthCheck\Checks\Config\ConfigurationServiceResult.cs" />
    <Compile Include="Macros\MacroModel.cs" />
    <Compile Include="HealthCheck\Checks\Config\MacroErrorsCheck.cs" />
    <Compile Include="HealthCheck\Checks\Config\NotificationEmailCheck.cs" />
    <Compile Include="HealthCheck\Checks\Config\TrySkipIisCustomErrorsCheck.cs" />
    <Compile Include="HealthCheck\Checks\Config\CustomErrorsCheck.cs" />
    <Compile Include="HealthCheck\Checks\Config\TraceCheck.cs" />
    <Compile Include="HealthCheck\Checks\Config\ValueComparisonType.cs" />
    <Compile Include="HealthCheck\Checks\Config\CompilationDebugCheck.cs" />
    <Compile Include="HealthCheck\Checks\Security\BaseHttpHeaderCheck.cs" />
    <Compile Include="HealthCheck\Checks\Security\NoSniffCheck.cs" />
    <Compile Include="HealthCheck\Checks\Services\SmtpCheck.cs" />
    <Compile Include="HealthCheck\Checks\Permissions\FolderAndFilePermissionsCheck.cs" />
    <Compile Include="HealthCheck\Checks\Security\ExcessiveHeadersCheck.cs" />
    <Compile Include="HealthCheck\Checks\Security\ClickJackingCheck.cs" />
    <Compile Include="HealthCheck\HealthCheckAction.cs" />
    <Compile Include="HealthCheck\HealthCheckAttribute.cs" />
    <Compile Include="HealthCheck\HealthCheckController.cs" />
    <Compile Include="Macros\MacroPropertyModel.cs" />
    <Compile Include="Macros\MacroRenderer.cs" />
    <Compile Include="Macros\UserControlMacroEngine.cs" />
    <Compile Include="HealthCheck\HealthCheckGroup.cs" />
    <Compile Include="HealthCheck\HealthCheck.cs" />
    <Compile Include="HealthCheck\HealthCheckStatus.cs" />
    <Compile Include="HealthCheck\Checks\Security\HttpsCheck.cs" />
    <Compile Include="HealthCheck\StatusResultType.cs" />
    <Compile Include="Models\BackOfficeTour.cs" />
    <Compile Include="Models\BackOfficeTourFile.cs" />
    <Compile Include="Models\BackOfficeTourStep.cs" />
    <Compile Include="Models\ContentEditing\AssignedContentPermissions.cs" />
    <Compile Include="Models\ContentEditing\AssignedUserGroupPermissions.cs" />
    <Compile Include="Models\ContentEditing\CodeFileDisplay.cs" />
    <Compile Include="Models\ContentEditing\ContentRedirectUrl.cs" />
    <Compile Include="Models\ContentEditing\ContentVariantSave.cs" />
    <Compile Include="Models\ContentEditing\ContentVariationDisplay.cs" />
    <Compile Include="Models\ContentEditing\DomainDisplay.cs" />
    <Compile Include="Models\ContentEditing\DomainSave.cs" />
    <Compile Include="Models\ContentEditing\CreatedDocumentTypeCollectionResult.cs" />
    <Compile Include="Models\ContentEditing\DictionaryDisplay.cs" />
    <Compile Include="Models\ContentEditing\DictionaryOverviewDisplay.cs" />
    <Compile Include="Models\ContentEditing\DictionaryOverviewTranslationDisplay.cs" />
    <Compile Include="Models\ContentEditing\DictionarySave.cs" />
    <Compile Include="Models\ContentEditing\DictionaryTranslationDisplay.cs" />
    <Compile Include="Models\ContentEditing\DictionaryTranslationSave.cs" />
    <Compile Include="Models\ContentEditing\EditorNavigation.cs" />
    <Compile Include="Models\ContentEditing\GetAvailableCompositionsFilter.cs" />
    <Compile Include="Editors\IEditorValidator.cs" />
    <Compile Include="Editors\EditorModelEventManager.cs" />
    <Compile Include="HtmlHelperBackOfficeExtensions.cs" />
    <Compile Include="Models\ContentEditing\IContentProperties.cs" />
    <Compile Include="Models\ContentEditing\ITabbedContent.cs" />
    <Compile Include="Models\ContentEditing\NotifySetting.cs" />
    <Compile Include="Models\ContentEditing\Permission.cs" />
    <Compile Include="Models\ContentEditing\PostedFolder.cs" />
    <Compile Include="Models\ContentEditing\SnippetDisplay.cs" />
    <Compile Include="Models\ContentEditing\TemplateDisplay.cs" />
    <Compile Include="Models\ContentEditing\TreeSearchResult.cs" />
    <Compile Include="Models\ContentEditing\UserDisplay.cs" />
    <Compile Include="Models\ContentEditing\UserGroupBasic.cs" />
    <Compile Include="Models\ContentEditing\UserGroupDisplay.cs" />
    <Compile Include="Models\ContentEditing\UserGroupPermissionsSave.cs" />
    <Compile Include="Models\ContentEditing\UserGroupSave.cs" />
    <Compile Include="Models\ContentEditing\UserInvite.cs" />
    <Compile Include="Models\ContentEditing\UserProfile.cs" />
    <Compile Include="Models\ContentEditing\UserSave.cs" />
    <Compile Include="Models\ContentEditing\Language.cs" />
    <Compile Include="Models\ContentTypeImportModel.cs" />
    <Compile Include="Models\Mapping\ActionButtonsResolver.cs" />
    <Compile Include="Models\Mapping\AuditMapperProfile.cs" />
    <Compile Include="Models\Mapping\ContentAppResolver.cs" />
    <Compile Include="Models\Mapping\ContentTypeVariationsResolver.cs" />
    <Compile Include="Models\Mapping\ContentChildOfListViewResolver.cs" />
    <Compile Include="Models\Mapping\ContentUrlResolver.cs" />
    <Compile Include="Models\Mapping\DefaultTemplateResolver.cs" />
    <Compile Include="Models\Mapping\DictionaryMapperProfile.cs" />
    <Compile Include="Models\Mapping\LanguageMapperProfile.cs" />
    <Compile Include="Models\Mapping\MediaAppResolver.cs" />
    <Compile Include="Models\Mapping\MediaChildOfListViewResolver.cs" />
    <Compile Include="Models\Mapping\CodeFileMapperProfile.cs" />
    <Compile Include="Models\Mapping\ContentTreeNodeUrlResolver.cs" />
    <Compile Include="Models\Mapping\ContentTypeUdiResolver.cs" />
    <Compile Include="Models\Mapping\EntityProfileExtensions.cs" />
    <Compile Include="Models\Mapping\ContentTypeBasicResolver.cs" />
    <Compile Include="Models\Mapping\MemberBasicPropertiesResolver.cs" />
    <Compile Include="Models\Mapping\MemberDtoPropertiesResolver.cs" />
    <Compile Include="Models\Mapping\MemberProviderFieldResolver.cs" />
    <Compile Include="Models\Mapping\MembershipScenarioResolver.cs" />
    <Compile Include="Models\Mapping\MembershipUserTypeConverter.cs" />
    <Compile Include="Models\Mapping\MemberTabsAndPropertiesResolver.cs" />
    <Compile Include="Models\Mapping\MemberTreeNodeUrlResolver.cs" />
    <Compile Include="Models\Mapping\PropertyTypeVariationsResolver.cs" />
    <Compile Include="Models\Mapping\RedirectUrlMapperProfile.cs" />
    <Compile Include="Models\Mapping\TemplateMapperProfile.cs" />
    <Compile Include="Models\Mapping\UserGroupDefaultPermissionsResolver.cs" />
    <Compile Include="Models\Mapping\ContentItemDisplayVariationResolver.cs" />
    <Compile Include="Models\PublishedContent\HttpContextVariationContextAccessor.cs" />
    <Compile Include="Models\PublishedContent\PublishedValueFallback.cs" />
    <Compile Include="Models\SendCodeViewModel.cs" />
    <Compile Include="Models\Trees\ExportMember.cs" />
    <Compile Include="Models\UserTourStatus.cs" />
    <Compile Include="Composing\ModuleInjector.cs" />
    <Compile Include="Mvc\FilteredControllerFactoryCollection.cs" />
    <Compile Include="Mvc\FilteredControllerFactoryCollectionBuilder.cs" />
    <Compile Include="Mvc\SurfaceControllerTypeCollection.cs" />
    <Compile Include="PropertyEditors\ContentPickerPropertyEditor.cs" />
    <Compile Include="PropertyEditors\ContentPickerConfiguration.cs" />
    <Compile Include="PropertyEditors\ContentPickerConfigurationEditor.cs" />
    <Compile Include="PropertyEditors\DateConfiguration.cs" />
    <Compile Include="PropertyEditors\DateValueEditor.cs" />
    <Compile Include="PropertyEditors\DateTimeConfiguration.cs" />
    <Compile Include="PropertyEditors\DecimalConfigurationEditor.cs" />
    <Compile Include="PropertyEditors\DropDownFlexiblePropertyEditor.cs" />
    <Compile Include="PropertyEditors\DropDownFlexibleConfigurationEditor.cs" />
    <Compile Include="PropertyEditors\EmailAddressConfigurationEditor.cs" />
    <Compile Include="PropertyEditors\EmailAddressConfiguration.cs" />
    <Compile Include="PropertyEditors\GridConfiguration.cs" />
    <Compile Include="PropertyEditors\GridConfigurationEditor.cs" />
    <Compile Include="PropertyEditors\ImageCropperConfigurationEditor.cs" />
    <Compile Include="PropertyEditors\IntegerConfigurationEditor.cs" />
    <Compile Include="PropertyEditors\ListViewConfiguration.cs" />
    <Compile Include="PropertyEditors\ListViewConfigurationEditor.cs" />
    <Compile Include="PropertyEditors\MacroContainerConfiguration.cs" />
    <Compile Include="PropertyEditors\MacroContainerConfigurationEditor.cs" />
    <Compile Include="PropertyEditors\MarkdownConfiguration.cs" />
    <Compile Include="PropertyEditors\MarkdownConfigurationEditor.cs" />
    <Compile Include="PropertyEditors\MediaPickerPropertyEditor.cs" />
    <Compile Include="PropertyEditors\MediaPickerConfiguration.cs" />
    <Compile Include="PropertyEditors\MediaPickerConfigurationEditor.cs" />
    <Compile Include="PropertyEditors\MemberPickerPropertyEditor.cs" />
    <Compile Include="PropertyEditors\MemberPickerConfiguration.cs" />
    <Compile Include="PropertyEditors\MultiNodePickerConfiguration.cs" />
    <Compile Include="PropertyEditors\MultiNodePickerConfigurationEditor.cs" />
    <Compile Include="PropertyEditors\MultiNodePickerConfigurationTreeSource.cs" />
    <Compile Include="PropertyEditors\MultiNodeTreePickerPropertyEditor.cs" />
    <Compile Include="PropertyEditors\MultipleTextStringConfiguration.cs" />
    <Compile Include="PropertyEditors\MultipleTextStringConfigurationEditor.cs" />
    <Compile Include="PropertyEditors\NestedContentConfiguration.cs" />
    <Compile Include="PropertyEditors\NestedContentConfigurationEditor.cs" />
    <Compile Include="PropertyEditors\NestedContentController.cs" />
    <Compile Include="PropertyEditors\NestedContentPropertyEditor.cs" />
    <Compile Include="PropertyEditors\ParameterEditors\MultipleContentPickerParameterEditor.cs" />
    <Compile Include="PropertyEditors\PropertyEditorsComponent.cs" />
    <Compile Include="PropertyEditors\RichTextConfiguration.cs" />
    <Compile Include="PropertyEditors\SliderConfigurationEditor.cs" />
    <Compile Include="PropertyEditors\TagConfigurationEditor.cs" />
    <Compile Include="PropertyEditors\TextAreaConfiguration.cs" />
    <Compile Include="PropertyEditors\TextAreaConfigurationEditor.cs" />
    <Compile Include="PropertyEditors\TextboxConfiguration.cs" />
    <Compile Include="PropertyEditors\TextboxConfigurationEditor.cs" />
    <Compile Include="PropertyEditors\TextOnlyValueEditor.cs" />
    <Compile Include="PropertyEditors\TrueFalseConfiguration.cs" />
    <Compile Include="PropertyEditors\TrueFalseConfigurationEditor.cs" />
    <Compile Include="PropertyEditors\UserPickerConfiguration.cs" />
    <Compile Include="PropertyEditors\ValueConverters\FlexibleDropdownPropertyValueConverter.cs" />
    <Compile Include="PropertyEditors\ValueConverters\NestedContentManyValueConverter.cs" />
    <Compile Include="PropertyEditors\ValueConverters\NestedContentValueConverterBase.cs" />
    <Compile Include="PropertyEditors\ValueConverters\NestedContentSingleValueConverter.cs" />
    <Compile Include="PropertyEditors\ValueConverters\MediaPickerValueConverter.cs" />
    <Compile Include="PropertyEditors\ValueConverters\MemberPickerValueConverter.cs" />
    <Compile Include="PropertyEditors\ValueConverters\MultiNodeTreePickerValueConverter.cs" />
    <Compile Include="PropertyEditors\ValueListUniqueValueValidator.cs" />
    <Compile Include="PublishedCache\IPublishedSnapshot.cs" />
    <Compile Include="PublishedCache\IDefaultCultureAccessor.cs" />
    <Compile Include="PublishedCache\NuCache\DataSource\BTree.ContentDataSerializer.cs" />
    <Compile Include="PublishedCache\NuCache\DataSource\BTree.ContentNodeKitSerializer.cs" />
    <Compile Include="PublishedCache\NuCache\DataSource\BTree.DictionaryOfCultureVariationSerializer.cs" />
    <Compile Include="PublishedCache\NuCache\DataSource\BTree.DictionaryOfPropertyDataSerializer.cs" />
    <Compile Include="PublishedCache\NuCache\DataSource\ContentNestedData.cs" />
    <Compile Include="PublishedCache\NuCache\DataSource\CultureVariation.cs" />
    <Compile Include="PublishedCache\NuCache\DataSource\IDataSource.cs" />
    <Compile Include="PublishedCache\NuCache\DataSource\PropertyData.cs" />
    <Compile Include="PublishedCache\NuCache\DataSource\SerializerBase.cs" />
    <Compile Include="PublishedCache\NuCache\NuCacheComponent.cs" />
    <Compile Include="PublishedCache\NuCache\PublishedSnapshot.cs" />
    <Compile Include="PublishedCache\PublishedElement.cs" />
    <Compile Include="PublishedCache\PublishedElementPropertyBase.cs" />
    <Compile Include="PropertyEditors\ValueConverters\ContentPickerValueConverter.cs" />
    <Compile Include="PublishedCache\PublishedSnapshotServiceBase.cs" />
    <Compile Include="PublishedCache\IDomainCache.cs" />
    <Compile Include="PublishedCache\IPublishedSnapshotAccessor.cs" />
    <Compile Include="PublishedCache\IPublishedSnapshotService.cs" />
    <Compile Include="PublishedCache\IPublishedMemberCache.cs" />
    <Compile Include="PublishedCache\NuCache\CacheKeys.cs" />
    <Compile Include="PublishedCache\NuCache\ContentCache.cs" />
    <Compile Include="PublishedCache\NuCache\ContentNode.cs" />
    <Compile Include="PublishedCache\NuCache\ContentNodeKit.cs" />
    <Compile Include="PublishedCache\NuCache\ContentStore.cs" />
    <Compile Include="PublishedCache\NuCache\DataSource\BTree.cs" />
    <Compile Include="PublishedCache\NuCache\DataSource\ContentData.cs" />
    <Compile Include="PublishedCache\NuCache\DataSource\ContentSourceDto.cs" />
    <Compile Include="PublishedCache\NuCache\DataSource\DatabaseDataSource.cs" />
    <Compile Include="PublishedCache\NuCache\DomainCache.cs" />
    <Compile Include="PublishedCache\NuCache\PublishedSnapshotService.cs" />
    <Compile Include="PublishedCache\NuCache\MediaCache.cs" />
    <Compile Include="PublishedCache\NuCache\MemberCache.cs" />
    <Compile Include="PublishedCache\NuCache\Navigable\INavigableData.cs" />
    <Compile Include="PublishedCache\NuCache\Navigable\NavigableContent.cs" />
    <Compile Include="PublishedCache\NuCache\Navigable\NavigableContentType.cs" />
    <Compile Include="PublishedCache\NuCache\Navigable\NavigablePropertyType.cs" />
    <Compile Include="PublishedCache\NuCache\Navigable\RootContent.cs" />
    <Compile Include="PublishedCache\NuCache\Navigable\Source.cs" />
    <Compile Include="PublishedCache\NuCache\Property.cs" />
    <Compile Include="PublishedCache\NuCache\PublishedContent.cs" />
    <Compile Include="PublishedCache\NuCache\PublishedMember.cs" />
    <Compile Include="PublishedCache\NuCache\SnapDictionary.cs" />
    <Compile Include="PublishedCache\PublishedCacheBase.cs" />
    <Compile Include="PublishedCache\PublishedContentTypeCache.cs" />
    <Compile Include="PublishedCache\DefaultCultureAccessor.cs" />
    <Compile Include="PublishedCache\UmbracoContextPublishedSnapshotAccessor.cs" />
    <Compile Include="PublishedCache\XmlPublishedCache\DictionaryPublishedContent.cs" />
    <Compile Include="PublishedCache\XmlPublishedCache\DomainCache.cs" />
    <Compile Include="PublishedCache\XmlPublishedCache\PublishedSnapshot.cs" />
    <Compile Include="PublishedCache\XmlPublishedCache\PublishedSnapshotService.cs" />
    <Compile Include="PublishedCache\XmlPublishedCache\PreviewContent.cs" />
    <Compile Include="PublishedCache\XmlPublishedCache\PublishedMemberCache.cs" />
    <Compile Include="PublishedCache\XmlPublishedCache\SafeXmlReaderWriter.cs" />
    <Compile Include="PublishedCache\XmlPublishedCache\XmlStore.cs" />
    <Compile Include="PublishedCache\XmlPublishedCache\XmlStoreFilePersister.cs" />
    <Compile Include="PublishedElementExtensions.cs" />
    <Compile Include="PublishedModels\DummyClassSoThatPublishedModelsNamespaceExists.cs" />
    <Compile Include="Routing\ContentFinderByUrl.cs" />
    <Compile Include="Routing\ContentFinderByUrlAndTemplate.cs" />
    <Compile Include="Routing\ContentFinderCollection.cs" />
    <Compile Include="Routing\ContentFinderCollectionBuilder.cs" />
    <Compile Include="Routing\Domain.cs" />
    <Compile Include="Routing\IContentLastChanceFinder.cs" />
    <Compile Include="Routing\UrlInfo.cs" />
    <Compile Include="Routing\UrlProviderCollection.cs" />
    <Compile Include="Routing\UrlProviderCollectionBuilder.cs" />
    <Compile Include="Scheduling\HealthCheckNotifier.cs" />
    <Compile Include="Search\SearchableApplicationTree.cs" />
    <Compile Include="Search\SearchableTreeAttribute.cs" />
    <Compile Include="Search\SearchableTreeCollection.cs" />
    <Compile Include="Search\SearchableTreeCollectionBuilder.cs" />
    <Compile Include="Search\UmbracoTreeSearcher.cs" />
    <Compile Include="Security\AuthenticationExtensions.cs" />
    <Compile Include="Security\UmbracoSecureDataFormat.cs" />
    <Compile Include="Security\UmbracoAuthTicketDataProtector.cs" />
    <Compile Include="SignalR\IPreviewHub.cs" />
    <Compile Include="SignalR\PreviewHub.cs" />
    <Compile Include="SignalR\PreviewHubComponent.cs" />
    <Compile Include="Suspendable.cs" />
    <Compile Include="Tour\BackOfficeTourFilter.cs" />
    <Compile Include="Tour\TourFilterCollection.cs" />
    <Compile Include="Tour\TourFilterCollectionBuilder.cs" />
    <Compile Include="Trees\ContentBlueprintTreeController.cs" />
    <Compile Include="Trees\RelationTypeTreeController.cs" />
    <Compile Include="Trees\MacrosTreeController.cs" />
    <Compile Include="Models\ContentEditing\MemberGroupDisplay.cs" />
    <Compile Include="Models\ContentEditing\MemberGroupSave.cs" />
    <Compile Include="Trees\MemberGroupTreeController.cs" />
    <Compile Include="Trees\MemberTypeAndGroupTreeControllerBase.cs" />
    <Compile Include="Trees\ScriptsTreeController.cs" />
    <Compile Include="Trees\DictionaryTreeController.cs" />
    <Compile Include="Trees\StylesheetsTreeController.cs" />
    <Compile Include="Trees\UserTreeController.cs" />
    <Compile Include="UI\Bundles\JsApplicationLib.cs" />
    <Compile Include="UI\Bundles\JsJQueryPlugins.cs" />
    <Compile Include="UI\Bundles\JsUmbracoApplicationCore.cs" />
    <Compile Include="UmbracoModule.cs" />
    <Compile Include="WebApi\EnableDetailedErrorsAttribute.cs" />
    <Compile Include="WebApi\Filters\AppendUserModifiedHeaderAttribute.cs" />
    <Compile Include="WebApi\Filters\CheckIfUserTicketDataIsStaleAttribute.cs" />
    <Compile Include="WebApi\Filters\FeatureAuthorizeAttribute.cs" />
    <Compile Include="Editors\Filters\MediaItemSaveValidationAttribute.cs" />
    <Compile Include="Editors\Filters\MemberSaveValidationAttribute.cs" />
    <Compile Include="WebApi\SessionHttpControllerRouteHandler.cs" />
    <Compile Include="WebApi\UmbracoApiControllerTypeCollection.cs" />
    <Compile Include="WebApi\UnhandedExceptionLoggerConfigurationAttribute.cs" />
    <Compile Include="WebApi\UnhandledExceptionLogger.cs" />
    <Compile Include="Runtime\WebRuntimeComponent.cs" />
    <Compile Include="Editors\PublishedStatusController.cs" />
    <Compile Include="Editors\NuCacheStatusController.cs" />
    <Compile Include="Actions\ActionAssignDomain.cs" />
    <Compile Include="Actions\ActionBrowse.cs" />
    <Compile Include="Actions\ActionChangeDocType.cs" />
    <Compile Include="Actions\ActionCollection.cs" />
    <Compile Include="Actions\ActionCollectionBuilder.cs" />
    <Compile Include="Actions\ActionCopy.cs" />
    <Compile Include="Actions\ActionCreateBlueprintFromContent.cs" />
    <Compile Include="Actions\ActionDelete.cs" />
    <Compile Include="Actions\ActionMove.cs" />
    <Compile Include="Actions\ActionNew.cs" />
    <Compile Include="Actions\ActionProtect.cs" />
    <Compile Include="Actions\ActionPublish.cs" />
    <Compile Include="Actions\ActionRestore.cs" />
    <Compile Include="Actions\ActionRights.cs" />
    <Compile Include="Actions\ActionRollback.cs" />
    <Compile Include="Actions\ActionSort.cs" />
    <Compile Include="Actions\ActionToPublish.cs" />
    <Compile Include="Actions\ActionUnpublish.cs" />
    <Compile Include="Actions\ActionUpdate.cs" />
    <Compile Include="Actions\IAction.cs" />
    <Compile Include="Models\ContentEditing\EntityBasic.cs" />
    <Compile Include="Trees\ContentBackOfficeSection.cs" />
    <Compile Include="Services\SectionService.cs" />
    <Compile Include="Trees\TreeAttribute.cs" />
    <Compile Include="Models\Trees\TreeNode.cs" />
    <Compile Include="Routing\NotFoundHandlerHelper.cs" />
    <Compile Include="Models\ContentEditing\DocumentTypeDisplay.cs" />
    <Compile Include="Models\ContentEditing\ContentTypeCompositionDisplay.cs" />
    <Compile Include="Models\ContentEditing\ContentTypeSave.cs" />
    <Compile Include="Models\ContentEditing\DocumentTypeSave.cs" />
    <Compile Include="Models\ContentEditing\MediaTypeDisplay.cs" />
    <Compile Include="Models\ContentEditing\MediaTypeSave.cs" />
    <Compile Include="Models\ContentEditing\MemberPropertyTypeBasic.cs" />
    <Compile Include="Models\ContentEditing\MemberPropertyTypeDisplay.cs" />
    <Compile Include="Models\ContentEditing\MemberTypeDisplay.cs" />
    <Compile Include="Models\ContentEditing\MemberTypeSave.cs" />
    <Compile Include="Models\ContentEditing\PostedFiles.cs" />
    <Compile Include="Models\ContentEditing\PropertyGroupBasic.cs" />
    <Compile Include="Models\ContentEditing\PropertyTypeBasic.cs" />
    <Compile Include="Models\ContentEditing\SimpleNotificationModel.cs" />
    <Compile Include="Models\LocalPackageInstallModel.cs" />
    <Compile Include="Models\Mapping\ContentTypeProfileExtensions.cs" />
    <Compile Include="Models\Mapping\LockedCompositionsResolver.cs" />
    <Compile Include="Models\Mapping\PropertyGroupDisplayResolver.cs" />
    <Compile Include="Models\PackageInstallResult.cs" />
    <Compile Include="Models\SetPasswordModel.cs" />
    <Compile Include="Models\RequestPasswordResetModel.cs" />
    <Compile Include="Models\ValidatePasswordResetCodeModel.cs" />
    <Compile Include="Mvc\ControllerContextExtensions.cs" />
    <Compile Include="Mvc\DisableBrowserCacheAttribute.cs" />
    <Compile Include="Mvc\EnsurePartialViewMacroViewContextFilterAttribute.cs" />
    <Compile Include="Mvc\IRenderController.cs" />
    <Compile Include="Mvc\ModelBindingException.cs" />
    <Compile Include="Mvc\RenderIndexActionSelectorAttribute.cs" />
    <Compile Include="Mvc\UmbracoRequireHttpsAttribute.cs" />
    <Compile Include="Mvc\ValidateMvcAngularAntiForgeryTokenAttribute.cs" />
    <Compile Include="OwinMiddlewareConfiguredEventArgs.cs" />
    <Compile Include="PropertyEditors\DateConfigurationEditor.cs" />
    <Compile Include="PropertyEditors\DateTimeConfigurationEditor.cs" />
    <Compile Include="PropertyEditors\DecimalPropertyEditor.cs" />
    <Compile Include="Routing\RedirectTrackingComponent.cs" />
    <Compile Include="Editors\RedirectUrlManagementController.cs" />
    <Compile Include="Models\ContentEditing\RedirectUrlSearchResults.cs" />
    <Compile Include="DefaultEventMessagesFactory.cs" />
    <Compile Include="Routing\ContentFinderByRedirectUrl.cs" />
    <Compile Include="Scheduling\LatchedBackgroundTaskBase.cs" />
    <Compile Include="Security\ExternalSignInAutoLinkOptions.cs" />
    <Compile Include="Security\FixWindowsAuthMiddlware.cs" />
    <Compile Include="Security\ForceRenewalCookieAuthenticationHandler.cs" />
    <Compile Include="Security\ForceRenewalCookieAuthenticationMiddleware.cs" />
    <Compile Include="Security\GetUserSecondsMiddleWare.cs" />
    <Compile Include="Models\ContentEditing\PropertyTypeDisplay.cs" />
    <Compile Include="Models\ContentEditing\PropertyGroupDisplay.cs" />
    <Compile Include="Media\EmbedProviders\OEmbedJson.cs" />
    <Compile Include="Media\EmbedProviders\OEmbedResponse.cs" />
    <Compile Include="Media\EmbedProviders\OEmbedPhoto.cs" />
    <Compile Include="Security\IUmbracoBackOfficeTwoFactorOptions.cs" />
    <Compile Include="Models\Mapping\PropertyTypeGroupResolver.cs" />
    <Compile Include="Services\TreeService.cs" />
    <Compile Include="Security\PreviewAuthenticationMiddleware.cs" />
    <Compile Include="Trees\ContentTypeTreeController.cs" />
    <Compile Include="Trees\PackagesTreeController.cs" />
    <Compile Include="Trees\MediaTypeTreeController.cs" />
    <Compile Include="Trees\MemberTypeTreeController.cs" />
    <Compile Include="Security\WebAuthExtensions.cs" />
    <Compile Include="UI\JavaScript\UmbracoClientDependencyLoader.cs" />
    <Compile Include="UmbracoDefaultOwinStartup.cs" />
    <Compile Include="IUmbracoContextAccessor.cs" />
    <Compile Include="HtmlStringUtilities.cs" />
    <Compile Include="ITagQuery.cs" />
    <Compile Include="IUmbracoComponentRenderer.cs" />
    <Compile Include="Models\Mapping\RelationMapperProfile.cs" />
    <Compile Include="Models\UnLinkLoginModel.cs" />
    <Compile Include="Mvc\MvcVersionCheck.cs" />
    <Compile Include="Scheduling\ThreadingTaskImmutable.cs" />
    <Compile Include="Mvc\ProfilingView.cs" />
    <Compile Include="Mvc\ProfilingViewEngine.cs" />
    <Compile Include="Mvc\UrlHelperExtensions.cs" />
    <Compile Include="Scheduling\BackgroundTaskRunner.cs" />
    <Compile Include="BatchedDatabaseServerMessenger.cs" />
    <Compile Include="CacheHelperExtensions.cs" />
    <Compile Include="Cache\ApplicationCacheRefresher.cs" />
    <Compile Include="Cache\ContentTypeCacheRefresher.cs" />
    <Compile Include="Cache\DataTypeCacheRefresher.cs" />
    <Compile Include="Cache\DictionaryCacheRefresher.cs" />
    <Compile Include="Cache\DistributedCache.cs" />
    <Compile Include="Cache\DistributedCacheExtensions.cs" />
    <Compile Include="Cache\DistributedCacheBinderComponent.cs" />
    <Compile Include="Cache\DomainCacheRefresher.cs" />
    <Compile Include="Cache\LanguageCacheRefresher.cs" />
    <Compile Include="Cache\MacroCacheRefresher.cs" />
    <Compile Include="Cache\MediaCacheRefresher.cs" />
    <Compile Include="Cache\MemberCacheRefresher.cs" />
    <Compile Include="Cache\MemberGroupCacheRefresher.cs" />
    <Compile Include="Cache\PublicAccessCacheRefresher.cs" />
    <Compile Include="Cache\TemplateCacheRefresher.cs" />
    <Compile Include="Cache\UserCacheRefresher.cs" />
    <Compile Include="Editors\AuthenticationController.cs" />
    <Compile Include="Controllers\UmbProfileController.cs" />
    <Compile Include="Editors\ContentController.cs" />
    <Compile Include="Controllers\UmbLoginStatusController.cs" />
    <Compile Include="Editors\Filters\ContentSaveValidationAttribute.cs" />
    <Compile Include="Editors\ContentTypeControllerBase.cs" />
    <Compile Include="Editors\DashboardController.cs" />
    <Compile Include="Editors\DataTypeController.cs" />
    <Compile Include="Editors\DataTypeValidateAttribute.cs" />
    <Compile Include="Editors\ImagesController.cs" />
    <Compile Include="Editors\PackageInstallController.cs" />
    <Compile Include="Editors\RelationController.cs" />
    <Compile Include="GridTemplateExtensions.cs" />
    <Compile Include="Models\PackageInstallModel.cs" />
    <Compile Include="Models\ContentEditing\DataTypeBasic.cs" />
    <Compile Include="Models\ContentEditing\MemberBasic.cs" />
    <Compile Include="Models\ContentEditing\MemberListDisplay.cs" />
    <Compile Include="Models\TemplateQuery\ContentTypeModel.cs" />
    <Compile Include="Models\TemplateQuery\PropertyModel.cs" />
    <Compile Include="Models\TemplateQuery\SourceModel.cs" />
    <Compile Include="Models\TemplateQuery\TemplateQueryResult.cs" />
    <Compile Include="Models\TemplateQuery\SortExpression.cs" />
    <Compile Include="Models\TemplateQuery\Operator.cs" />
    <Compile Include="Models\TemplateQuery\OperatorTerm.cs" />
    <Compile Include="Models\TemplateQuery\QueryCondition.cs" />
    <Compile Include="Models\TemplateQuery\QueryModel.cs" />
    <Compile Include="Models\TemplateQuery\QueryResultModel.cs" />
    <Compile Include="Editors\TemplateQueryController.cs" />
    <Compile Include="Models\ContentEditing\ContentBaseSave.cs" />
    <Compile Include="Models\ContentEditing\MediaItemSave.cs" />
    <Compile Include="Models\ImageCropAnchor.cs" />
    <Compile Include="Models\ImageCropMode.cs" />
    <Compile Include="Install\InstallException.cs" />
    <Compile Include="Install\InstallStatusTracker.cs" />
    <Compile Include="Install\InstallSteps\DatabaseConfigureStep.cs" />
    <Compile Include="Install\InstallSteps\DatabaseInstallStep.cs" />
    <Compile Include="Install\InstallSteps\DatabaseUpgradeStep.cs" />
    <Compile Include="Install\InstallSteps\FilePermissionsStep.cs" />
    <Compile Include="Install\InstallSteps\SetUmbracoVersionStep.cs" />
    <Compile Include="Install\InstallSteps\StarterKitCleanupStep.cs" />
    <Compile Include="Install\InstallSteps\StarterKitDownloadStep.cs" />
    <Compile Include="Install\InstallSteps\StarterKitInstallStep.cs" />
    <Compile Include="Install\InstallSteps\UpgradeStep.cs" />
    <Compile Include="Install\InstallSteps\NewInstallStep.cs" />
    <Compile Include="Install\Models\DatabaseModel.cs" />
    <Compile Include="Install\Models\DatabaseType.cs" />
    <Compile Include="Install\Models\InstallationType.cs" />
    <Compile Include="Install\Models\InstallInstructions.cs" />
    <Compile Include="Install\Models\InstallPackageModel.cs" />
    <Compile Include="Install\Models\InstallProgressResultModel.cs" />
    <Compile Include="Install\Models\InstallSetup.cs" />
    <Compile Include="Install\Models\InstallSetupResult.cs" />
    <Compile Include="Install\Models\InstallSetupStep.cs" />
    <Compile Include="Install\Models\InstallSetupStepAttribute.cs" />
    <Compile Include="Install\Models\InstallTrackingItem.cs" />
    <Compile Include="Install\Models\Package.cs" />
    <Compile Include="Install\Models\UserModel.cs" />
    <Compile Include="Install\UmbracoInstallArea.cs" />
    <Compile Include="Install\Controllers\InstallApiController.cs" />
    <Compile Include="Install\Controllers\InstallController.cs" />
    <Compile Include="Install\InstallAuthorizeAttribute.cs" />
    <Compile Include="Models\ContentEditing\ListViewAwareContentItemDisplayBase.cs" />
    <Compile Include="Models\ContentEditing\PropertyTypeValidation.cs" />
    <Compile Include="Models\ImageCropRatioMode.cs" />
    <Compile Include="Models\IContentModel.cs" />
    <Compile Include="Models\PartialViewMacroModelExtensions.cs" />
    <Compile Include="Models\PostRedirectModel.cs" />
    <Compile Include="Models\PublishedProperty.cs" />
    <Compile Include="Mvc\ActionExecutedEventArgs.cs" />
    <Compile Include="Mvc\AdminTokenAuthorizeAttribute.cs" />
    <Compile Include="Mvc\NotFoundHandler.cs" />
    <Compile Include="Mvc\PreRenderViewActionFilterAttribute.cs" />
    <Compile Include="Mvc\RedirectToUmbracoUrlResult.cs" />
    <Compile Include="PropertyEditors\GridPropertyEditor.cs" />
    <Compile Include="Mvc\UmbracoVirtualNodeByIdRouteHandler.cs" />
    <Compile Include="PropertyEditors\ValueConverters\MacroContainerValueConverter.cs" />
    <Compile Include="PropertyEditors\TagsDataController.cs" />
    <Compile Include="PublishedCache\PublishedMember.cs" />
    <Compile Include="Models\ContentModelOfTContent.cs" />
    <Compile Include="Mvc\JsonNetResult.cs" />
    <Compile Include="Mvc\MinifyJavaScriptResultAttribute.cs" />
    <Compile Include="Mvc\EnsurePublishedContentRequestAttribute.cs" />
    <Compile Include="Mvc\UmbracoViewPage.cs" />
    <Compile Include="Editors\LogController.cs" />
    <Compile Include="Editors\MacroRenderingController.cs" />
    <Compile Include="Editors\MemberTypeController.cs" />
    <Compile Include="Editors\UpdateCheckController.cs" />
    <Compile Include="MembershipProviderExtensions.cs" />
    <Compile Include="Models\ChangingPasswordModel.cs" />
    <Compile Include="Models\ContentEditing\ModelWithNotifications.cs" />
    <Compile Include="Models\ContentEditing\StyleSheet.cs" />
    <Compile Include="Editors\StylesheetController.cs" />
    <Compile Include="Models\ContentEditing\AuditLog.cs" />
    <Compile Include="Models\ContentEditing\MoveOrCopy.cs" />
    <Compile Include="Models\ContentEditing\MacroParameter.cs" />
    <Compile Include="Models\ContentEditing\MemberDisplay.cs" />
    <Compile Include="Models\ContentEditing\MemberSave.cs" />
    <Compile Include="Models\ContentEditing\RichTextEditorCommand.cs" />
    <Compile Include="Models\ContentEditing\RichTextEditorConfiguration.cs" />
    <Compile Include="Models\ContentEditing\RichTextEditorPlugin.cs" />
    <Compile Include="Models\ContentEditing\StylesheetRule.cs" />
    <Compile Include="Models\ContentEditing\UmbracoEntityTypes.cs" />
    <Compile Include="Models\Mapping\MacroMapperProfile.cs" />
    <Compile Include="Models\Mapping\MemberMapperProfile.cs" />
    <Compile Include="Models\Mapping\TagMapperProfile.cs" />
    <Compile Include="Models\TagModel.cs" />
    <Compile Include="Models\UpgradeCheckResponse.cs" />
    <Compile Include="Models\PasswordChangedModel.cs" />
    <Compile Include="PropertyEditors\ColorPickerConfigurationEditor.cs" />
    <Compile Include="PropertyEditors\EmailAddressPropertyEditor.cs" />
    <Compile Include="PropertyEditors\ImageCropperPropertyEditor.cs" />
    <Compile Include="PropertyEditors\ImageCropperPropertyValueEditor.cs" />
    <Compile Include="PropertyEditors\ListViewPropertyEditor.cs" />
    <Compile Include="PropertyEditors\MacroContainerPropertyEditor.cs" />
    <Compile Include="PropertyEditors\MarkdownPropertyEditor.cs" />
    <Compile Include="PropertyEditors\MemberGroupPickerPropertyEditor.cs" />
    <Compile Include="PropertyEditors\ParameterEditors\ContentTypeParameterEditor.cs" />
    <Compile Include="PropertyEditors\ParameterEditors\MultipleContentTypeParameterEditor.cs" />
    <Compile Include="PropertyEditors\ParameterEditors\MultiplePropertyGroupParameterEditor.cs" />
    <Compile Include="PropertyEditors\ParameterEditors\MultiplePropertyTypeParameterEditor.cs" />
    <Compile Include="PropertyEditors\ParameterEditors\PropertyGroupParameterEditor.cs" />
    <Compile Include="PropertyEditors\ParameterEditors\PropertyTypeParameterEditor.cs" />
    <Compile Include="PropertyEditors\PropertyEditorAssetAttribute.cs" />
    <Compile Include="PropertyEditors\RteEmbedController.cs" />
    <Compile Include="Editors\EntityController.cs" />
    <Compile Include="Editors\MemberController.cs" />
    <Compile Include="Editors\CurrentUserController.cs" />
    <Compile Include="Models\ContentEditing\DataTypeDisplay.cs" />
    <Compile Include="Models\ContentEditing\DataTypeSave.cs" />
    <Compile Include="Models\ContentEditing\DataTypeConfigurationFieldDisplay.cs" />
    <Compile Include="Models\ContentEditing\DataTypeConfigurationFieldSave.cs" />
    <Compile Include="Models\ContentEditing\PropertyEditorBasic.cs" />
    <Compile Include="Models\Mapping\AvailablePropertyEditorsResolver.cs" />
    <Compile Include="Models\Mapping\DatabaseTypeResolver.cs" />
    <Compile Include="Models\Mapping\DataTypeMapperProfile.cs" />
    <Compile Include="Models\Mapping\EntityMapperProfile.cs" />
    <Compile Include="Models\Mapping\DataTypeConfigurationFieldDisplayResolver.cs" />
    <Compile Include="PropertyEditors\CheckBoxListPropertyEditor.cs" />
    <Compile Include="PropertyEditors\ColorPickerPropertyEditor.cs" />
    <Compile Include="PropertyEditors\DatePropertyEditor.cs" />
    <Compile Include="PropertyEditors\DateTimePropertyEditor.cs" />
    <Compile Include="PropertyEditors\DateTimeValidator.cs" />
    <Compile Include="PropertyEditors\IntegerPropertyEditor.cs" />
    <Compile Include="PropertyEditors\MultipleTextStringPropertyEditor.cs" />
    <Compile Include="PropertyEditors\PublishValuesMultipleValueEditor.cs" />
    <Compile Include="PropertyEditors\RadioButtonsPropertyEditor.cs" />
    <Compile Include="PropertyEditors\RichTextPreValueController.cs" />
    <Compile Include="PropertyEditors\RichTextConfigurationEditor.cs" />
    <Compile Include="PropertyEditors\SliderPropertyEditor.cs" />
    <Compile Include="PropertyEditors\TagsPropertyEditor.cs" />
    <Compile Include="PropertyEditors\UploadFileTypeValidator.cs" />
    <Compile Include="PropertyEditors\UserPickerPropertyEditor.cs" />
    <Compile Include="PropertyEditors\ValueListConfigurationEditor.cs" />
    <Compile Include="PublishedContentQuery.cs" />
    <Compile Include="ImageCropperTemplateExtensions.cs" />
    <Compile Include="Mvc\UmbracoVirtualNodeRouteHandler.cs" />
    <Compile Include="Routing\CustomRouteUrlProvider.cs" />
    <Compile Include="Routing\UrlProviderExtensions.cs" />
    <Compile Include="Scheduling\BackgroundTaskRunnerOptions.cs" />
    <Compile Include="Scheduling\IBackgroundTaskRunner.cs" />
    <Compile Include="Scheduling\ILatchedBackgroundTask.cs" />
    <Compile Include="Scheduling\RecurringTaskBase.cs" />
    <Compile Include="Security\AppBuilderExtensions.cs" />
    <Compile Include="Security\AuthenticationOptionsExtensions.cs" />
    <Compile Include="Security\AuthenticationManagerExtensions.cs" />
    <Compile Include="Security\BackOfficeCookieManager.cs" />
    <Compile Include="Security\UmbracoBackOfficeCookieAuthOptions.cs" />
    <Compile Include="Scheduling\TaskAndFactoryExtensions.cs" />
    <Compile Include="Migrations\ClearCsrfCookiesAfterUpgrade.cs" />
    <Compile Include="Components\NotificationsComponent.cs" />
    <Compile Include="TagQuery.cs" />
    <Compile Include="Trees\CoreTreeAttribute.cs" />
    <Compile Include="Trees\DataTypeTreeController.cs" />
    <Compile Include="Trees\FileSystemTreeController.cs" />
    <Compile Include="Trees\LanguageTreeController.cs" />
    <Compile Include="Trees\MemberTreeController.cs" />
    <Compile Include="Trees\MenuRenderingEventArgs.cs" />
    <Compile Include="Models\Trees\CreateChildEntity.cs" />
    <Compile Include="Models\Trees\MenuItemList.cs" />
    <Compile Include="Trees\TemplatesTreeController.cs" />
    <Compile Include="Trees\TreeControllerBase.cs" />
    <Compile Include="UI\JavaScript\AssetInitialization.cs" />
    <Compile Include="UI\JavaScript\CssInitialization.cs" />
    <Compile Include="UI\JavaScript\DependencyPathRenderer.cs" />
    <Compile Include="umbraco.presentation\umbraco\create.aspx.cs">
      <SubType>ASPXCodeBehind</SubType>
    </Compile>
    <Compile Include="UmbracoComponentRenderer.cs" />
    <Compile Include="Web References\org.umbraco.our\Reference.cs">
      <AutoGen>True</AutoGen>
      <DesignTime>True</DesignTime>
      <DependentUpon>Reference.map</DependentUpon>
    </Compile>
    <Compile Include="WebApi\AngularJsonMediaTypeFormatter.cs" />
    <Compile Include="WebApi\AngularJsonOnlyConfigurationAttribute.cs" />
    <Compile Include="Editors\Binders\MemberBinder.cs" />
    <Compile Include="WebApi\Filters\AngularAntiForgeryHelper.cs" />
    <Compile Include="WebApi\Filters\AppendCurrentEventMessagesAttribute.cs" />
    <Compile Include="WebApi\Filters\ClearAngularAntiForgeryTokenAttribute.cs" />
    <Compile Include="WebApi\Filters\DisableBrowserCacheAttribute.cs" />
    <Compile Include="WebApi\Filters\EnableOverrideAuthorizationAttribute.cs" />
    <Compile Include="WebApi\Filters\FilterGrouping.cs" />
    <Compile Include="WebApi\Filters\OutgoingEditorModelEventAttribute.cs" />
    <Compile Include="WebApi\Filters\OutgoingNoHyphenGuidFormatAttribute.cs" />
    <Compile Include="WebApi\Filters\OverridableAuthorizationAttribute.cs" />
    <Compile Include="WebApi\Filters\SetAngularAntiForgeryTokensAttribute.cs" />
    <Compile Include="WebApi\Filters\UmbracoWebApiRequireHttpsAttribute.cs" />
    <Compile Include="WebApi\Filters\UmbracoTreeAuthorizeAttribute.cs" />
    <Compile Include="WebApi\Filters\ValidateAngularAntiForgeryTokenAttribute.cs" />
    <Compile Include="WebApi\HttpControllerContextExtensions.cs" />
    <Compile Include="Models\ContentEditing\ContentSortOrder.cs" />
    <Compile Include="Editors\ContentControllerBase.cs" />
    <Compile Include="Editors\ContentTypeController.cs" />
    <Compile Include="Editors\LegacyController.cs" />
    <Compile Include="Controllers\UmbRegisterController.cs" />
    <Compile Include="Models\ProfileModel.cs" />
    <Compile Include="Models\LoginStatusModel.cs" />
    <Compile Include="PropertyEditors\ValueConverters\MarkdownEditorValueConverter.cs" />
    <Compile Include="PropertyEditors\ValueConverters\TextStringValueConverter.cs" />
    <Compile Include="PublishedPropertyExtension.cs" />
    <Compile Include="Models\UmbracoProperty.cs" />
    <Compile Include="Mvc\MergeParentContextViewDataAttribute.cs" />
    <Compile Include="Mvc\ViewDataDictionaryExtensions.cs" />
    <Compile Include="Models\RegisterModel.cs" />
    <Compile Include="Models\LoginModel.cs" />
    <Compile Include="Editors\MediaTypeController.cs" />
    <Compile Include="Scheduling\IBackgroundTask.cs" />
    <Compile Include="Scheduling\KeepAlive.cs" />
    <Compile Include="Scheduling\LogScrubber.cs" />
    <Compile Include="Scheduling\ScheduledPublishing.cs" />
    <Compile Include="Scheduling\ScheduledTasks.cs" />
    <Compile Include="Scheduling\TaskEventArgs.cs" />
    <Compile Include="Security\MembershipHelper.cs" />
    <Compile Include="Editors\SectionController.cs" />
    <Compile Include="Editors\UmbracoAuthorizedJsonController.cs" />
    <Compile Include="HttpCookieExtensions.cs" />
    <Compile Include="Models\ContentEditing\ContentItemDisplayBase.cs" />
    <Compile Include="Models\ContentEditing\ContentSaveAction.cs" />
    <Compile Include="Models\ContentEditing\ContentTypeBasic.cs" />
    <Compile Include="Models\ContentEditing\IErrorModel.cs" />
    <Compile Include="Models\ContentEditing\IHaveUploadedFiles.cs" />
    <Compile Include="Models\ContentEditing\INotificationModel.cs" />
    <Compile Include="Models\ContentEditing\MediaItemDisplay.cs" />
    <Compile Include="Models\ContentEditing\MessagesExtensions.cs" />
    <Compile Include="Models\ContentEditing\Notification.cs" />
    <Compile Include="Models\ContentEditing\Section.cs" />
    <Compile Include="Models\ContentEditing\Tab.cs" />
    <Compile Include="Models\ContentEditing\TabbedContentItem.cs" />
    <Compile Include="Models\ContentEditing\UserBasic.cs" />
    <Compile Include="Models\ContentEditing\UserDetail.cs" />
    <Compile Include="FormDataCollectionExtensions.cs" />
    <Compile Include="Models\Mapping\ContentPropertyBasicConverter.cs" />
    <Compile Include="Models\Mapping\ContentPropertyDisplayConverter.cs" />
    <Compile Include="Models\Mapping\ContentPropertyDtoConverter.cs" />
    <Compile Include="Models\Mapping\ContentPropertyMapperProfile.cs" />
    <Compile Include="Models\Mapping\CreatorResolver.cs" />
    <Compile Include="Models\Mapping\MediaMapperProfile.cs" />
    <Compile Include="Models\Mapping\ContentTypeMapperProfile.cs" />
    <Compile Include="Models\Mapping\ContentMapperProfile.cs" />
    <Compile Include="Models\Mapping\OwnerResolver.cs" />
    <Compile Include="Models\Mapping\SectionMapperProfile.cs" />
    <Compile Include="Models\Mapping\TabsAndPropertiesResolver.cs" />
    <Compile Include="Models\Mapping\UserMapperProfile.cs" />
    <Compile Include="PropertyEditors\FileUploadPropertyEditor.cs" />
    <Compile Include="PropertyEditors\FileUploadPropertyValueEditor.cs" />
    <Compile Include="PropertyEditors\RichTextPropertyEditor.cs" />
    <Compile Include="PropertyEditors\TextAreaPropertyEditor.cs" />
    <Compile Include="PropertyEditors\TextboxPropertyEditor.cs" />
    <Compile Include="PropertyEditors\TrueFalsePropertyEditor.cs" />
    <Compile Include="Trees\MediaTreeController.cs" />
    <Compile Include="Models\Trees\ActionMenuItem.cs" />
    <Compile Include="Trees\ActionUrlMethod.cs" />
    <Compile Include="Trees\ContentTreeControllerBase.cs" />
    <Compile Include="Trees\ISearchableTree.cs" />
    <Compile Include="Models\Trees\MenuItem.cs" />
    <Compile Include="Models\Trees\MenuItemCollection.cs" />
    <Compile Include="Models\Trees\RefreshNode.cs" />
    <Compile Include="Models\ContentEditing\SearchResultEntity.cs" />
    <Compile Include="Models\Trees\TreeRootNode.cs" />
    <Compile Include="Trees\TreeController.cs" />
    <Compile Include="Models\Trees\TreeNodeCollection.cs" />
    <Compile Include="Models\Trees\TreeNodeExtensions.cs" />
    <Compile Include="Trees\TreeNodeRenderingEventArgs.cs" />
    <Compile Include="Trees\TreeNodesRenderingEventArgs.cs" />
    <Compile Include="Trees\TreeQueryStringParameters.cs" />
    <Compile Include="Trees\ApplicationTreeController.cs" />
    <Compile Include="Editors\BackOfficeController.cs" />
    <Compile Include="Security\Providers\MembersMembershipProvider.cs" />
    <Compile Include="Security\Providers\MembersRoleProvider.cs" />
    <Compile Include="Security\Providers\UmbracoMembershipProvider.cs" />
    <Compile Include="Security\Providers\UsersMembershipProvider.cs" />
    <Compile Include="Trees\ContentTreeController.cs" />
    <Compile Include="Trees\TreeRenderingEventArgs.cs" />
    <Compile Include="Trees\UrlHelperExtensions.cs" />
    <Compile Include="UI\JavaScript\JsInitialization.cs" />
    <Compile Include="Models\ContentEditing\ContentItemBasic.cs" />
    <Compile Include="Models\ContentEditing\ContentItemDisplay.cs" />
    <Compile Include="Models\ContentEditing\ContentPropertyCollectionDto.cs" />
    <Compile Include="Models\ContentEditing\ContentItemSave.cs" />
    <Compile Include="Models\ContentEditing\ContentPropertyBasic.cs" />
    <Compile Include="Models\ContentEditing\ContentPropertyDisplay.cs" />
    <Compile Include="Models\ContentEditing\ContentPropertyDto.cs" />
    <Compile Include="HttpRequestExtensions.cs" />
    <Compile Include="HttpUrlHelperExtensions.cs" />
    <Compile Include="Install\FilePermissionHelper.cs" />
    <Compile Include="Install\InstallHelper.cs" />
    <Compile Include="Install\HttpInstallAuthorizeAttribute.cs" />
    <Compile Include="Macros\PartialViewMacroController.cs" />
    <Compile Include="Macros\PartialViewMacroEngine.cs" />
    <Compile Include="Macros\PartialViewMacroPage.cs" />
    <Compile Include="Models\PartialViewMacroModel.cs" />
    <Compile Include="Models\PublishedContentBase.cs" />
    <Compile Include="Mvc\AreaRegistrationExtensions.cs" />
    <Compile Include="Mvc\QueryStringFilterAttribute.cs" />
    <Compile Include="PublishedCache\XmlPublishedCache\PublishedMediaCache.cs" />
    <Compile Include="Dictionary\UmbracoCultureDictionary.cs" />
    <Compile Include="Dictionary\UmbracoCultureDictionaryFactory.cs" />
    <Compile Include="Mvc\MemberAuthorizeAttribute.cs" />
    <Compile Include="Mvc\BackOfficeArea.cs" />
    <Compile Include="Mvc\ControllerFactoryExtensions.cs" />
    <Compile Include="Mvc\IRenderMvcController.cs" />
    <Compile Include="Mvc\SurfaceRouteHandler.cs" />
    <Compile Include="PublishedCache\XmlPublishedCache\RoutesCache.cs" />
    <Compile Include="PublishedCache\XmlPublishedCache\UmbracoContextCache.cs" />
    <Compile Include="Routing\UrlProviderMode.cs" />
    <Compile Include="Search\ExamineIndexModel.cs" />
    <Compile Include="Security\ValidateRequestAttempt.cs" />
    <Compile Include="Security\WebSecurity.cs" />
    <Compile Include="UI\JavaScript\Resources.Designer.cs">
      <AutoGen>True</AutoGen>
      <DesignTime>True</DesignTime>
      <DependentUpon>Resources.resx</DependentUpon>
    </Compile>
    <Compile Include="UI\JavaScript\ServerVariablesParser.cs" />
    <Compile Include="Components\PublicAccessComponent.cs" />
    <Compile Include="UI\Bundles\JsJQueryCore.cs" />
    <Compile Include="UI\Bundles\JsUmbracoApplicationUI.cs" />
    <Compile Include="UI\Bundles\JsUmbracoTree.cs" />
    <Compile Include="UI\CdfLogger.cs" />
    <Compile Include="umbraco.presentation\umbraco\create\simple.ascx.cs">
      <SubType>ASPXCodeBehind</SubType>
    </Compile>
    <Compile Include="Controllers\UmbLoginController.cs" />
    <Compile Include="UrlHelperExtensions.cs" />
    <Compile Include="Editors\MediaController.cs" />
    <Compile Include="UrlHelperRenderExtensions.cs" />
    <Compile Include="Editors\Binders\ContentModelBinderHelper.cs" />
    <Compile Include="WebApi\IsBackOfficeAttribute.cs" />
    <Compile Include="Editors\Binders\ContentItemBinder.cs" />
    <Compile Include="Editors\Binders\MediaItemBinder.cs" />
    <Compile Include="WebApi\Filters\EnsureUserPermissionForContentAttribute.cs" />
    <Compile Include="Editors\Filters\ContentItemValidationHelper.cs" />
    <Compile Include="WebApi\Filters\EnsureUserPermissionForMediaAttribute.cs" />
    <Compile Include="WebApi\Filters\FileUploadCleanupFilterAttribute.cs" />
    <Compile Include="WebApi\Filters\FilterAllowedOutgoingContentAttribute.cs" />
    <Compile Include="WebApi\Filters\FilterAllowedOutgoingMediaAttribute.cs" />
    <Compile Include="WebApi\Filters\HttpQueryStringFilterAttribute.cs" />
    <Compile Include="WebApi\Filters\OutgoingDateTimeFormatAttribute.cs" />
    <Compile Include="WebApi\Filters\UmbracoApplicationAuthorizeAttribute.cs" />
    <Compile Include="WebApi\GuidNoHyphenConverter.cs" />
    <Compile Include="WebApi\HttpRequestMessageExtensions.cs" />
    <Compile Include="WebApi\JsonCamelCaseFormatter.cs" />
    <Compile Include="WebApi\MemberAuthorizeAttribute.cs" />
    <Compile Include="WebApi\NamespaceHttpControllerSelector.cs" />
    <Compile Include="WebApi\PrefixlessBodyModelValidator.cs" />
    <Compile Include="WebApi\PrefixlessBodyModelValidatorAttribute.cs" />
    <Compile Include="WebApi\UmbracoApiController.cs" />
    <Compile Include="WebApi\UmbracoApiControllerBase.cs" />
    <Compile Include="Mvc\UmbracoAuthorizeAttribute.cs" />
    <Compile Include="Mvc\NotChildAction.cs" />
    <Compile Include="Mvc\UmbracoAuthorizedController.cs" />
    <Compile Include="Mvc\UmbracoController.cs" />
    <Compile Include="Mvc\UmbracoControllerFactory.cs" />
    <Compile Include="Mvc\UmbracoMvcHandler.cs" />
    <Compile Include="Mvc\UmbracoViewPageOfTModel.cs" />
    <Compile Include="PublishedCache\IPublishedCache.cs" />
    <Compile Include="PublishedCache\IPublishedContentCache.cs" />
    <Compile Include="PublishedCache\IPublishedMediaCache.cs" />
    <Compile Include="PublishedContentExtensions.cs" />
    <Compile Include="ExamineExtensions.cs" />
    <Compile Include="FormlessPage.cs">
      <SubType>ASPXCodeBehind</SubType>
    </Compile>
    <Compile Include="HtmlHelperRenderExtensions.cs" />
    <Compile Include="Scheduling\SchedulerComponent.cs" />
    <Compile Include="Media\EmbedProviders\AbstractOEmbedProvider.cs" />
    <Compile Include="Media\EmbedProviders\AbstractProvider.cs" />
    <Compile Include="Media\EmbedProviders\OEmbedRich.cs" />
    <Compile Include="Media\EmbedProviders\OEmbedVideo.cs" />
    <Compile Include="Media\EmbedProviders\Settings\Dictionary.cs" />
    <Compile Include="Media\EmbedProviders\Settings\String.cs" />
    <Compile Include="Media\EmbedProviders\Twitgoo.cs" />
    <Compile Include="ModelStateExtensions.cs" />
    <Compile Include="Mvc\HtmlTagWrapper.cs" />
    <Compile Include="Mvc\HtmlTagWrapperTextNode.cs" />
    <Compile Include="Mvc\IHtmlTagWrapper.cs" />
    <Compile Include="Mvc\MergeModelStateToChildActionAttribute.cs" />
    <Compile Include="Mvc\PluginController.cs" />
    <Compile Include="Mvc\PluginViewEngine.cs" />
    <Compile Include="Mvc\PostedDataProxyInfo.cs" />
    <Compile Include="Mvc\RedirectToUmbracoPageResult.cs" />
    <Compile Include="Mvc\Strings.Designer.cs">
      <AutoGen>True</AutoGen>
      <DesignTime>True</DesignTime>
      <DependentUpon>Strings.resx</DependentUpon>
    </Compile>
    <Compile Include="Mvc\SurfaceController.cs" />
    <Compile Include="Mvc\PluginControllerArea.cs" />
    <Compile Include="Mvc\PluginControllerAttribute.cs" />
    <Compile Include="Mvc\PluginControllerMetadata.cs" />
    <Compile Include="Mvc\UmbracoPageResult.cs" />
    <Compile Include="PropertyEditors\ValueConverters\RteMacroRenderingValueConverter.cs" />
    <Compile Include="RouteCollectionExtensions.cs" />
    <Compile Include="Routing\AliasUrlProvider.cs" />
    <Compile Include="Routing\ContentFinderByLegacy404.cs" />
    <Compile Include="Routing\ContentFinderByPageIdQuery.cs" />
    <Compile Include="Routing\ISiteDomainHelper.cs" />
    <Compile Include="Routing\RoutableAttemptEventArgs.cs" />
    <Compile Include="Routing\DefaultUrlProvider.cs" />
    <Compile Include="Routing\DomainAndUri.cs" />
    <Compile Include="Routing\IUrlProvider.cs" />
    <Compile Include="Routing\SiteDomainHelper.cs" />
    <Compile Include="Routing\EnsureRoutableOutcome.cs" />
    <Compile Include="Routing\PublishedRouter.cs" />
    <Compile Include="Routing\UrlProvider.cs" />
    <Compile Include="Routing\WebServicesRouteConstraint.cs" />
    <Compile Include="Search\ExamineSearcherModel.cs" />
    <Compile Include="Search\ExamineComponent.cs" />
    <Compile Include="Components\DatabaseServerRegistrarAndMessengerComponent.cs" />
    <Compile Include="Templates\TemplateRenderer.cs" />
    <Compile Include="Templates\TemplateUtilities.cs" />
    <Compile Include="Trees\PartialViewMacrosTreeController.cs" />
    <Compile Include="Trees\PartialViewsTreeController.cs" />
    <Compile Include="UI\IAssignedApp.cs" />
    <Compile Include="_Legacy\Controls\pane.cs" />
    <Compile Include="_Legacy\Controls\Panel.cs" />
    <Compile Include="_Legacy\Controls\PropertyPanel.cs" />
    <Compile Include="_Legacy\Controls\TabPage.cs" />
    <Compile Include="_Legacy\Controls\TabView.cs" />
    <Compile Include="_Legacy\PackageActions\addProxyFeedHost.cs" />
    <Compile Include="_Legacy\PackageActions\allowDoctype.cs" />
    <Compile Include="_Legacy\PackageActions\publishRootDocument.cs" />
    <Compile Include="_Legacy\UI\ITask.cs" />
    <Compile Include="_Legacy\UI\ITaskReturnUrl.cs" />
    <Compile Include="_Legacy\UI\LegacyDialogHandler.cs" />
    <Compile Include="_Legacy\UI\LegacyDialogTask.cs" />
    <Compile Include="UI\Controls\ProgressBar.cs" />
    <Compile Include="UI\Controls\UmbracoControl.cs" />
    <Compile Include="UI\Controls\UmbracoUserControl.cs">
      <SubType>ASPXCodeBehind</SubType>
    </Compile>
    <Compile Include="UI\Pages\BasePage.cs">
      <SubType>ASPXCodeBehind</SubType>
    </Compile>
    <Compile Include="UI\Pages\ClientTools.cs" />
    <Compile Include="UI\Pages\UmbracoEnsuredPage.cs">
      <SubType>ASPXCodeBehind</SubType>
    </Compile>
    <Compile Include="UI\SpeechBubbleIcon.cs" />
    <Compile Include="umbraco.presentation\AttributeCollectionAdapter.cs" />
    <Compile Include="umbraco.presentation\Default.aspx.cs">
      <SubType>ASPXCodeBehind</SubType>
    </Compile>
    <Compile Include="umbraco.presentation\MacroCacheContent.cs" />
    <Compile Include="umbraco.presentation\umbraco\masterpages\default.Master.cs">
      <SubType>ASPXCodeBehind</SubType>
    </Compile>
    <Compile Include="umbraco.presentation\umbraco\masterpages\umbracoPage.master.cs">
      <SubType>ASPXCodeBehind</SubType>
    </Compile>
    <Compile Include="umbraco.presentation\umbraco\masterpages\umbracoDialog.master.cs">
      <SubType>ASPXCodeBehind</SubType>
    </Compile>
    <Compile Include="UmbracoHelper.cs" />
    <Compile Include="Mvc\ViewContextExtensions.cs" />
    <Compile Include="Mvc\ViewDataContainerExtensions.cs" />
    <Compile Include="PublishedCache\XmlPublishedCache\PublishedContentCache.cs" />
    <Compile Include="Routing\PublishedContentNotFoundHandler.cs" />
    <Compile Include="PublishedCache\XmlPublishedCache\XmlPublishedContent.cs" />
    <Compile Include="PublishedCache\XmlPublishedCache\XmlPublishedProperty.cs" />
    <Compile Include="Mvc\Constants.cs" />
    <Compile Include="Mvc\IFilteredControllerFactory.cs" />
    <Compile Include="Mvc\MasterControllerFactory.cs" />
    <Compile Include="Mvc\RenderActionInvoker.cs" />
    <Compile Include="Mvc\RenderControllerFactory.cs" />
    <Compile Include="Models\ContentModel.cs" />
    <Compile Include="Mvc\ContentModelBinder.cs" />
    <Compile Include="Mvc\RenderMvcController.cs" />
    <Compile Include="Mvc\RenderRouteHandler.cs" />
    <Compile Include="Mvc\RenderViewEngine.cs" />
    <Compile Include="Mvc\RouteDefinition.cs" />
    <Compile Include="Mvc\RouteValueDictionaryExtensions.cs" />
    <Compile Include="Routing\UmbracoRequestEventArgs.cs" />
    <Compile Include="WebApi\UmbracoAuthorizeAttribute.cs" />
    <Compile Include="WebApi\UmbracoAuthorizedApiController.cs" />
    <Compile Include="WebApi\Filters\ValidationFilterAttribute.cs" />
    <Compile Include="WebApi\Filters\UmbracoUserTimeoutFilterAttribute.cs" />
    <Compile Include="Runtime\WebRuntime.cs" />
    <Compile Include="Mvc\ControllerExtensions.cs" />
    <Compile Include="Routing\ContentFinderByUrlAlias.cs" />
    <Compile Include="Routing\ContentFinderByIdPath.cs" />
    <Compile Include="TypeLoaderExtensions.cs" />
    <Compile Include="Routing\DomainHelper.cs" />
    <Compile Include="Routing\PublishedRequest.cs" />
    <Compile Include="Routing\IContentFinder.cs" />
    <Compile Include="Properties\AssemblyInfo.cs">
      <SubType>Code</SubType>
    </Compile>
    <Compile Include="umbraco.presentation\item.cs">
      <SubType>Code</SubType>
    </Compile>
    <Compile Include="umbraco.presentation\page.cs">
      <SubType>Code</SubType>
    </Compile>
    <Compile Include="Properties\Settings.Designer.cs">
      <AutoGen>True</AutoGen>
      <DesignTimeSharedInput>True</DesignTimeSharedInput>
      <DependentUpon>Settings.settings</DependentUpon>
    </Compile>
    <Compile Include="umbraco.presentation\umbracoPageHolder.cs">
      <SubType>Code</SubType>
    </Compile>
    <Compile Include="umbraco.presentation\umbraco\create\macroTasks.cs" />
    <Compile Include="umbraco.presentation\umbraco\dashboard\FeedProxy.aspx.cs">
      <DependentUpon>FeedProxy.aspx</DependentUpon>
      <SubType>ASPXCodeBehind</SubType>
    </Compile>
    <Compile Include="umbraco.presentation\umbraco\dashboard\FeedProxy.aspx.designer.cs">
      <DependentUpon>FeedProxy.aspx</DependentUpon>
    </Compile>
    <Compile Include="umbraco.presentation\umbraco\templateControls\DisableEventValidation.cs" />
    <Compile Include="umbraco.presentation\umbraco\templateControls\Item.cs" />
    <Compile Include="umbraco.presentation\umbraco\templateControls\ItemRenderer.cs" />
    <Compile Include="umbraco.presentation\umbraco\templateControls\Macro.cs" />
    <Compile Include="umbraco.presentation\umbraco\templateControls\ContentType.cs" />
    <Compile Include="UmbracoApplication.cs" />
    <Compile Include="UmbracoContext.cs" />
    <Compile Include="UmbracoInjectedModule.cs" />
    <Compile Include="UriUtility.cs" />
    <Compile Include="Web References\org.umbraco.update\Reference.cs">
      <AutoGen>True</AutoGen>
      <DesignTime>True</DesignTime>
      <DependentUpon>Reference.map</DependentUpon>
    </Compile>
    <Compile Include="Controllers\TagsController.cs" />
    <Compile Include="UmbracoAuthorizedHttpHandler.cs" />
    <Compile Include="UmbracoHttpHandler.cs" />
    <Compile Include="UmbracoWebService.cs">
      <SubType>Component</SubType>
    </Compile>
    <Compile Include="Editors\XmlDataIntegrityController.cs" />
    <Compile Include="WebViewPageExtensions.cs" />
  </ItemGroup>
  <ItemGroup>
    <EmbeddedResource Include="UI\JavaScript\Resources.resx">
      <Generator>ResXFileCodeGenerator</Generator>
      <LastGenOutput>Resources.Designer.cs</LastGenOutput>
      <SubType>Designer</SubType>
    </EmbeddedResource>
    <EmbeddedResource Include="Mvc\Strings.resx">
      <Generator>ResXFileCodeGenerator</Generator>
      <LastGenOutput>Strings.Designer.cs</LastGenOutput>
    </EmbeddedResource>
    <EmbeddedResource Include="UI\JavaScript\Main.js" />
    <EmbeddedResource Include="UI\JavaScript\JsInitialize.js" />
    <EmbeddedResource Include="UI\JavaScript\ServerVariables.js" />
  </ItemGroup>
  <ItemGroup>
    <WebReferences Include="Web References\" />
  </ItemGroup>
  <ItemGroup>
    <EmbeddedResource Include="UI\JavaScript\PreviewInitialize.js" />
    <!--<Content Include="umbraco.presentation\umbraco\users\PermissionEditor.aspx" />-->
    <Content Include="PublishedCache\NuCache\notes.txt" />
    <Content Include="umbraco.presentation\umbraco\dashboard\FeedProxy.aspx" />
  </ItemGroup>
  <ItemGroup>
    <None Include="Web References\org.umbraco.update\checkforupgrade.disco" />
    <None Include="Web References\org.umbraco.update\checkforupgrade.wsdl" />
    <None Include="Web References\org.umbraco.update\Reference.map">
      <Generator>MSDiscoCodeGenerator</Generator>
      <LastGenOutput>Reference.cs</LastGenOutput>
      <SubType>Designer</SubType>
    </None>
    <None Include="..\Umbraco.Web.UI\Views\web.config">
      <Link>Mvc\web.config</Link>
    </None>
    <None Include="Web References\org.umbraco.our\Reference.map">
      <Generator>MSDiscoCodeGenerator</Generator>
      <LastGenOutput>Reference.cs</LastGenOutput>
    </None>
    <None Include="Web References\org.umbraco.our\repository.disco" />
    <None Include="Web References\org.umbraco.our\repository.wsdl" />
    <None Include="Web References\org.umbraco.update\UpgradeResult.datasource">
      <DependentUpon>Reference.map</DependentUpon>
    </None>
    <None Include="Web References\org.umbraco.update\UpgradeResult1.datasource">
      <DependentUpon>Reference.map</DependentUpon>
    </None>
    <None Include="Properties\Settings.settings">
      <Generator>SettingsSingleFileGenerator</Generator>
      <LastGenOutput>Settings.Designer.cs</LastGenOutput>
    </None>
  </ItemGroup>
  <ItemGroup>
    <WebReferenceUrl Include="http://our.umbraco.org/umbraco/webservices/api/repository.asmx">
      <UrlBehavior>Dynamic</UrlBehavior>
      <RelPath>Web References\org.umbraco.our\</RelPath>
      <UpdateFromURL>http://our.umbraco.org/umbraco/webservices/api/repository.asmx</UpdateFromURL>
      <ServiceLocationURL>
      </ServiceLocationURL>
      <CachedDynamicPropName>
      </CachedDynamicPropName>
      <CachedAppSettingsObjectName>Settings</CachedAppSettingsObjectName>
      <CachedSettingsPropName>umbraco_org_umbraco_our_Repository</CachedSettingsPropName>
    </WebReferenceUrl>
    <WebReferenceUrl Include="http://update.umbraco.org/checkforupgrade.asmx">
      <UrlBehavior>Dynamic</UrlBehavior>
      <RelPath>Web References\org.umbraco.update\</RelPath>
      <UpdateFromURL>http://update.umbraco.org/checkforupgrade.asmx</UpdateFromURL>
      <ServiceLocationURL>
      </ServiceLocationURL>
      <CachedDynamicPropName>
      </CachedDynamicPropName>
      <CachedAppSettingsObjectName>Settings</CachedAppSettingsObjectName>
      <CachedSettingsPropName>umbraco_org_umbraco_update_CheckForUpgrade</CachedSettingsPropName>
    </WebReferenceUrl>
  </ItemGroup>
  <ItemGroup />
  <Import Project="$(MSBuildBinPath)\Microsoft.CSharp.targets" />
  <!--
    copied from Microsoft.CSharp.targets
    because we have webservices, we need to SGEN
    but it's getting confused by us referencing System.ValueTuple which it cannot load

      Name="UmbGenerateSerializationAssemblies"
      Condition="'$(_SGenGenerateSerializationAssembliesConfig)' == 'On' or ('@(WebReferenceUrl)'!='' and '$(_SGenGenerateSerializationAssembliesConfig)' == 'Auto')"
  -->
  <Target Name="AfterBuild" DependsOnTargets="AssignTargetPaths;Compile;ResolveKeySource" Inputs="$(MSBuildAllProjects);@(IntermediateAssembly)" Outputs="$(IntermediateOutputPath)$(_SGenDllName)">
    <PropertyGroup>
      <SGenMSBuildArchitecture Condition="'$(SGenMSBuildArchitecture)' == ''">$(PlatformTargetAsMSBuildArchitecture)</SGenMSBuildArchitecture>
    </PropertyGroup>
    <ItemGroup>
      <!-- we want to exclude all facade references ?! -->
      <FixedReferencePath Include="@(ReferencePath)" Condition="'%(ReferencePath.FileName)' != 'System.ValueTuple' and '%(ReferencePath.FileName)' != 'System.Net.Http'" />
    </ItemGroup>
    <Delete Files="$(TargetDir)$(TargetName).XmlSerializers.dll" ContinueOnError="true" />
    <!--
     ShouldGenerateSerializer="$(SGenShouldGenerateSerializer)"
     -->
    <SGen BuildAssemblyName="$(TargetFileName)" BuildAssemblyPath="$(IntermediateOutputPath)" References="@(FixedReferencePath)" ShouldGenerateSerializer="true" UseProxyTypes="$(SGenUseProxyTypes)" UseKeep="$(SGenUseKeep)" KeyContainer="$(KeyContainerName)" KeyFile="$(KeyOriginatorFile)" DelaySign="$(DelaySign)" ToolPath="$(SGenToolPath)" SdkToolsPath="$(TargetFrameworkSDKToolsDirectory)" EnvironmentVariables="$(SGenEnvironment)" MSBuildArchitecture="$(SGenMSBuildArchitecture)" SerializationAssembly="$(IntermediateOutputPath)$(_SGenDllName)" Platform="$(SGenPlatformTarget)" Types="$(SGenSerializationTypes)">
      <Output TaskParameter="SerializationAssembly" ItemName="SerializationAssembly" />
    </SGen>
  </Target>
</Project><|MERGE_RESOLUTION|>--- conflicted
+++ resolved
@@ -182,10 +182,8 @@
     <Compile Include="Models\ContentEditing\LinkDisplay.cs" />
     <Compile Include="Models\ContentEditing\MacroDisplay.cs" />
     <Compile Include="Models\ContentEditing\MacroParameterDisplay.cs" />
-<<<<<<< HEAD
     <Compile Include="Services\DashboardService.cs" />
     <Compile Include="Services\IDashboardService.cs" />
-=======
     <Compile Include="Models\Link.cs" />
     <Compile Include="Models\LinkType.cs" />
     <Compile Include="PropertyEditors\MultiUrlPickerConfiguration.cs" />
@@ -193,7 +191,6 @@
     <Compile Include="PropertyEditors\MultiUrlPickerPropertyEditor.cs" />
     <Compile Include="PropertyEditors\MultiUrlPickerValueEditor.cs" />
     <Compile Include="PropertyEditors\ValueConverters\MultiUrlPickerValueConverter.cs" />
->>>>>>> fedf0c78
     <Compile Include="Trees\BackOfficeSectionCollectionBuilder.cs" />
     <Compile Include="Trees\MediaBackOfficeSection.cs" />
     <Compile Include="Trees\MembersBackOfficeSection.cs" />
