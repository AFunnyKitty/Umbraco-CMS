using System;
using System.Collections.Generic;
using System.ComponentModel;
using System.Linq;
using System.Web.Services;
using Umbraco.Core;
using Umbraco.Web;
using Umbraco.Web.Cache;

namespace umbraco.webservices.templates
{
    /// <summary>
    /// Summary description for TemplateService
    /// </summary>
    [WebService(Namespace = "http://umbraco.org/webservices/")]
    [WebServiceBinding(ConformsTo = WsiProfiles.BasicProfile1_1)]
    [ToolboxItem(false)]
    public class templateService : BaseWebService
    {

        override public Services Service
        {
            get
            {
                return Services.TemplateService;
            }
        }

        [WebMethod]
        public int readIdFromAlias(string alias, string username, string password)
        {
            Authenticate(username, password);

            cms.businesslogic.template.Template template;

            try
            {
                template = cms.businesslogic.template.Template.GetByAlias(alias, true);
            }
            catch (Exception)
            {
                throw new Exception("Could not load template from alias: " + alias);
            }

            if (template == null)
            {
                throw new Exception("Could not load template from alias: " + alias);
            }

            return template.Id;
        }


        [WebMethod]
        public List<templateCarrier> readList(string username, string password)
        {
            Authenticate(username, password);

            return cms.businesslogic.template.Template.GetAllAsList().Select(createTemplateCarrier).ToList();
        }



        [WebMethod]
        public void delete(int id, string username, string password)
        {
            Authenticate(username, password);

            if (id == 0) 
                throw new Exception("ID must be specifed when updating");

            var template = new cms.businesslogic.template.Template(id);

            template.delete();
        }

        [WebMethod]
        public int create(templateCarrier carrier, string username, string password)
        {
            Authenticate(username, password);

            if (carrier.Id != 0) throw new Exception("ID may not be specified when creating");
            if (carrier == null) throw new Exception("No carrier specified");

            // Get the user
            BusinessLogic.User user = GetUser(username, password);

            // Create template
            var template = cms.businesslogic.template.Template.MakeNew(carrier.Name, user);

            template.MasterTemplate = carrier.MastertemplateId;
            template.Alias = carrier.Alias;
            template.Text = carrier.Name;
            template.Design = carrier.Design;
            template.Save();
<<<<<<< HEAD
=======
            ClearCachedTemplate(template);

>>>>>>> a4ed0e26
            return template.Id;
        }

        [WebMethod]
        public void update(templateCarrier carrier, string username, string password)
        {
            Authenticate(username, password);

            if (carrier.Id == 0) throw new Exception("ID must be specifed when updating");
            if (carrier == null) throw new Exception("No carrier specified");

            cms.businesslogic.template.Template template;

            try
            {
                template = new cms.businesslogic.template.Template(carrier.Id);
            }
            catch (Exception)
            {
                throw new Exception("Template with ID " + carrier.Id + " not found");
            }

            template.MasterTemplate = carrier.MastertemplateId;
            template.Alias = carrier.Alias;
            template.Text = carrier.Name;
            template.Design = carrier.Design;
            template.Save();
<<<<<<< HEAD
=======


            ClearCachedTemplate(template);
>>>>>>> a4ed0e26
        }

        [WebMethod]
        public templateCarrier read(int id, string username, string password)
        {
            Authenticate(username, password);

            cms.businesslogic.template.Template template;

            try
            {
                template = new cms.businesslogic.template.Template(id);
            }
            catch (Exception)
            {
                throw new Exception("Template with ID " + id + " not found");
            }

            if (template == null)
                throw new Exception("Template with ID " + id + " not found");

            return createTemplateCarrier(template);
        }

        public templateCarrier createTemplateCarrier(cms.businesslogic.template.Template template)
        {
            var carrier = new templateCarrier
                                {
                                    Id = template.Id,
                                    MastertemplateId = template.MasterTemplate,
                                    Alias = template.Alias,
                                    Name = template.Text,
                                    Design = template.Design,
                                    MasterPageFile = template.MasterPageFile
                                };
            return carrier;
        }


        public class templateCarrier
        {
            public int Id { get; set; }
            public int MastertemplateId { get; set; }
            public string MasterPageFile { get; set; }
            public string Name { get; set; }
            public string Alias { get; set; }
            public string Design { get; set; }
            }

<<<<<<< HEAD
            public string Alias
            {
                get { return alias; }
                set { alias = value; }
            }

            public string Design
            {
                get { return design; }
                set { design = value; }
            }
=======
        private static void ClearCachedTemplate(cms.businesslogic.template.Template cachedTemplate)
        {
            // Clear cache in rutime
            if (UmbracoSettings.UseDistributedCalls)
                presentation.cache.dispatcher.Refresh(new Guid("dd12b6a0-14b9-46e8-8800-c154f74047c8"), cachedTemplate.Id);
            else
                template.ClearCachedTemplate(cachedTemplate.Id);
>>>>>>> a4ed0e26
        }

    }
}<|MERGE_RESOLUTION|>--- conflicted
+++ resolved
@@ -1,207 +1,172 @@
-using System;
-using System.Collections.Generic;
-using System.ComponentModel;
-using System.Linq;
-using System.Web.Services;
-using Umbraco.Core;
-using Umbraco.Web;
-using Umbraco.Web.Cache;
-
-namespace umbraco.webservices.templates
-{
-    /// <summary>
-    /// Summary description for TemplateService
-    /// </summary>
-    [WebService(Namespace = "http://umbraco.org/webservices/")]
-    [WebServiceBinding(ConformsTo = WsiProfiles.BasicProfile1_1)]
-    [ToolboxItem(false)]
-    public class templateService : BaseWebService
-    {
-
-        override public Services Service
-        {
-            get
-            {
-                return Services.TemplateService;
-            }
-        }
-
-        [WebMethod]
-        public int readIdFromAlias(string alias, string username, string password)
-        {
-            Authenticate(username, password);
-
-            cms.businesslogic.template.Template template;
-
-            try
-            {
-                template = cms.businesslogic.template.Template.GetByAlias(alias, true);
-            }
-            catch (Exception)
-            {
-                throw new Exception("Could not load template from alias: " + alias);
-            }
-
-            if (template == null)
-            {
-                throw new Exception("Could not load template from alias: " + alias);
-            }
-
-            return template.Id;
-        }
-
-
-        [WebMethod]
-        public List<templateCarrier> readList(string username, string password)
-        {
-            Authenticate(username, password);
-
-            return cms.businesslogic.template.Template.GetAllAsList().Select(createTemplateCarrier).ToList();
-        }
-
-
-
-        [WebMethod]
-        public void delete(int id, string username, string password)
-        {
-            Authenticate(username, password);
-
-            if (id == 0) 
-                throw new Exception("ID must be specifed when updating");
-
-            var template = new cms.businesslogic.template.Template(id);
-
-            template.delete();
-        }
-
-        [WebMethod]
-        public int create(templateCarrier carrier, string username, string password)
-        {
-            Authenticate(username, password);
-
-            if (carrier.Id != 0) throw new Exception("ID may not be specified when creating");
-            if (carrier == null) throw new Exception("No carrier specified");
-
-            // Get the user
-            BusinessLogic.User user = GetUser(username, password);
-
-            // Create template
-            var template = cms.businesslogic.template.Template.MakeNew(carrier.Name, user);
-
-            template.MasterTemplate = carrier.MastertemplateId;
-            template.Alias = carrier.Alias;
-            template.Text = carrier.Name;
-            template.Design = carrier.Design;
-            template.Save();
-<<<<<<< HEAD
-=======
-            ClearCachedTemplate(template);
-
->>>>>>> a4ed0e26
-            return template.Id;
-        }
-
-        [WebMethod]
-        public void update(templateCarrier carrier, string username, string password)
-        {
-            Authenticate(username, password);
-
-            if (carrier.Id == 0) throw new Exception("ID must be specifed when updating");
-            if (carrier == null) throw new Exception("No carrier specified");
-
-            cms.businesslogic.template.Template template;
-
-            try
-            {
-                template = new cms.businesslogic.template.Template(carrier.Id);
-            }
-            catch (Exception)
-            {
-                throw new Exception("Template with ID " + carrier.Id + " not found");
-            }
-
-            template.MasterTemplate = carrier.MastertemplateId;
-            template.Alias = carrier.Alias;
-            template.Text = carrier.Name;
-            template.Design = carrier.Design;
-            template.Save();
-<<<<<<< HEAD
-=======
-
-
-            ClearCachedTemplate(template);
->>>>>>> a4ed0e26
-        }
-
-        [WebMethod]
-        public templateCarrier read(int id, string username, string password)
-        {
-            Authenticate(username, password);
-
-            cms.businesslogic.template.Template template;
-
-            try
-            {
-                template = new cms.businesslogic.template.Template(id);
-            }
-            catch (Exception)
-            {
-                throw new Exception("Template with ID " + id + " not found");
-            }
-
-            if (template == null)
-                throw new Exception("Template with ID " + id + " not found");
-
-            return createTemplateCarrier(template);
-        }
-
-        public templateCarrier createTemplateCarrier(cms.businesslogic.template.Template template)
-        {
-            var carrier = new templateCarrier
-                                {
-                                    Id = template.Id,
-                                    MastertemplateId = template.MasterTemplate,
-                                    Alias = template.Alias,
-                                    Name = template.Text,
-                                    Design = template.Design,
-                                    MasterPageFile = template.MasterPageFile
-                                };
-            return carrier;
-        }
-
-
-        public class templateCarrier
-        {
-            public int Id { get; set; }
-            public int MastertemplateId { get; set; }
-            public string MasterPageFile { get; set; }
-            public string Name { get; set; }
-            public string Alias { get; set; }
-            public string Design { get; set; }
-            }
-
-<<<<<<< HEAD
-            public string Alias
-            {
-                get { return alias; }
-                set { alias = value; }
-            }
-
-            public string Design
-            {
-                get { return design; }
-                set { design = value; }
-            }
-=======
-        private static void ClearCachedTemplate(cms.businesslogic.template.Template cachedTemplate)
-        {
-            // Clear cache in rutime
-            if (UmbracoSettings.UseDistributedCalls)
-                presentation.cache.dispatcher.Refresh(new Guid("dd12b6a0-14b9-46e8-8800-c154f74047c8"), cachedTemplate.Id);
-            else
-                template.ClearCachedTemplate(cachedTemplate.Id);
->>>>>>> a4ed0e26
-        }
-
-    }
+using System;
+using System.Collections.Generic;
+using System.ComponentModel;
+using System.Linq;
+using System.Web.Services;
+using Umbraco.Core;
+using Umbraco.Web;
+using Umbraco.Web.Cache;
+
+namespace umbraco.webservices.templates
+{
+    /// <summary>
+    /// Summary description for TemplateService
+    /// </summary>
+    [WebService(Namespace = "http://umbraco.org/webservices/")]
+    [WebServiceBinding(ConformsTo = WsiProfiles.BasicProfile1_1)]
+    [ToolboxItem(false)]
+    public class templateService : BaseWebService
+    {
+
+        override public Services Service
+        {
+            get
+            {
+                return Services.TemplateService;
+            }
+        }
+
+        [WebMethod]
+        public int readIdFromAlias(string alias, string username, string password)
+        {
+            Authenticate(username, password);
+
+            cms.businesslogic.template.Template template;
+
+            try
+            {
+                template = cms.businesslogic.template.Template.GetByAlias(alias, true);
+            }
+            catch (Exception)
+            {
+                throw new Exception("Could not load template from alias: " + alias);
+            }
+
+            if (template == null)
+            {
+                throw new Exception("Could not load template from alias: " + alias);
+            }
+
+            return template.Id;
+        }
+
+
+        [WebMethod]
+        public List<templateCarrier> readList(string username, string password)
+        {
+            Authenticate(username, password);
+
+            return cms.businesslogic.template.Template.GetAllAsList().Select(createTemplateCarrier).ToList();
+        }
+
+
+
+        [WebMethod]
+        public void delete(int id, string username, string password)
+        {
+            Authenticate(username, password);
+
+            if (id == 0)
+                throw new Exception("ID must be specifed when updating");
+
+            var template = new cms.businesslogic.template.Template(id);
+
+            template.delete();
+        }
+
+        [WebMethod]
+        public int create(templateCarrier carrier, string username, string password)
+        {
+            Authenticate(username, password);
+
+            if (carrier.Id != 0) throw new Exception("ID may not be specified when creating");
+            if (carrier == null) throw new Exception("No carrier specified");
+
+            // Get the user
+            BusinessLogic.User user = GetUser(username, password);
+
+            // Create template
+            var template = cms.businesslogic.template.Template.MakeNew(carrier.Name, user);
+
+            template.MasterTemplate = carrier.MastertemplateId;
+            template.Alias = carrier.Alias;
+            template.Text = carrier.Name;
+            template.Design = carrier.Design;
+            template.Save();
+            return template.Id;
+        }
+
+        [WebMethod]
+        public void update(templateCarrier carrier, string username, string password)
+        {
+            Authenticate(username, password);
+
+            if (carrier.Id == 0) throw new Exception("ID must be specifed when updating");
+            if (carrier == null) throw new Exception("No carrier specified");
+
+            cms.businesslogic.template.Template template;
+
+            try
+            {
+                template = new cms.businesslogic.template.Template(carrier.Id);
+            }
+            catch (Exception)
+            {
+                throw new Exception("Template with ID " + carrier.Id + " not found");
+            }
+
+            template.MasterTemplate = carrier.MastertemplateId;
+            template.Alias = carrier.Alias;
+            template.Text = carrier.Name;
+            template.Design = carrier.Design;
+            template.Save();
+        }
+
+        [WebMethod]
+        public templateCarrier read(int id, string username, string password)
+        {
+            Authenticate(username, password);
+
+            cms.businesslogic.template.Template template;
+
+            try
+            {
+                template = new cms.businesslogic.template.Template(id);
+            }
+            catch (Exception)
+            {
+                throw new Exception("Template with ID " + id + " not found");
+            }
+
+            if (template == null)
+                throw new Exception("Template with ID " + id + " not found");
+
+            return createTemplateCarrier(template);
+        }
+
+        public templateCarrier createTemplateCarrier(cms.businesslogic.template.Template template)
+        {
+            var carrier = new templateCarrier
+                                {
+                                    Id = template.Id,
+                                    MastertemplateId = template.MasterTemplate,
+                                    Alias = template.Alias,
+                                    Name = template.Text,
+                                    Design = template.Design,
+                                    MasterPageFile = template.MasterPageFile
+                                };
+            return carrier;
+        }
+
+
+        public class templateCarrier
+        {
+            public int Id { get; set; }
+            public int MastertemplateId { get; set; }
+            public string MasterPageFile { get; set; }
+            public string Name { get; set; }
+            public string Alias { get; set; }
+            public string Design { get; set; }
+        }
+    }
 }