--- conflicted
+++ resolved
@@ -52,22 +52,14 @@
         private UserRepository CreateRepository(IScopeProvider provider)
         {
             var accessor = (IScopeAccessor) provider;
-<<<<<<< HEAD
-            var repository = new UserRepository(accessor, CacheHelper.Disabled, Mock.Of<ILogger>(), Mock.Of<IMapperCollection>(), TestObjects.GetGlobalSettings());
-=======
-            var repository = new UserRepository(accessor, CacheHelper.CreateDisabledCacheHelper(), Logger, Mappers, TestObjects.GetGlobalSettings());
->>>>>>> 69f4f0c8
+            var repository = new UserRepository(accessor, CacheHelper.Disabled, Logger, Mappers, TestObjects.GetGlobalSettings());
             return repository;
         }
 
         private UserGroupRepository CreateUserGroupRepository(IScopeProvider provider)
         {
             var accessor = (IScopeAccessor) provider;
-<<<<<<< HEAD
-            return new UserGroupRepository(accessor, CacheHelper.Disabled, Mock.Of<ILogger>());
-=======
-            return new UserGroupRepository(accessor, CacheHelper.CreateDisabledCacheHelper(), Logger);
->>>>>>> 69f4f0c8
+            return new UserGroupRepository(accessor, CacheHelper.Disabled, Logger);
         }
 
         [Test]
