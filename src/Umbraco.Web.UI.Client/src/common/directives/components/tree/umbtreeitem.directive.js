--- conflicted
+++ resolved
@@ -1,268 +1,263 @@
-/**
- * @ngdoc directive
- * @name umbraco.directives.directive:umbTreeItem
- * @element li
- * @function
- *
- * @description
- * Renders a list item, representing a single node in the tree.
- * Includes element to toggle children, and a menu toggling button
- *
- * **note:** This directive is only used internally in the umbTree directive
- *
- * @example
-   <example module="umbraco">
-    <file name="index.html">
-         <umb-tree-item ng-repeat="child in tree.children" node="child" callback="callback" section="content"></umb-tree-item>
-    </file>
-   </example>
- */
-angular.module("umbraco.directives")
-.directive('umbTreeItem', function ($compile, $http, $templateCache, $interpolate, $log, $location, $rootScope, $window, treeService, $timeout, localizationService) {
-    return {
-        restrict: 'E',
-        replace: true,
-
-        scope: {
-            section: '@',
-            eventhandler: '=',
-            currentNode: '=',
-            enablelistviewexpand: '@',
-            node: '=',
-            tree: '='
-        },
-
-        //TODO: Remove more of the binding from this template and move the DOM manipulation to be manually done in the link function,
-        // this will greatly improve performance since there's potentially a lot of nodes being rendered = a LOT of watches!
-
-<<<<<<< HEAD
-        template: '<li data-element="tree-item-{{node.dataElement}}" ng-class="{\'current\': (node == currentNode), \'has-children\': node.hasChildren}" on-right-click="altSelect(node, $event)">' +
-            '<div ng-class="getNodeCssClass(node)" ng-swipe-right="options(node, $event)" >' +
-=======
-        template: '<li ng-class="{\'current\': (node == currentNode), \'has-children\': node.hasChildren}" on-right-click="altSelect(node, $event)">' +
-            '<div ng-class="getNodeCssClass(node)" ng-swipe-right="options(node, $event)" ng-dblclick="load(node)" >' +
->>>>>>> 4f88da2c
-            //NOTE: This ins element is used to display the search icon if the node is a container/listview and the tree is currently in dialog
-            //'<ins ng-if="tree.enablelistviewsearch && node.metaData.isContainer" class="umb-tree-node-search icon-search" ng-click="searchNode(node, $event)" alt="searchAltText"></ins>' + 
-            '<ins data-element="tree-item-expand" ng-class="{\'icon-navigation-right\': !node.expanded || node.metaData.isContainer, \'icon-navigation-down\': node.expanded && !node.metaData.isContainer}" ng-click="load(node)">&nbsp;</ins>' +
-            '<i class="icon umb-tree-icon sprTree" ng-click="select(node, $event)"></i>' +
-            '<a class="umb-tree-item__label" href="#/{{node.routePath}}" ng-click="select(node, $event)"></a>' +
-            //NOTE: These are the 'option' elipses
-            '<a data-element="tree-item-options" class="umb-options" ng-click="options(node, $event)"><i></i><i></i><i></i></a>' +
-            '<div ng-show="node.loading" class="l"><div></div></div>' +
-            '</div>' +
-            '</li>',
-        
-        link: function (scope, element, attrs) {
-
-            localizationService.localize("general_search").then(function (value) {
-                scope.searchAltText = value;
-            });
-
-            //flag to enable/disable delete animations, default for an item is true
-            var deleteAnimations = true;
-
-            // Helper function to emit tree events
-            function emitEvent(eventName, args) {
-
-                if (scope.eventhandler) {
-                    $(scope.eventhandler).trigger(eventName, args);
-                }
-            }
-
-            // updates the node's DOM/styles
-            function setupNodeDom(node, tree) {
-                
-                //get the first div element
-                element.children(":first")
-                    //set the padding
-                    .css("padding-left", (node.level * 20) + "px");
-
-                //toggle visibility of last 'ins' depending on children
-                //visibility still ensure the space is "reserved", so both nodes with and without children are aligned.
-                
-                if (node.hasChildren || node.metaData.isContainer && scope.enablelistviewexpand === "true") {
-                    element.find("ins").last().css("visibility", "visible");
-                }
-                else {
-                    element.find("ins").last().css("visibility", "hidden");
-                }
-
-                var icon = element.find("i:first");
-                icon.addClass(node.cssClass);
-                icon.attr("title", node.routePath);
-
-                element.find("a:first").text(node.name);
-
-                if (!node.menuUrl) {
-                    element.find("a.umb-options").remove();
-                }
-
-                if (node.style) {
-                    element.find("i:first").attr("style", node.style);
-                }
-
-                // add a unique data element to each tree item so it is easy to navigate with code
-                if(!node.metaData.treeAlias) {
-                    node.dataElement = node.name;
-                } else {
-                    node.dataElement = node.metaData.treeAlias;
-                }
-
-            }
-
-            //This will deleteAnimations to true after the current digest
-            function enableDeleteAnimations() {
-                //do timeout so that it re-enables them after this digest
-                $timeout(function () {
-                    //enable delete animations
-                    deleteAnimations = true;
-                }, 0, false);
-            }
-
-            /** Returns the css classses assigned to the node (div element) */
-            scope.getNodeCssClass = function (node) {
-                if (!node) {
-                    return '';
-                }
-
-                //TODO: This is called constantly because as a method in a template it's re-evaluated pretty much all the time
-                // it would be better if we could cache the processing. The problem is that some of these things are dynamic.
-
-                var css = [];                
-                if (node.cssClasses) {
-                    _.each(node.cssClasses, function(c) {
-                        css.push(c);
-                    });
-                }
-                if (node.selected) {
-                    css.push("umb-tree-node-checked");
-                }
-                
-                return css.join(" ");
-            };
-
-            //add a method to the node which we can use to call to update the node data if we need to ,
-            // this is done by sync tree, we don't want to add a $watch for each node as that would be crazy insane slow
-            // so we have to do this
-            scope.node.updateNodeData = function (newNode) {
-                _.extend(scope.node, newNode);
-                //now update the styles
-                setupNodeDom(scope.node, scope.tree);
-            };
-
-            /**
-              Method called when the options button next to a node is called
-              In the main tree this opens the menu, but internally the tree doesnt
-              know about this, so it simply raises an event to tell the parent controller
-              about it.
-            */
-            scope.options = function (n, ev) {
-                emitEvent("treeOptionsClick", { element: element, tree: scope.tree, node: n, event: ev });
-            };
-
-            /**
-              Method called when an item is clicked in the tree, this passes the 
-              DOM element, the tree node object and the original click
-              and emits it as a treeNodeSelect element if there is a callback object
-              defined on the tree
-            */
-            scope.select = function (n, ev) {
-                if (ev.ctrlKey ||
-                    ev.shiftKey ||
-                    ev.metaKey || // apple
-                    (ev.button && ev.button === 1) // middle click, >IE9 + everyone else
-                ) {
-                    return;
-                }
-
-                if (n.metaData && n.metaData.noAccess === true) {
-                    ev.preventDefault();
-                    return;
-                }
-
-                emitEvent("treeNodeSelect", { element: element, tree: scope.tree, node: n, event: ev });
-                ev.preventDefault();
-            };
-
-            /**
-              Method called when an item is right-clicked in the tree, this passes the 
-              DOM element, the tree node object and the original click
-              and emits it as a treeNodeSelect element if there is a callback object
-              defined on the tree
-            */
-            scope.altSelect = function (n, ev) {
-                emitEvent("treeNodeAltSelect", { element: element, tree: scope.tree, node: n, event: ev });
-            };
-
-            /** method to set the current animation for the node. 
-            *  This changes dynamically based on if we are changing sections or just loading normal tree data. 
-            *  When changing sections we don't want all of the tree-ndoes to do their 'leave' animations.
-            */
-            scope.animation = function () {
-                if (scope.node.showHideAnimation) {
-                    return scope.node.showHideAnimation;
-                }
-                if (deleteAnimations && scope.node.expanded) {
-                    return { leave: 'tree-node-delete-leave' };
-                }
-                else {
-                    return {};
-                }
-            };
-
-            /**
-              Method called when a node in the tree is expanded, when clicking the arrow
-              takes the arrow DOM element and node data as parameters
-              emits treeNodeCollapsing event if already expanded and treeNodeExpanding if collapsed
-            */
-            scope.load = function (node) {
-                if (node.expanded && !node.metaData.isContainer) {
-                    deleteAnimations = false;
-                    emitEvent("treeNodeCollapsing", { tree: scope.tree, node: node, element: element });
-                    node.expanded = false;
-                }
-                else {
-                    scope.loadChildren(node, false);
-                }
-            };
-
-            /* helper to force reloading children of a tree node */
-            scope.loadChildren = function (node, forceReload) {
-                //emit treeNodeExpanding event, if a callback object is set on the tree
-                emitEvent("treeNodeExpanding", { tree: scope.tree, node: node });
-
-                if (node.hasChildren && (forceReload || !node.children || (angular.isArray(node.children) && node.children.length === 0))) {
-                    //get the children from the tree service
-                    treeService.loadNodeChildren({ node: node, section: scope.section })
-                        .then(function (data) {
-                            //emit expanded event
-                            emitEvent("treeNodeExpanded", { tree: scope.tree, node: node, children: data });
-                            enableDeleteAnimations();
-                        });
-                }
-                else {
-                    emitEvent("treeNodeExpanded", { tree: scope.tree, node: node, children: node.children });
-                    node.expanded = true;
-                    enableDeleteAnimations();
-                }
-            };            
-
-            //if the current path contains the node id, we will auto-expand the tree item children
-
-            setupNodeDom(scope.node, scope.tree);
-
-            // load the children if the current user don't have access to the node
-            // it is used to auto expand the tree to the start nodes the user has access to
-            if(scope.node.hasChildren && scope.node.metaData.noAccess) {
-                scope.loadChildren(scope.node);
-            }
-
-            var template = '<ul ng-class="{collapsed: !node.expanded}"><umb-tree-item  ng-repeat="child in node.children" enablelistviewexpand="{{enablelistviewexpand}}" eventhandler="eventhandler" tree="tree" current-node="currentNode" node="child" section="{{section}}" ng-animate="animation()"></umb-tree-item></ul>';
-            var newElement = angular.element(template);
-            $compile(newElement)(scope);
-            element.append(newElement);
-
-        }
-    };
-});
+/**
+ * @ngdoc directive
+ * @name umbraco.directives.directive:umbTreeItem
+ * @element li
+ * @function
+ *
+ * @description
+ * Renders a list item, representing a single node in the tree.
+ * Includes element to toggle children, and a menu toggling button
+ *
+ * **note:** This directive is only used internally in the umbTree directive
+ *
+ * @example
+   <example module="umbraco">
+    <file name="index.html">
+         <umb-tree-item ng-repeat="child in tree.children" node="child" callback="callback" section="content"></umb-tree-item>
+    </file>
+   </example>
+ */
+angular.module("umbraco.directives")
+.directive('umbTreeItem', function ($compile, $http, $templateCache, $interpolate, $log, $location, $rootScope, $window, treeService, $timeout, localizationService) {
+    return {
+        restrict: 'E',
+        replace: true,
+
+        scope: {
+            section: '@',
+            eventhandler: '=',
+            currentNode: '=',
+            enablelistviewexpand: '@',
+            node: '=',
+            tree: '='
+        },
+
+        //TODO: Remove more of the binding from this template and move the DOM manipulation to be manually done in the link function,
+        // this will greatly improve performance since there's potentially a lot of nodes being rendered = a LOT of watches!
+
+        template: '<li data-element="tree-item-{{node.dataElement}}" ng-class="{\'current\': (node == currentNode), \'has-children\': node.hasChildren}" on-right-click="altSelect(node, $event)">' +
+            '<div ng-class="getNodeCssClass(node)" ng-swipe-right="options(node, $event)" ng-dblclick="load(node)" >' +
+            //NOTE: This ins element is used to display the search icon if the node is a container/listview and the tree is currently in dialog
+            //'<ins ng-if="tree.enablelistviewsearch && node.metaData.isContainer" class="umb-tree-node-search icon-search" ng-click="searchNode(node, $event)" alt="searchAltText"></ins>' + 
+            '<ins data-element="tree-item-expand" ng-class="{\'icon-navigation-right\': !node.expanded || node.metaData.isContainer, \'icon-navigation-down\': node.expanded && !node.metaData.isContainer}" ng-click="load(node)">&nbsp;</ins>' +
+            '<i class="icon umb-tree-icon sprTree" ng-click="select(node, $event)"></i>' +
+            '<a class="umb-tree-item__label" href="#/{{node.routePath}}" ng-click="select(node, $event)"></a>' +
+            //NOTE: These are the 'option' elipses
+            '<a data-element="tree-item-options" class="umb-options" ng-click="options(node, $event)"><i></i><i></i><i></i></a>' +
+            '<div ng-show="node.loading" class="l"><div></div></div>' +
+            '</div>' +
+            '</li>',
+        
+        link: function (scope, element, attrs) {
+
+            localizationService.localize("general_search").then(function (value) {
+                scope.searchAltText = value;
+            });
+
+            //flag to enable/disable delete animations, default for an item is true
+            var deleteAnimations = true;
+
+            // Helper function to emit tree events
+            function emitEvent(eventName, args) {
+
+                if (scope.eventhandler) {
+                    $(scope.eventhandler).trigger(eventName, args);
+                }
+            }
+
+            // updates the node's DOM/styles
+            function setupNodeDom(node, tree) {
+                
+                //get the first div element
+                element.children(":first")
+                    //set the padding
+                    .css("padding-left", (node.level * 20) + "px");
+
+                //toggle visibility of last 'ins' depending on children
+                //visibility still ensure the space is "reserved", so both nodes with and without children are aligned.
+                
+                if (node.hasChildren || node.metaData.isContainer && scope.enablelistviewexpand === "true") {
+                    element.find("ins").last().css("visibility", "visible");
+                }
+                else {
+                    element.find("ins").last().css("visibility", "hidden");
+                }
+
+                var icon = element.find("i:first");
+                icon.addClass(node.cssClass);
+                icon.attr("title", node.routePath);
+
+                element.find("a:first").text(node.name);
+
+                if (!node.menuUrl) {
+                    element.find("a.umb-options").remove();
+                }
+
+                if (node.style) {
+                    element.find("i:first").attr("style", node.style);
+                }
+
+                // add a unique data element to each tree item so it is easy to navigate with code
+                if(!node.metaData.treeAlias) {
+                    node.dataElement = node.name;
+                } else {
+                    node.dataElement = node.metaData.treeAlias;
+                }
+
+            }
+
+            //This will deleteAnimations to true after the current digest
+            function enableDeleteAnimations() {
+                //do timeout so that it re-enables them after this digest
+                $timeout(function () {
+                    //enable delete animations
+                    deleteAnimations = true;
+                }, 0, false);
+            }
+
+            /** Returns the css classses assigned to the node (div element) */
+            scope.getNodeCssClass = function (node) {
+                if (!node) {
+                    return '';
+                }
+
+                //TODO: This is called constantly because as a method in a template it's re-evaluated pretty much all the time
+                // it would be better if we could cache the processing. The problem is that some of these things are dynamic.
+
+                var css = [];                
+                if (node.cssClasses) {
+                    _.each(node.cssClasses, function(c) {
+                        css.push(c);
+                    });
+                }
+                if (node.selected) {
+                    css.push("umb-tree-node-checked");
+                }
+                
+                return css.join(" ");
+            };
+
+            //add a method to the node which we can use to call to update the node data if we need to ,
+            // this is done by sync tree, we don't want to add a $watch for each node as that would be crazy insane slow
+            // so we have to do this
+            scope.node.updateNodeData = function (newNode) {
+                _.extend(scope.node, newNode);
+                //now update the styles
+                setupNodeDom(scope.node, scope.tree);
+            };
+
+            /**
+              Method called when the options button next to a node is called
+              In the main tree this opens the menu, but internally the tree doesnt
+              know about this, so it simply raises an event to tell the parent controller
+              about it.
+            */
+            scope.options = function (n, ev) {
+                emitEvent("treeOptionsClick", { element: element, tree: scope.tree, node: n, event: ev });
+            };
+
+            /**
+              Method called when an item is clicked in the tree, this passes the 
+              DOM element, the tree node object and the original click
+              and emits it as a treeNodeSelect element if there is a callback object
+              defined on the tree
+            */
+            scope.select = function (n, ev) {
+                if (ev.ctrlKey ||
+                    ev.shiftKey ||
+                    ev.metaKey || // apple
+                    (ev.button && ev.button === 1) // middle click, >IE9 + everyone else
+                ) {
+                    return;
+                }
+
+                if (n.metaData && n.metaData.noAccess === true) {
+                    ev.preventDefault();
+                    return;
+                }
+
+                emitEvent("treeNodeSelect", { element: element, tree: scope.tree, node: n, event: ev });
+                ev.preventDefault();
+            };
+
+            /**
+              Method called when an item is right-clicked in the tree, this passes the 
+              DOM element, the tree node object and the original click
+              and emits it as a treeNodeSelect element if there is a callback object
+              defined on the tree
+            */
+            scope.altSelect = function (n, ev) {
+                emitEvent("treeNodeAltSelect", { element: element, tree: scope.tree, node: n, event: ev });
+            };
+
+            /** method to set the current animation for the node. 
+            *  This changes dynamically based on if we are changing sections or just loading normal tree data. 
+            *  When changing sections we don't want all of the tree-ndoes to do their 'leave' animations.
+            */
+            scope.animation = function () {
+                if (scope.node.showHideAnimation) {
+                    return scope.node.showHideAnimation;
+                }
+                if (deleteAnimations && scope.node.expanded) {
+                    return { leave: 'tree-node-delete-leave' };
+                }
+                else {
+                    return {};
+                }
+            };
+
+            /**
+              Method called when a node in the tree is expanded, when clicking the arrow
+              takes the arrow DOM element and node data as parameters
+              emits treeNodeCollapsing event if already expanded and treeNodeExpanding if collapsed
+            */
+            scope.load = function (node) {
+                if (node.expanded && !node.metaData.isContainer) {
+                    deleteAnimations = false;
+                    emitEvent("treeNodeCollapsing", { tree: scope.tree, node: node, element: element });
+                    node.expanded = false;
+                }
+                else {
+                    scope.loadChildren(node, false);
+                }
+            };
+
+            /* helper to force reloading children of a tree node */
+            scope.loadChildren = function (node, forceReload) {
+                //emit treeNodeExpanding event, if a callback object is set on the tree
+                emitEvent("treeNodeExpanding", { tree: scope.tree, node: node });
+
+                if (node.hasChildren && (forceReload || !node.children || (angular.isArray(node.children) && node.children.length === 0))) {
+                    //get the children from the tree service
+                    treeService.loadNodeChildren({ node: node, section: scope.section })
+                        .then(function (data) {
+                            //emit expanded event
+                            emitEvent("treeNodeExpanded", { tree: scope.tree, node: node, children: data });
+                            enableDeleteAnimations();
+                        });
+                }
+                else {
+                    emitEvent("treeNodeExpanded", { tree: scope.tree, node: node, children: node.children });
+                    node.expanded = true;
+                    enableDeleteAnimations();
+                }
+            };            
+
+            //if the current path contains the node id, we will auto-expand the tree item children
+
+            setupNodeDom(scope.node, scope.tree);
+
+            // load the children if the current user don't have access to the node
+            // it is used to auto expand the tree to the start nodes the user has access to
+            if(scope.node.hasChildren && scope.node.metaData.noAccess) {
+                scope.loadChildren(scope.node);
+            }
+
+            var template = '<ul ng-class="{collapsed: !node.expanded}"><umb-tree-item  ng-repeat="child in node.children" enablelistviewexpand="{{enablelistviewexpand}}" eventhandler="eventhandler" tree="tree" current-node="currentNode" node="child" section="{{section}}" ng-animate="animation()"></umb-tree-item></ul>';
+            var newElement = angular.element(template);
+            $compile(newElement)(scope);
+            element.append(newElement);
+
+        }
+    };
+});