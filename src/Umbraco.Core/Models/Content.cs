--- conflicted
+++ resolved
@@ -230,10 +230,7 @@
         public bool WasCulturePublished(string culture)
             // just check _publishInfosOrig - a copy of _publishInfos
             // a non-available culture could not become published anyways
-<<<<<<< HEAD
             => _publishInfosOrig != null && _publishInfosOrig.Contains(culture); 
-=======
-            => _publishInfosOrig != null && _publishInfosOrig.ContainsKey(culture);
 
         // adjust dates to sync between version, cultures etc
         // used by the repo when persisting
@@ -248,13 +245,12 @@
                     && publishInfosOrig.Date == publishInfos.Date)
                     continue;
 
-                _publishInfos[culture] = (publishInfos.Name, date);
+                _publishInfos.AddOrUpdate(culture, publishInfos.Name, date);
 
                 if (CultureNames.TryGetValue(culture, out var name))
-                    SetCultureInfo(culture, name, date);
-            }
-        }
->>>>>>> 15f5e9a9
+                    SetCultureInfo(culture, name.Name, date);
+            }
+        }
 
         /// <inheritdoc />
         public bool IsCultureEdited(string culture)
