--- conflicted
+++ resolved
@@ -1,48 +1,40 @@
-﻿using System.Collections.Generic;
-using Umbraco.Core.Persistence.Mappers;
-
-namespace Umbraco.Core.Models.Membership
-{
-    /// <summary>
-    /// Defines the interface for a <see cref="User"/>
-    /// </summary>
-    /// <remarks>Will be left internal until a proper Membership implementation is part of the roadmap</remarks>
-    public interface IUser : IMembershipUser
-    {
-        string Name { get; set; }
-        int SessionTimeout { get; set; }
-        int StartContentId { get; set; }
-        int StartMediaId { get; set; }
-        string Language { get; set; }
-        
-<<<<<<< HEAD
-        //NOTE: I have removed this because it is obsolete in v7 and we are basically removing live editing for now
-        //bool DefaultToLiveEditing { get; set; }
-
-        IUserType UserType { get; }
-        
-=======
-        /// <summary>
-        /// Gets/sets the user type for the user
-        /// </summary>
-        IUserType UserType { get; set; }
-
->>>>>>> 0a80c399
-        /// <summary>
-        /// The default permission set for the user
-        /// </summary>
-        /// <remarks>
-        /// Currently in umbraco each permission is a single char but with an Enumerable{string} collection this allows for flexible changes to this in the future
-        /// </remarks>
-        IEnumerable<string> DefaultPermissions { get; set; }
-
-        IEnumerable<string> AllowedSections { get; }
-        void RemoveAllowedSection(string sectionAlias);
-        void AddAllowedSection(string sectionAlias);
-
-        /// <summary>
-        /// Exposes the basic profile data
-        /// </summary>
-        IProfile ProfileData { get; }
-    }
+﻿using System.Collections.Generic;
+using Umbraco.Core.Persistence.Mappers;
+
+namespace Umbraco.Core.Models.Membership
+{
+    /// <summary>
+    /// Defines the interface for a <see cref="User"/>
+    /// </summary>
+    /// <remarks>Will be left internal until a proper Membership implementation is part of the roadmap</remarks>
+    public interface IUser : IMembershipUser
+    {
+        string Name { get; set; }
+        int SessionTimeout { get; set; }
+        int StartContentId { get; set; }
+        int StartMediaId { get; set; }
+        string Language { get; set; }
+        
+        /// <summary>
+        /// Gets/sets the user type for the user
+        /// </summary>
+        IUserType UserType { get; set; }
+        
+        /// <summary>
+        /// The default permission set for the user
+        /// </summary>
+        /// <remarks>
+        /// Currently in umbraco each permission is a single char but with an Enumerable{string} collection this allows for flexible changes to this in the future
+        /// </remarks>
+        IEnumerable<string> DefaultPermissions { get; set; }
+
+        IEnumerable<string> AllowedSections { get; }
+        void RemoveAllowedSection(string sectionAlias);
+        void AddAllowedSection(string sectionAlias);
+
+        /// <summary>
+        /// Exposes the basic profile data
+        /// </summary>
+        IProfile ProfileData { get; }
+    }
 }