﻿using System;
using System.Collections.Generic;
using System.Globalization;
using System.Linq;
using System.Web;
using System.Xml.Linq;
using Newtonsoft.Json;
using Umbraco.Core.Composing;
using Umbraco.Core.Models;
using Umbraco.Core.PropertyEditors;
using Umbraco.Core.Strings;

namespace Umbraco.Core.Services
{
    //TODO: Move the rest of the logic for the PackageService.Export methods to here!

    /// <summary>
    /// A helper class to serialize entities to XML
    /// </summary>
    internal class EntityXmlSerializer
    {
        /// <summary>
        /// Exports an IContent item as an XElement.
        /// </summary>
        public static XElement Serialize(
            IContentService contentService,
            IContentTypeService contentTypeService,
            IDataTypeService dataTypeService,
            IUserService userService,
            ILocalizationService localizationService,
            IEnumerable<IUrlSegmentProvider> urlSegmentProviders,
            IContent content,
            bool published,
            bool withDescendants = false) //fixme take care of usage! only used for the packager
        {
            if (contentService == null) throw new ArgumentNullException(nameof(contentService));
            if (contentTypeService == null) throw new ArgumentNullException(nameof(contentTypeService));
            if (dataTypeService == null) throw new ArgumentNullException(nameof(dataTypeService));
            if (userService == null) throw new ArgumentNullException(nameof(userService));
            if (localizationService == null) throw new ArgumentNullException(nameof(localizationService));
            if (content == null) throw new ArgumentNullException(nameof(content));
            if (urlSegmentProviders == null) throw new ArgumentNullException(nameof(urlSegmentProviders));

            // nodeName should match Casing.SafeAliasWithForcingCheck(content.ContentType.Alias);
            var contentType = contentTypeService.Get(content.ContentTypeId);
            var nodeName = contentType.Alias.ToSafeAliasWithForcingCheck();

            var xml = SerializeContentBase(dataTypeService, localizationService, content, content.GetUrlSegment(urlSegmentProviders), nodeName, published);

            xml.Add(new XAttribute("nodeType", content.ContentTypeId));
            xml.Add(new XAttribute("nodeTypeAlias", contentType.Alias));

            xml.Add(new XAttribute("creatorName", content.GetCreatorProfile(userService)?.Name ?? "??"));
            //xml.Add(new XAttribute("creatorID", content.CreatorId));
            xml.Add(new XAttribute("writerName", content.GetWriterProfile(userService)?.Name ?? "??"));
            xml.Add(new XAttribute("writerID", content.WriterId));

<<<<<<< HEAD
            xml.Add(new XAttribute("template", (content.TemplateId ?? 0).ToString(CultureInfo.InvariantCulture)));
=======
            xml.Add(new XAttribute("template", content.TemplateId?.ToString(CultureInfo.InvariantCulture) ?? ""));
>>>>>>> e2455b14

            xml.Add(new XAttribute("isPublished", content.Published));

            if (withDescendants)
            {
                const int pageSize = 500;
                var page = 0;
                var total = long.MaxValue;
                while(page * pageSize < total)
                {
                    var children = contentService.GetPagedChildren(content.Id, page++, pageSize, out total);
                    SerializeChildren(contentService, contentTypeService, dataTypeService, userService, localizationService, urlSegmentProviders, children, xml, published);
                }

            }

            return xml;
        }

        /// <summary>
        /// Exports an IMedia item as an XElement.
        /// </summary>
        public static XElement Serialize(
            IMediaService mediaService,
            IDataTypeService dataTypeService,
            IUserService userService,
            ILocalizationService localizationService,
            IEnumerable<IUrlSegmentProvider> urlSegmentProviders,
            IMedia media,
            bool withDescendants = false)
        {
            if (mediaService == null) throw new ArgumentNullException(nameof(mediaService));
            if (dataTypeService == null) throw new ArgumentNullException(nameof(dataTypeService));
            if (userService == null) throw new ArgumentNullException(nameof(userService));
            if (localizationService == null) throw new ArgumentNullException(nameof(localizationService));
            if (media == null) throw new ArgumentNullException(nameof(media));
            if (urlSegmentProviders == null) throw new ArgumentNullException(nameof(urlSegmentProviders));

            // nodeName should match Casing.SafeAliasWithForcingCheck(content.ContentType.Alias);
            var nodeName = media.ContentType.Alias.ToSafeAliasWithForcingCheck();

            const bool published = false; // always false for media
            var xml = SerializeContentBase(dataTypeService, localizationService, media, media.GetUrlSegment(urlSegmentProviders), nodeName, published);

            xml.Add(new XAttribute("nodeType", media.ContentType.Id));
            xml.Add(new XAttribute("nodeTypeAlias", media.ContentType.Alias));

            //xml.Add(new XAttribute("creatorName", media.GetCreatorProfile(userService).Name));
            //xml.Add(new XAttribute("creatorID", media.CreatorId));
            xml.Add(new XAttribute("writerName", media.GetWriterProfile(userService)?.Name ?? string.Empty));
            xml.Add(new XAttribute("writerID", media.WriterId));

            //xml.Add(new XAttribute("template", 0)); // no template for media

            if (withDescendants)
            {
                const int pageSize = 500;
                var page = 0;
                var total = long.MaxValue;
                while (page * pageSize < total)
                {
                    var children = mediaService.GetPagedChildren(media.Id, page++, pageSize, out total);
                    SerializeChildren(mediaService, dataTypeService, userService, localizationService, urlSegmentProviders, children, xml);
                }
            }

            return xml;
        }

        /// <summary>
        /// Exports an IMember item as an XElement.
        /// </summary>
        public static XElement Serialize(
            IDataTypeService dataTypeService,
            ILocalizationService localizationService,
            IMember member)
        {
            // nodeName should match Casing.SafeAliasWithForcingCheck(content.ContentType.Alias);
            var nodeName = member.ContentType.Alias.ToSafeAliasWithForcingCheck();

            const bool published = false; // always false for member
            var xml = SerializeContentBase(dataTypeService, localizationService, member, "", nodeName, published);

            xml.Add(new XAttribute("nodeType", member.ContentType.Id));
            xml.Add(new XAttribute("nodeTypeAlias", member.ContentType.Alias));

            // what about writer/creator/version?

            xml.Add(new XAttribute("loginName", member.Username));
            xml.Add(new XAttribute("email", member.Email));
            xml.Add(new XAttribute("icon", member.ContentType.Icon));

            return xml;
        }

        public XElement Serialize(IDataTypeService dataTypeService, IDataType dataType)
        {
            var xml = new XElement("DataType");
            xml.Add(new XAttribute("Name", dataType.Name));
            //The 'ID' when exporting is actually the property editor alias (in pre v7 it was the IDataType GUID id)
            xml.Add(new XAttribute("Id", dataType.EditorAlias));
            xml.Add(new XAttribute("Definition", dataType.Key));
            xml.Add(new XAttribute("DatabaseType", dataType.DatabaseType.ToString()));
            xml.Add(new XAttribute("Configuration", JsonConvert.SerializeObject(dataType.Configuration)));

            var folderNames = string.Empty;
            if (dataType.Level != 1)
            {
                //get url encoded folder names
                var folders = dataTypeService.GetContainers(dataType)
                    .OrderBy(x => x.Level)
                    .Select(x => HttpUtility.UrlEncode(x.Name));

                folderNames = string.Join("/", folders.ToArray());
            }

            if (string.IsNullOrWhiteSpace(folderNames) == false)
                xml.Add(new XAttribute("Folders", folderNames));

            return xml;
        }

        public XElement Serialize(IDictionaryItem dictionaryItem)
        {
            var xml = new XElement("DictionaryItem", new XAttribute("Key", dictionaryItem.ItemKey));
            foreach (var translation in dictionaryItem.Translations)
            {
                xml.Add(new XElement("Value",
                    new XAttribute("LanguageId", translation.Language.Id),
                    new XAttribute("LanguageCultureAlias", translation.Language.IsoCode),
                    new XCData(translation.Value)));
            }

            return xml;
        }

        public XElement Serialize(Stylesheet stylesheet)
        {
            var xml = new XElement("Stylesheet",
                new XElement("Name", stylesheet.Alias),
                new XElement("FileName", stylesheet.Path),
                new XElement("Content", new XCData(stylesheet.Content)));

            var props = new XElement("Properties");
            xml.Add(props);

            foreach (var prop in stylesheet.Properties)
            {
                props.Add(new XElement("Property",
                    new XElement("Name", prop.Name),
                    new XElement("Alias", prop.Alias),
                    new XElement("Value", prop.Value)));
            }

            return xml;
        }

        public XElement Serialize(ILanguage language)
        {
            var xml = new XElement("Language",
                new XAttribute("Id", language.Id),
                new XAttribute("CultureAlias", language.IsoCode),
                new XAttribute("FriendlyName", language.CultureName));

            return xml;
        }

        public XElement Serialize(ITemplate template)
        {
            var xml = new XElement("Template");
            xml.Add(new XElement("Name", template.Name));
            xml.Add(new XElement("Alias", template.Alias));
            xml.Add(new XElement("Design", new XCData(template.Content)));

            if (template is Template concreteTemplate && concreteTemplate.MasterTemplateId != null)
            {
                if (concreteTemplate.MasterTemplateId.IsValueCreated &&
                    concreteTemplate.MasterTemplateId.Value != default)
                {
                    xml.Add(new XElement("Master", concreteTemplate.MasterTemplateId.ToString()));
                    xml.Add(new XElement("MasterAlias", concreteTemplate.MasterTemplateAlias));
                }
            }

            return xml;
        }

        public XElement Serialize(IDataTypeService dataTypeService, IMediaType mediaType)
        {
            var info = new XElement("Info",
                                    new XElement("Name", mediaType.Name),
                                    new XElement("Alias", mediaType.Alias),
                                    new XElement("Icon", mediaType.Icon),
                                    new XElement("Thumbnail", mediaType.Thumbnail),
                                    new XElement("Description", mediaType.Description),
                                    new XElement("AllowAtRoot", mediaType.AllowedAsRoot.ToString()));

            var masterContentType = mediaType.CompositionAliases().FirstOrDefault();
            if (masterContentType != null)
                info.Add(new XElement("Master", masterContentType));

            var structure = new XElement("Structure");
            foreach (var allowedType in mediaType.AllowedContentTypes)
            {
                structure.Add(new XElement("MediaType", allowedType.Alias));
            }

            var genericProperties = new XElement("GenericProperties"); // actually, all of them
            foreach (var propertyType in mediaType.PropertyTypes)
            {
                var definition = dataTypeService.GetDataType(propertyType.DataTypeId);

                var propertyGroup = propertyType.PropertyGroupId == null // true generic property
                    ? null
                    : mediaType.PropertyGroups.FirstOrDefault(x => x.Id == propertyType.PropertyGroupId.Value);

                var genericProperty = new XElement("GenericProperty",
                                                   new XElement("Name", propertyType.Name),
                                                   new XElement("Alias", propertyType.Alias),
                                                   new XElement("Type", propertyType.PropertyEditorAlias),
                                                   new XElement("Definition", definition.Key),
                                                   new XElement("Tab", propertyGroup == null ? "" : propertyGroup.Name),
                                                   new XElement("Mandatory", propertyType.Mandatory.ToString()),
                                                   new XElement("Validation", propertyType.ValidationRegExp),
                                                   new XElement("Description", new XCData(propertyType.Description)));
                genericProperties.Add(genericProperty);
            }

            var tabs = new XElement("Tabs");
            foreach (var propertyGroup in mediaType.PropertyGroups)
            {
                var tab = new XElement("Tab",
                                       new XElement("Id", propertyGroup.Id.ToString(CultureInfo.InvariantCulture)),
                                       new XElement("Caption", propertyGroup.Name),
                                       new XElement("SortOrder", propertyGroup.SortOrder));

                tabs.Add(tab);
            }

            var xml = new XElement("MediaType",
                                   info,
                                   structure,
                                   genericProperties,
                                   tabs);

            return xml;
        }

        public XElement Serialize(IMacro macro)
        {
            var xml = new XElement("macro");
            xml.Add(new XElement("name", macro.Name));
            xml.Add(new XElement("alias", macro.Alias));
            xml.Add(new XElement("macroType", macro.MacroType));
            xml.Add(new XElement("macroSource", macro.MacroSource));
            xml.Add(new XElement("useInEditor", macro.UseInEditor.ToString()));
            xml.Add(new XElement("dontRender", macro.DontRender.ToString()));
            xml.Add(new XElement("refreshRate", macro.CacheDuration.ToString(CultureInfo.InvariantCulture)));
            xml.Add(new XElement("cacheByMember", macro.CacheByMember.ToString()));
            xml.Add(new XElement("cacheByPage", macro.CacheByPage.ToString()));

            var properties = new XElement("properties");
            foreach (var property in macro.Properties)
            {
                properties.Add(new XElement("property",
                    new XAttribute("name", property.Name),
                    new XAttribute("alias", property.Alias),
                    new XAttribute("sortOrder", property.SortOrder),
                    new XAttribute("propertyType", property.EditorAlias)));
            }
            xml.Add(properties);

            return xml;
        }

        public XElement Serialize(IDataTypeService dataTypeService, IContentTypeService contentTypeService, IContentType contentType)
        {
            var info = new XElement("Info",
                                    new XElement("Name", contentType.Name),
                                    new XElement("Alias", contentType.Alias),
                                    new XElement("Icon", contentType.Icon),
                                    new XElement("Thumbnail", contentType.Thumbnail),
                                    new XElement("Description", contentType.Description),
                                    new XElement("AllowAtRoot", contentType.AllowedAsRoot.ToString()),
                                    new XElement("IsListView", contentType.IsContainer.ToString()));

            var masterContentType = contentType.ContentTypeComposition.FirstOrDefault(x => x.Id == contentType.ParentId);
            if(masterContentType != null)
                info.Add(new XElement("Master", masterContentType.Alias));

            var compositionsElement = new XElement("Compositions");
            var compositions = contentType.ContentTypeComposition;
            foreach (var composition in compositions)
            {
                compositionsElement.Add(new XElement("Composition", composition.Alias));
            }
            info.Add(compositionsElement);

            var allowedTemplates = new XElement("AllowedTemplates");
            foreach (var template in contentType.AllowedTemplates)
            {
                allowedTemplates.Add(new XElement("Template", template.Alias));
            }
            info.Add(allowedTemplates);

            if (contentType.DefaultTemplate != null && contentType.DefaultTemplate.Id != 0)
                info.Add(new XElement("DefaultTemplate", contentType.DefaultTemplate.Alias));
            else
                info.Add(new XElement("DefaultTemplate", ""));

            var structure = new XElement("Structure");
            foreach (var allowedType in contentType.AllowedContentTypes)
            {
                structure.Add(new XElement("DocumentType", allowedType.Alias));
            }

            var genericProperties = new XElement("GenericProperties"); // actually, all of them
            foreach (var propertyType in contentType.PropertyTypes)
            {
                var definition = dataTypeService.GetDataType(propertyType.DataTypeId);

                var propertyGroup = propertyType.PropertyGroupId == null // true generic property
                    ? null
                    : contentType.PropertyGroups.FirstOrDefault(x => x.Id == propertyType.PropertyGroupId.Value);

                var genericProperty = new XElement("GenericProperty",
                                                   new XElement("Name", propertyType.Name),
                                                   new XElement("Alias", propertyType.Alias),
                                                   new XElement("Type", propertyType.PropertyEditorAlias),
                                                   new XElement("Definition", definition.Key),
                                                   new XElement("Tab", propertyGroup == null ? "" : propertyGroup.Name),
                                                   new XElement("SortOrder", propertyType.SortOrder),
                                                   new XElement("Mandatory", propertyType.Mandatory.ToString()),
                                                   propertyType.ValidationRegExp != null ? new XElement("Validation", propertyType.ValidationRegExp) : null,
                                                   propertyType.Description != null ? new XElement("Description", new XCData(propertyType.Description)) : null);

                genericProperties.Add(genericProperty);
            }

            var tabs = new XElement("Tabs");
            foreach (var propertyGroup in contentType.PropertyGroups)
            {
                var tab = new XElement("Tab",
                                       new XElement("Id", propertyGroup.Id.ToString(CultureInfo.InvariantCulture)),
                                       new XElement("Caption", propertyGroup.Name),
                                       new XElement("SortOrder", propertyGroup.SortOrder));
                tabs.Add(tab);
            }

            var xml = new XElement("DocumentType",
                info,
                structure,
                genericProperties,
                tabs);

            var folderNames = string.Empty;
            //don't add folders if this is a child doc type
            if (contentType.Level != 1 && masterContentType == null)
            {
                //get url encoded folder names
                var folders = contentTypeService.GetContainers(contentType)
                    .OrderBy(x => x.Level)
                    .Select(x => HttpUtility.UrlEncode(x.Name));

                folderNames = string.Join("/", folders.ToArray());
            }

            if (string.IsNullOrWhiteSpace(folderNames) == false)
                xml.Add(new XAttribute("Folders", folderNames));

            return xml;
        }

        // exports an IContentBase (IContent, IMedia or IMember) as an XElement.
        private static XElement SerializeContentBase(IDataTypeService dataTypeService, ILocalizationService localizationService, IContentBase contentBase, string urlValue, string nodeName, bool published)
        {
            var xml = new XElement(nodeName,
                new XAttribute("id", contentBase.Id),
                new XAttribute("key", contentBase.Key),
                new XAttribute("parentID", contentBase.Level > 1 ? contentBase.ParentId : -1),
                new XAttribute("level", contentBase.Level),
                new XAttribute("creatorID", contentBase.CreatorId),
                new XAttribute("sortOrder", contentBase.SortOrder),
                new XAttribute("createDate", contentBase.CreateDate.ToString("s")),
                new XAttribute("updateDate", contentBase.UpdateDate.ToString("s")),
                new XAttribute("nodeName", contentBase.Name),
                new XAttribute("urlName", urlValue),
                new XAttribute("path", contentBase.Path),
                new XAttribute("isDoc", ""));

            foreach (var property in contentBase.Properties)
                xml.Add(SerializeProperty(dataTypeService, localizationService, property, published));

            return xml;
        }

        // exports a property as XElements.
        private static IEnumerable<XElement> SerializeProperty(IDataTypeService dataTypeService, ILocalizationService localizationService, Property property, bool published)
        {
            var propertyType = property.PropertyType;

            // get the property editor for this property and let it convert it to the xml structure
            var propertyEditor = Current.PropertyEditors[propertyType.PropertyEditorAlias];
            return propertyEditor == null
                ? Array.Empty<XElement>()
                : propertyEditor.GetValueEditor().ConvertDbToXml(property, dataTypeService, localizationService, published);
        }

        // exports an IContent item descendants.
        private static void SerializeChildren(IContentService contentService, IContentTypeService contentTypeService, IDataTypeService dataTypeService, IUserService userService, ILocalizationService localizationService, IEnumerable<IUrlSegmentProvider> urlSegmentProviders, IEnumerable<IContent> children, XElement xml, bool published)
        {
            foreach (var child in children)
            {
                // add the child xml
                var childXml = Serialize(contentService, contentTypeService, dataTypeService, userService, localizationService, urlSegmentProviders, child, published);
                xml.Add(childXml);

                const int pageSize = 500;
                var page = 0;
                var total = long.MaxValue;
                while(page * pageSize < total)
                {
                    var grandChildren = contentService.GetPagedChildren(child.Id, page++, pageSize, out total);
                    // recurse
                    SerializeChildren(contentService, contentTypeService, dataTypeService, userService, localizationService, urlSegmentProviders, grandChildren, childXml, published);
                }
            }
        }

        // exports an IMedia item descendants.
        private static void SerializeChildren(IMediaService mediaService, IDataTypeService dataTypeService, IUserService userService, ILocalizationService localizationService, IEnumerable<IUrlSegmentProvider> urlSegmentProviders, IEnumerable<IMedia> children, XElement xml)
        {
            foreach (var child in children)
            {
                // add the child xml
                var childXml = Serialize(mediaService, dataTypeService, userService, localizationService, urlSegmentProviders, child);
                xml.Add(childXml);

                const int pageSize = 500;
                var page = 0;
                var total = long.MaxValue;
                while (page * pageSize < total)
                {
                    var grandChildren = mediaService.GetPagedChildren(child.Id, page++, pageSize, out total);
                    // recurse
                    SerializeChildren(mediaService, dataTypeService, userService, localizationService, urlSegmentProviders, grandChildren, childXml);
                }
            }
        }
    }
}<|MERGE_RESOLUTION|>--- conflicted
+++ resolved
@@ -55,11 +55,7 @@
             xml.Add(new XAttribute("writerName", content.GetWriterProfile(userService)?.Name ?? "??"));
             xml.Add(new XAttribute("writerID", content.WriterId));
 
-<<<<<<< HEAD
-            xml.Add(new XAttribute("template", (content.TemplateId ?? 0).ToString(CultureInfo.InvariantCulture)));
-=======
             xml.Add(new XAttribute("template", content.TemplateId?.ToString(CultureInfo.InvariantCulture) ?? ""));
->>>>>>> e2455b14
 
             xml.Add(new XAttribute("isPublished", content.Published));
 
