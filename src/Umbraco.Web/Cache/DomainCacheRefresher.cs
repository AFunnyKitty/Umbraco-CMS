﻿using System;
using Umbraco.Core;
using Umbraco.Core.Cache;
using Umbraco.Core.Models;
using Umbraco.Core.Persistence.Repositories;
using Umbraco.Web.PublishedCache;

namespace Umbraco.Web.Cache
{
    public sealed class DomainCacheRefresher : PayloadCacheRefresherBase<DomainCacheRefresher>
    {
        #region Json

        internal class JsonPayload
        {
            public JsonPayload(int id, ChangeTypes changeType)
            {
                Id = id;
                ChangeType = changeType;
            }

            public int Id { get; private set; }
            public ChangeTypes ChangeType { get; private set; }
        }

        protected override object Deserialize(string json)
        {
            return Newtonsoft.Json.JsonConvert.DeserializeObject<JsonPayload[]>(json);
        }

        internal JsonPayload[] GetAsPayload(object o)
        {
            if ((o is JsonPayload[]) == false)
                throw new Exception("Invalid payload object, got {0}, expected JsonPayload[].".FormatWith(o.GetType().FullName));
            return (JsonPayload[])o;
        }

        public enum ChangeTypes : byte
        {
            None = 0,
            RefreshAll = 1,
            Refresh = 2,
            Remove = 3
        }

        #endregion

        #region Define

        protected override DomainCacheRefresher Instance
        {
            get { return this; }
        }

        public override Guid UniqueIdentifier
        {
            get { return DistributedCache.DomainCacheRefresherGuid; }
        }

        public override string Name
        {
            get { return "DomainCacheRefresher"; }
        }

        #endregion

        #region Events

        public override void Refresh(object o)
        {
            var payloads = GetAsPayload(o);

            var runtimeCache = ApplicationContext.Current.ApplicationCache.RuntimeCache;
            runtimeCache.ClearCacheObjectTypes<IDomain>();

            // note: must do what's above FIRST else the repositories still have the old cached
            // content and when the PublishedCachesService is notified of changes it does not see
            // the new content...

            // notify
            var svce = FacadeServiceResolver.Current.Service;
            svce.Notify(payloads);
            // then trigger event
            base.Refresh(o);
        }

        // these events should never trigger
        // everything should be PAYLOAD/JSON

        public override void RefreshAll()
        {
            throw new NotSupportedException();
        }

        public override void Refresh(int id)
        {
            throw new NotSupportedException();
        }

        public override void Refresh(Guid id)
        {
            throw new NotSupportedException();
        }

        public override void Remove(int id)
        {
            throw new NotSupportedException();
        }

<<<<<<< HEAD
        #endregion

        #region Helpers

        private static void ClearCache()
        {
            ApplicationContext.Current.ApplicationCache.RuntimeCache.ClearCacheObjectTypes<IDomain>();
=======
        private void ClearCache()
        {            
            ClearAllIsolatedCacheByEntityType<IDomain>();

            // SD: we need to clear the routes cache here!             
            //
            // zpqrtbnk: no, not here, in fact the caches should subsribe to refresh events else we
            // are creating a nasty dependency - but keep it like that for the time being while
            // SD is cleaning cache refreshers up.
            if (UmbracoContext.Current != null)
            {
                var contentCache = UmbracoContext.Current.ContentCache.InnerCache as PublishedContentCache;
                if (contentCache != null)
                    contentCache.RoutesCache.Clear();    
            }
>>>>>>> cf022ca6
        }

        #endregion
    }
}<|MERGE_RESOLUTION|>--- conflicted
+++ resolved
@@ -1,139 +1,121 @@
-﻿using System;
-using Umbraco.Core;
-using Umbraco.Core.Cache;
-using Umbraco.Core.Models;
-using Umbraco.Core.Persistence.Repositories;
-using Umbraco.Web.PublishedCache;
-
-namespace Umbraco.Web.Cache
-{
-    public sealed class DomainCacheRefresher : PayloadCacheRefresherBase<DomainCacheRefresher>
-    {
-        #region Json
-
-        internal class JsonPayload
-        {
-            public JsonPayload(int id, ChangeTypes changeType)
-            {
-                Id = id;
-                ChangeType = changeType;
-            }
-
-            public int Id { get; private set; }
-            public ChangeTypes ChangeType { get; private set; }
-        }
-
-        protected override object Deserialize(string json)
-        {
-            return Newtonsoft.Json.JsonConvert.DeserializeObject<JsonPayload[]>(json);
-        }
-
-        internal JsonPayload[] GetAsPayload(object o)
-        {
-            if ((o is JsonPayload[]) == false)
-                throw new Exception("Invalid payload object, got {0}, expected JsonPayload[].".FormatWith(o.GetType().FullName));
-            return (JsonPayload[])o;
-        }
-
-        public enum ChangeTypes : byte
-        {
-            None = 0,
-            RefreshAll = 1,
-            Refresh = 2,
-            Remove = 3
-        }
-
-        #endregion
-
-        #region Define
-
-        protected override DomainCacheRefresher Instance
-        {
-            get { return this; }
-        }
-
-        public override Guid UniqueIdentifier
-        {
-            get { return DistributedCache.DomainCacheRefresherGuid; }
-        }
-
-        public override string Name
-        {
-            get { return "DomainCacheRefresher"; }
-        }
-
-        #endregion
-
-        #region Events
-
-        public override void Refresh(object o)
-        {
-            var payloads = GetAsPayload(o);
-
-            var runtimeCache = ApplicationContext.Current.ApplicationCache.RuntimeCache;
-            runtimeCache.ClearCacheObjectTypes<IDomain>();
-
-            // note: must do what's above FIRST else the repositories still have the old cached
-            // content and when the PublishedCachesService is notified of changes it does not see
-            // the new content...
-
-            // notify
-            var svce = FacadeServiceResolver.Current.Service;
-            svce.Notify(payloads);
-            // then trigger event
-            base.Refresh(o);
-        }
-
-        // these events should never trigger
-        // everything should be PAYLOAD/JSON
-
-        public override void RefreshAll()
-        {
-            throw new NotSupportedException();
-        }
-
-        public override void Refresh(int id)
-        {
-            throw new NotSupportedException();
-        }
-
-        public override void Refresh(Guid id)
-        {
-            throw new NotSupportedException();
-        }
-
-        public override void Remove(int id)
-        {
-            throw new NotSupportedException();
-        }
-
-<<<<<<< HEAD
-        #endregion
-
-        #region Helpers
-
-        private static void ClearCache()
-        {
-            ApplicationContext.Current.ApplicationCache.RuntimeCache.ClearCacheObjectTypes<IDomain>();
-=======
-        private void ClearCache()
-        {            
-            ClearAllIsolatedCacheByEntityType<IDomain>();
-
-            // SD: we need to clear the routes cache here!             
-            //
-            // zpqrtbnk: no, not here, in fact the caches should subsribe to refresh events else we
-            // are creating a nasty dependency - but keep it like that for the time being while
-            // SD is cleaning cache refreshers up.
-            if (UmbracoContext.Current != null)
-            {
-                var contentCache = UmbracoContext.Current.ContentCache.InnerCache as PublishedContentCache;
-                if (contentCache != null)
-                    contentCache.RoutesCache.Clear();    
-            }
->>>>>>> cf022ca6
-        }
-
-        #endregion
-    }
+﻿using System;
+using Umbraco.Core;
+using Umbraco.Core.Cache;
+using Umbraco.Core.Models;
+using Umbraco.Core.Persistence.Repositories;
+using Umbraco.Web.PublishedCache;
+
+namespace Umbraco.Web.Cache
+{
+    public sealed class DomainCacheRefresher : PayloadCacheRefresherBase<DomainCacheRefresher>
+    {
+        #region Json
+
+        internal class JsonPayload
+        {
+            public JsonPayload(int id, ChangeTypes changeType)
+            {
+                Id = id;
+                ChangeType = changeType;
+            }
+
+            public int Id { get; private set; }
+            public ChangeTypes ChangeType { get; private set; }
+        }
+
+        protected override object Deserialize(string json)
+        {
+            return Newtonsoft.Json.JsonConvert.DeserializeObject<JsonPayload[]>(json);
+        }
+
+        internal JsonPayload[] GetAsPayload(object o)
+        {
+            if ((o is JsonPayload[]) == false)
+                throw new Exception("Invalid payload object, got {0}, expected JsonPayload[].".FormatWith(o.GetType().FullName));
+            return (JsonPayload[])o;
+        }
+
+        public enum ChangeTypes : byte
+        {
+            None = 0,
+            RefreshAll = 1,
+            Refresh = 2,
+            Remove = 3
+        }
+
+        #endregion
+
+        #region Define
+
+        protected override DomainCacheRefresher Instance
+        {
+            get { return this; }
+        }
+
+        public override Guid UniqueIdentifier
+        {
+            get { return DistributedCache.DomainCacheRefresherGuid; }
+        }
+
+        public override string Name
+        {
+            get { return "DomainCacheRefresher"; }
+        }
+
+        #endregion
+
+        #region Events
+
+        public override void Refresh(object o)
+        {
+            var payloads = GetAsPayload(o);
+
+            var runtimeCache = ApplicationContext.Current.ApplicationCache.RuntimeCache;
+            runtimeCache.ClearCacheObjectTypes<IDomain>();
+
+            // note: must do what's above FIRST else the repositories still have the old cached
+            // content and when the PublishedCachesService is notified of changes it does not see
+            // the new content...
+
+            // notify
+            var svce = FacadeServiceResolver.Current.Service;
+            svce.Notify(payloads);
+            // then trigger event
+            base.Refresh(o);
+        }
+
+        // these events should never trigger
+        // everything should be PAYLOAD/JSON
+
+        public override void RefreshAll()
+        {
+            throw new NotSupportedException();
+        }
+
+        public override void Refresh(int id)
+        {
+            throw new NotSupportedException();
+        }
+
+        public override void Refresh(Guid id)
+        {
+            throw new NotSupportedException();
+        }
+
+        public override void Remove(int id)
+        {
+            throw new NotSupportedException();
+        }
+
+        #endregion
+
+        #region Helpers
+
+        private static void ClearCache()
+        {            
+            ClearAllIsolatedCacheByEntityType<IDomain>();
+        }
+
+        #endregion
+    }
 }