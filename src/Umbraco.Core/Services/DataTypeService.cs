--- conflicted
+++ resolved
@@ -1,752 +1,637 @@
-using System;
-using System.Collections.Generic;
-using System.Linq;
-using Umbraco.Core.Events;
-using Umbraco.Core.Logging;
-using Umbraco.Core.Models;
-using Umbraco.Core.Models.Rdbms;
-using Umbraco.Core.Persistence;
-using Umbraco.Core.Persistence.Querying;
-using Umbraco.Core.Persistence.UnitOfWork;
-using Umbraco.Core.PropertyEditors;
-using umbraco.interfaces;
-using Umbraco.Core.Exceptions;
-
-namespace Umbraco.Core.Services
-{
-    /// <summary>
-    /// Represents the DataType Service, which is an easy access to operations involving <see cref="IDataTypeDefinition"/>
-    /// </summary>
-    public class DataTypeService : RepositoryService, IDataTypeService
-    {
-        public DataTypeService(IDatabaseUnitOfWorkProvider provider, RepositoryFactory repositoryFactory, ILogger logger, IEventMessagesFactory eventMessagesFactory)
-            : base(provider, repositoryFactory, logger, eventMessagesFactory)
-        { }
-
-<<<<<<< HEAD
-        #region Get, Has, Is
-=======
-        #region Containers
-
-        public Attempt<OperationStatus<EntityContainer, OperationStatusType>> CreateContainer(int parentId, string name, int userId = 0)
-        {
-            var evtMsgs = EventMessagesFactory.Get();
-            var uow = UowProvider.GetUnitOfWork();
-            using (var repo = RepositoryFactory.CreateEntityContainerRepository(uow, Constants.ObjectTypes.DataTypeContainerGuid))
-            {
-                try
-                {
-                    var container = new EntityContainer(Constants.ObjectTypes.DataTypeGuid)
-                    {
-                        Name = name,
-                        ParentId = parentId,
-                        CreatorId = userId
-                    };
-
-                    if (SavingContainer.IsRaisedEventCancelled(
-                        new SaveEventArgs<EntityContainer>(container, evtMsgs),
-                        this))
-                    {
-                        return Attempt.Fail(new OperationStatus<EntityContainer, OperationStatusType>(container, OperationStatusType.FailedCancelledByEvent, evtMsgs));
-                    }
-
-                    repo.AddOrUpdate(container);
-                    uow.Commit();
-
-                    SavedContainer.RaiseEvent(new SaveEventArgs<EntityContainer>(container, evtMsgs), this);
-                    //TODO: Audit trail ?
-
-                    return Attempt.Succeed(new OperationStatus<EntityContainer, OperationStatusType>(container, OperationStatusType.Success, evtMsgs));
-                }
-                catch (Exception ex)
-                {
-                    return Attempt.Fail(new OperationStatus<EntityContainer, OperationStatusType>(null, OperationStatusType.FailedExceptionThrown, evtMsgs), ex);
-                }
-            }
-        }
-
-        public EntityContainer GetContainer(int containerId)
-        {
-            var uow = UowProvider.GetUnitOfWork();
-            using (var repo = RepositoryFactory.CreateEntityContainerRepository(uow, Constants.ObjectTypes.DataTypeContainerGuid))
-            {
-                var container = repo.Get(containerId);
-                return container;
-            }
-        }
-
-        public EntityContainer GetContainer(Guid containerId)
-        {
-            var uow = UowProvider.GetUnitOfWork();
-            using (var repo = RepositoryFactory.CreateEntityContainerRepository(uow, Constants.ObjectTypes.DataTypeContainerGuid))
-            {
-                var container = repo.Get(containerId);
-                return container;
-            }
-        }
-
-        public IEnumerable<EntityContainer> GetContainers(string name, int level)
-        {
-            var uow = UowProvider.GetUnitOfWork();
-            using (var repo = RepositoryFactory.CreateEntityContainerRepository(uow, Constants.ObjectTypes.DataTypeContainerGuid))
-            {
-                return repo.Get(name, level);
-            }
-        }
-
-        public IEnumerable<EntityContainer> GetContainers(IDataTypeDefinition dataTypeDefinition)
-        {
-            var ancestorIds = dataTypeDefinition.Path.Split(new[] { ',' }, StringSplitOptions.RemoveEmptyEntries)
-                .Select(x =>
-                {
-                    var asInt = x.TryConvertTo<int>();
-                    if (asInt) return asInt.Result;
-                    return int.MinValue;
-                })
-                .Where(x => x != int.MinValue && x != dataTypeDefinition.Id)
-                .ToArray();
-
-            return GetContainers(ancestorIds);
-        }
-
-        public IEnumerable<EntityContainer> GetContainers(int[] containerIds)
-        {
-            var uow = UowProvider.GetUnitOfWork();
-            using (var repo = RepositoryFactory.CreateEntityContainerRepository(uow, Constants.ObjectTypes.DataTypeContainerGuid))
-            {
-                return repo.GetAll(containerIds);
-            }
-        }
-
-        public Attempt<OperationStatus> SaveContainer(EntityContainer container, int userId = 0)
-        {
-            var evtMsgs = EventMessagesFactory.Get();
-
-            if (container.ContainedObjectType != Constants.ObjectTypes.DataTypeGuid)
-            {
-                var ex = new InvalidOperationException("Not a " + Constants.ObjectTypes.DataTypeGuid + " container.");
-                return OperationStatus.Exception(evtMsgs, ex);
-            }
-
-            if (container.HasIdentity && container.IsPropertyDirty("ParentId"))
-            {
-                var ex = new InvalidOperationException("Cannot save a container with a modified parent, move the container instead.");
-                return OperationStatus.Exception(evtMsgs, ex);
-            }
-
-            if (SavingContainer.IsRaisedEventCancelled(
-                        new SaveEventArgs<EntityContainer>(container, evtMsgs),
-                        this))
-            {
-                return OperationStatus.Cancelled(evtMsgs);
-            }
-
-            var uow = UowProvider.GetUnitOfWork();
-            using (var repo = RepositoryFactory.CreateEntityContainerRepository(uow, Constants.ObjectTypes.DataTypeContainerGuid))
-            {
-                repo.AddOrUpdate(container);
-                uow.Commit();
-            }
-
-            SavedContainer.RaiseEvent(new SaveEventArgs<EntityContainer>(container, evtMsgs), this);
-
-            //TODO: Audit trail ?
-
-            return OperationStatus.Success(evtMsgs);
-        }
-
-        public Attempt<OperationStatus> DeleteContainer(int containerId, int userId = 0)
-        {
-            var evtMsgs = EventMessagesFactory.Get();
-            var uow = UowProvider.GetUnitOfWork();
-            using (var repo = RepositoryFactory.CreateEntityContainerRepository(uow, Constants.ObjectTypes.DataTypeContainerGuid))
-            {
-                var container = repo.Get(containerId);
-                if (container == null) return OperationStatus.NoOperation(evtMsgs);
-
-                if (DeletingContainer.IsRaisedEventCancelled(
-                        new DeleteEventArgs<EntityContainer>(container, evtMsgs),
-                        this))
-                {
-                    return Attempt.Fail(new OperationStatus(OperationStatusType.FailedCancelledByEvent, evtMsgs));
-                }
-
-                repo.Delete(container);
-                uow.Commit();
-
-                DeletedContainer.RaiseEvent(new DeleteEventArgs<EntityContainer>(container, evtMsgs), this);
-
-                return OperationStatus.Success(evtMsgs);
-                //TODO: Audit trail ?
-            }
-        }
-
-        #endregion
->>>>>>> cf022ca6
-
-        /// <summary>
-        /// Gets a <see cref="IDataTypeDefinition"/> by its Name
-        /// </summary>
-        /// <param name="name">Name of the <see cref="IDataTypeDefinition"/></param>
-        /// <returns><see cref="IDataTypeDefinition"/></returns>
-        public IDataTypeDefinition GetDataTypeDefinitionByName(string name)
-        {
-            using (var repository = RepositoryFactory.CreateDataTypeDefinitionRepository(UowProvider.GetUnitOfWork()))
-            {
-                return repository.GetByQuery(new Query<IDataTypeDefinition>().Where(x => x.Name == name)).FirstOrDefault();
-            }
-        }
-
-        /// <summary>
-        /// Gets a <see cref="IDataTypeDefinition"/> by its Id
-        /// </summary>
-        /// <param name="id">Id of the <see cref="IDataTypeDefinition"/></param>
-        /// <returns><see cref="IDataTypeDefinition"/></returns>
-        public IDataTypeDefinition GetDataTypeDefinitionById(int id)
-        {
-            using (var repository = RepositoryFactory.CreateDataTypeDefinitionRepository(UowProvider.GetUnitOfWork()))
-            {
-                return repository.Get(id);
-            }
-        }
-
-        /// <summary>
-        /// Gets a <see cref="IDataTypeDefinition"/> by its unique guid Id
-        /// </summary>
-        /// <param name="id">Unique guid Id of the DataType</param>
-        /// <returns><see cref="IDataTypeDefinition"/></returns>
-        public IDataTypeDefinition GetDataTypeDefinitionById(Guid id)
-        {
-            using (var repository = RepositoryFactory.CreateDataTypeDefinitionRepository(UowProvider.GetUnitOfWork()))
-            {
-                var query = Query<IDataTypeDefinition>.Builder.Where(x => x.Key == id);
-                var definitions = repository.GetByQuery(query);
-
-                return definitions.FirstOrDefault();
-            }
-        }
-
-        /// <summary>
-        /// Gets a <see cref="IDataTypeDefinition"/> by its control Id
-        /// </summary>
-        /// <param name="id">Id of the DataType control</param>
-        /// <returns>Collection of <see cref="IDataTypeDefinition"/> objects with a matching contorl id</returns>
-        [Obsolete("Property editor's are defined by a string alias from version 7 onwards, use the overload GetDataTypeDefinitionByPropertyEditorAlias instead")]
-        public IEnumerable<IDataTypeDefinition> GetDataTypeDefinitionByControlId(Guid id)
-        {
-            var alias = LegacyPropertyEditorIdToAliasConverter.GetAliasFromLegacyId(id, true);
-            return GetDataTypeDefinitionByPropertyEditorAlias(alias);
-        }
-
-        /// <summary>
-        /// Gets a <see cref="IDataTypeDefinition"/> by its control Id
-        /// </summary>
-        /// <param name="propertyEditorAlias">Alias of the property editor</param>
-        /// <returns>Collection of <see cref="IDataTypeDefinition"/> objects with a matching contorl id</returns>
-        public IEnumerable<IDataTypeDefinition> GetDataTypeDefinitionByPropertyEditorAlias(string propertyEditorAlias)
-        {
-            using (var repository = RepositoryFactory.CreateDataTypeDefinitionRepository(UowProvider.GetUnitOfWork()))
-            {
-                var query = Query<IDataTypeDefinition>.Builder.Where(x => x.PropertyEditorAlias == propertyEditorAlias);
-                var definitions = repository.GetByQuery(query);
-
-                return definitions;
-            }
-        }
-
-        /// <summary>
-        /// Gets all <see cref="IDataTypeDefinition"/> objects or those with the ids passed in
-        /// </summary>
-        /// <param name="ids">Optional array of Ids</param>
-        /// <returns>An enumerable list of <see cref="IDataTypeDefinition"/> objects</returns>
-        public IEnumerable<IDataTypeDefinition> GetAllDataTypeDefinitions(params int[] ids)
-        {
-            using (var repository = RepositoryFactory.CreateDataTypeDefinitionRepository(UowProvider.GetUnitOfWork()))
-            {
-                return repository.GetAll(ids);
-            }
-        }
-
-        /// <summary>
-        /// Gets all prevalues for an <see cref="IDataTypeDefinition"/>
-        /// </summary>
-        /// <param name="id">Id of the <see cref="IDataTypeDefinition"/> to retrieve prevalues from</param>
-        /// <returns>An enumerable list of string values</returns>
-        public IEnumerable<string> GetPreValuesByDataTypeId(int id)
-        {
-            using (var repository = RepositoryFactory.CreateDataTypeDefinitionRepository(UowProvider.GetUnitOfWork()))
-            {
-                var collection = repository.GetPreValuesCollectionByDataTypeId(id);
-                //now convert the collection to a string list
-                var list = collection.FormatAsDictionary()
-                    .Select(x => x.Value.Value)
-                    .ToList();
-                return list;
-            }
-        }
-        
-        /// <summary>
-        /// Returns the PreValueCollection for the specified data type
-        /// </summary>
-        /// <param name="id"></param>
-        /// <returns></returns>
-        public PreValueCollection GetPreValuesCollectionByDataTypeId(int id)
-        {
-            using (var repository = RepositoryFactory.CreateDataTypeDefinitionRepository(UowProvider.GetUnitOfWork()))
-            {
-                return repository.GetPreValuesCollectionByDataTypeId(id);
-            }
-        }
-
-        /// <summary>
-        /// Gets a specific PreValue by its Id
-        /// </summary>
-        /// <param name="id">Id of the PreValue to retrieve the value from</param>
-        /// <returns>PreValue as a string</returns>
-        public string GetPreValueAsString(int id)
-        {
-            using (var repository = RepositoryFactory.CreateDataTypeDefinitionRepository(UowProvider.GetUnitOfWork()))
-            {
-                return repository.GetPreValueAsString(id);
-            }
-        }
-
-        /// <summary>
-        /// Gets the <see cref="IDataType"/> specified by it's unique ID
-        /// </summary>
-        /// <param name="id">Id of the DataType, which corresponds to the Guid Id of the control</param>
-        /// <returns><see cref="IDataType"/> object</returns>
-        [Obsolete("IDataType is obsolete and is no longer used, it will be removed from the codebase in future versions")]
-        public IDataType GetDataTypeById(Guid id)
-        {
-            return DataTypesResolver.Current.GetById(id);
-        }
-
-<<<<<<< HEAD
-        /// <summary>
-        /// Gets a complete list of all registered <see cref="IDataType"/>'s
-        /// </summary>
-        /// <returns>An enumerable list of <see cref="IDataType"/> objects</returns>
-        [Obsolete("IDataType is obsolete and is no longer used, it will be removed from the codebase in future versions")]
-        public IEnumerable<IDataType> GetAllDataTypes()
-        {
-            return DataTypesResolver.Current.DataTypes;
-        }
-=======
-            var moveInfo = new List<MoveEventInfo<IDataTypeDefinition>>();
-            var uow = UowProvider.GetUnitOfWork();
-            using (var containerRepository = RepositoryFactory.CreateEntityContainerRepository(uow, Constants.ObjectTypes.DataTypeContainerGuid))
-            using (var repository = RepositoryFactory.CreateDataTypeDefinitionRepository(uow))
-            {
-                try
-                {
-                    EntityContainer container = null;
-                    if (parentId > 0)
-                    {
-                        container = containerRepository.Get(parentId);
-                        if (container == null)
-                            throw new DataOperationException<MoveOperationStatusType>(MoveOperationStatusType.FailedParentNotFound);
-                    }
-                    moveInfo.AddRange(repository.Move(toMove, container));
-                }
-                catch (DataOperationException<MoveOperationStatusType> ex)
-                {
-                    return Attempt.Fail(
-                        new OperationStatus<MoveOperationStatusType>(ex.Operation, evtMsgs));
-                }
-                uow.Commit();
-            }
->>>>>>> cf022ca6
-
-        #endregion
-
-        #region Save
-
-        /// <summary>
-        /// Saves an <see cref="IDataTypeDefinition"/>
-        /// </summary>
-        /// <param name="dataTypeDefinition"><see cref="IDataTypeDefinition"/> to save</param>
-        /// <param name="userId">Id of the user issueing the save</param>
-        public void Save(IDataTypeDefinition dataTypeDefinition, int userId = 0)
-        {
-	        if (Saving.IsRaisedEventCancelled(new SaveEventArgs<IDataTypeDefinition>(dataTypeDefinition), this)) 
-				return;
-
-            var uow = UowProvider.GetUnitOfWork();
-            using (var repository = RepositoryFactory.CreateDataTypeDefinitionRepository(uow))
-            {
-                dataTypeDefinition.CreatorId = userId;
-                repository.AddOrUpdate(dataTypeDefinition);
-                uow.Commit();
-
-                Saved.RaiseEvent(new SaveEventArgs<IDataTypeDefinition>(dataTypeDefinition, false), this);
-            }
-
-            Audit(AuditType.Save, string.Format("Save DataTypeDefinition performed by user"), userId, dataTypeDefinition.Id);
-        }
-
-        /// <summary>
-        /// Saves a collection of <see cref="IDataTypeDefinition"/>
-        /// </summary>
-        /// <param name="dataTypeDefinitions"><see cref="IDataTypeDefinition"/> to save</param>
-        /// <param name="userId">Id of the user issueing the save</param>
-        public void Save(IEnumerable<IDataTypeDefinition> dataTypeDefinitions, int userId = 0)
-        {
-            Save(dataTypeDefinitions, userId, true);
-        }
-
-        /// <summary>
-        /// Saves a collection of <see cref="IDataTypeDefinition"/>
-        /// </summary>
-        /// <param name="dataTypeDefinitions"><see cref="IDataTypeDefinition"/> to save</param>
-        /// <param name="userId">Id of the user issueing the save</param>
-        /// <param name="raiseEvents">Boolean indicating whether or not to raise events</param>
-        public void Save(IEnumerable<IDataTypeDefinition> dataTypeDefinitions, int userId, bool raiseEvents)
-        {
-            var dataTypeDefinitionsA = dataTypeDefinitions.ToArray();
-
-            if (raiseEvents)
-            {
-                if (Saving.IsRaisedEventCancelled(new SaveEventArgs<IDataTypeDefinition>(dataTypeDefinitionsA), this))
-                    return;
-            }
-
-            var uow = UowProvider.GetUnitOfWork();
-            using (var repository = RepositoryFactory.CreateDataTypeDefinitionRepository(uow))
-            {
-                foreach (var dataTypeDefinition in dataTypeDefinitionsA)
-                {
-                    dataTypeDefinition.CreatorId = userId;
-                    repository.AddOrUpdate(dataTypeDefinition);
-                }
-                uow.Commit();
-
-                if (raiseEvents)
-                    Saved.RaiseEvent(new SaveEventArgs<IDataTypeDefinition>(dataTypeDefinitionsA, false), this);
-            }
-
-            Audit(AuditType.Save, string.Format("Save DataTypeDefinition performed by user"), userId, -1);
-        }
-
-        /// <summary>
-        /// Saves a list of PreValues for a given DataTypeDefinition
-        /// </summary>
-        /// <param name="dataTypeId">Id of the DataTypeDefinition to save PreValues for</param>
-        /// <param name="values">List of string values to save</param>
-        [Obsolete("This should no longer be used, use the alternative SavePreValues or SaveDataTypeAndPreValues methods instead. This will only insert pre-values without keys")]
-        public void SavePreValues(int dataTypeId, IEnumerable<string> values)
-        {
-            //TODO: Should we raise an event here since we are really saving values for the data type?
-
-            using (var uow = UowProvider.GetUnitOfWork())
-            {
-                using (var transaction = uow.Database.GetTransaction())
-                {
-                    var sortOrderObj =
-                    uow.Database.ExecuteScalar<object>(
-                        "SELECT max(sortorder) FROM cmsDataTypePreValues WHERE datatypeNodeId = @DataTypeId", new { DataTypeId = dataTypeId });
-                    int sortOrder;
-                    if (sortOrderObj == null || int.TryParse(sortOrderObj.ToString(), out sortOrder) == false)
-                    {
-                        sortOrder = 1;
-                    }
-
-                    foreach (var value in values)
-                    {
-                        var dto = new DataTypePreValueDto { DataTypeNodeId = dataTypeId, Value = value, SortOrder = sortOrder };
-                        uow.Database.Insert(dto);
-                        sortOrder++;
-                    }
-
-                    transaction.Complete();
-                }
-            }
-        }
-
-        /// <summary>
-        /// Saves/updates the pre-values
-        /// </summary>
-        /// <param name="dataTypeId"></param>
-        /// <param name="values"></param>
-        /// <remarks>
-        /// We need to actually look up each pre-value and maintain it's id if possible - this is because of silly property editors
-        /// like 'dropdown list publishing keys'
-        /// </remarks>
-        public void SavePreValues(int dataTypeId, IDictionary<string, PreValue> values)
-        {
-            var dtd = GetDataTypeDefinitionById(dataTypeId);
-            if (dtd == null)
-            {
-                throw new InvalidOperationException("No data type found for id " + dataTypeId);
-            }
-            SavePreValues(dtd, values);
-        }
-
-        /// <summary>
-        /// Saves/updates the pre-values
-        /// </summary>
-        /// <param name="dataTypeDefinition"></param>
-        /// <param name="values"></param>
-        /// <remarks>
-        /// We need to actually look up each pre-value and maintain it's id if possible - this is because of silly property editors
-        /// like 'dropdown list publishing keys'
-        /// </remarks>
-        public void SavePreValues(IDataTypeDefinition dataTypeDefinition, IDictionary<string, PreValue> values)
-        {
-            //TODO: Should we raise an event here since we are really saving values for the data type?
-
-            var uow = UowProvider.GetUnitOfWork();
-            using (var repository = RepositoryFactory.CreateDataTypeDefinitionRepository(uow))
-            {
-                repository.AddOrUpdatePreValues(dataTypeDefinition, values);
-                uow.Commit();
-            }
-        }
-
-        /// <summary>
-        /// This will save a data type and it's pre-values in one transaction
-        /// </summary>
-        /// <param name="dataTypeDefinition"></param>
-        /// <param name="values"></param>
-        /// <param name="userId"></param>
-        public void SaveDataTypeAndPreValues(IDataTypeDefinition dataTypeDefinition, IDictionary<string, PreValue> values, int userId = 0)
-        {
-            if (Saving.IsRaisedEventCancelled(new SaveEventArgs<IDataTypeDefinition>(dataTypeDefinition), this))
-                return;
-
-            var uow = UowProvider.GetUnitOfWork();
-            using (var repository = RepositoryFactory.CreateDataTypeDefinitionRepository(uow))
-            {
-                dataTypeDefinition.CreatorId = userId;
-
-                //add/update the dtd
-                repository.AddOrUpdate(dataTypeDefinition);
-
-                //add/update the prevalues
-                repository.AddOrUpdatePreValues(dataTypeDefinition, values);
-
-                uow.Commit();
-
-                Saved.RaiseEvent(new SaveEventArgs<IDataTypeDefinition>(dataTypeDefinition, false), this);
-            }
-            
-            Audit(AuditType.Save, string.Format("Save DataTypeDefinition performed by user"), userId, dataTypeDefinition.Id);
-        }
-
-        #endregion
-
-        #region Delete
-
-        /// <summary>
-        /// Deletes an <see cref="IDataTypeDefinition"/>
-        /// </summary>
-        /// <remarks>
-        /// Please note that deleting a <see cref="IDataTypeDefinition"/> will remove
-        /// all the <see cref="PropertyType"/> data that references this <see cref="IDataTypeDefinition"/>.
-        /// </remarks>
-        /// <param name="dataTypeDefinition"><see cref="IDataTypeDefinition"/> to delete</param>
-        /// <param name="userId">Optional Id of the user issueing the deletion</param>
-        public void Delete(IDataTypeDefinition dataTypeDefinition, int userId = 0)
-        {            
-	        if (Deleting.IsRaisedEventCancelled(new DeleteEventArgs<IDataTypeDefinition>(dataTypeDefinition), this)) 
-				return;
-	        
-			var uow = UowProvider.GetUnitOfWork();
-            using (var repository = RepositoryFactory.CreateDataTypeDefinitionRepository(uow))
-	        {
-                repository.Delete(dataTypeDefinition);
-
-		        uow.Commit();
-
-		        Deleted.RaiseEvent(new DeleteEventArgs<IDataTypeDefinition>(dataTypeDefinition, false), this); 		        
-	        }
-
-	        Audit(AuditType.Delete, string.Format("Delete DataTypeDefinition performed by user"), userId, dataTypeDefinition.Id);
-        }
-
-        #endregion
-
-        #region Containers
-
-        public Attempt<int> CreateContainer(int parentContainerId, string name, int userId = 0)
-        {
-            var uow = UowProvider.GetUnitOfWork();
-            using (var repo = RepositoryFactory.CreateEntityContainerRepository(uow))
-            {
-                try
-                {
-                    var container = new EntityContainer(Constants.ObjectTypes.DataTypeGuid)
-                    {
-                        Name = name,
-                        ParentId = parentContainerId,
-                        CreatorId = userId
-                    };
-                    repo.AddOrUpdate(container);
-                    uow.Commit();
-                    return Attempt.Succeed(container.Id);
-                }
-                catch (Exception ex)
-                {
-                    return Attempt<int>.Fail(ex);
-                }
-                //TODO: Audit trail ?
-            }
-        }
-
-        public EntityContainer GetContainer(int containerId)
-        {
-            var uow = UowProvider.GetUnitOfWork();
-            using (var repo = RepositoryFactory.CreateEntityContainerRepository(uow))
-            {
-                var container = repo.Get(containerId);
-                return container != null && container.ContainedObjectType == Constants.ObjectTypes.DataTypeGuid
-                    ? container
-                    : null;
-            }
-        }
-
-        public EntityContainer GetContainer(Guid containerId)
-        {
-            var uow = UowProvider.GetUnitOfWork();
-            using (var repo = RepositoryFactory.CreateEntityContainerRepository(uow))
-            {
-                var container = repo.Get(containerId);
-                return container != null && container.ContainedObjectType == Constants.ObjectTypes.DataTypeGuid
-                    ? container
-                    : null;
-            }
-        }
-
-        public void SaveContainer(EntityContainer container, int userId = 0)
-        {
-            if (container.ContainedObjectType != Constants.ObjectTypes.DataTypeGuid)
-                throw new InvalidOperationException("Not a data type container.");
-            if (container.HasIdentity && container.IsPropertyDirty("ParentId"))
-                throw new InvalidOperationException("Cannot save a container with a modified parent, move the container instead.");
-
-            var uow = UowProvider.GetUnitOfWork();
-            using (var repo = RepositoryFactory.CreateEntityContainerRepository(uow))
-            {
-                repo.AddOrUpdate(container);
-                uow.Commit();
-                //TODO: Audit trail ?
-            }
-        }
-
-        public void DeleteContainer(int containerId, int userId = 0)
-        {
-            var uow = UowProvider.GetUnitOfWork();
-            using (var repo = RepositoryFactory.CreateEntityContainerRepository(uow))
-            {
-                var container = repo.Get(containerId);
-                if (container == null) return;
-                if (container.ContainedObjectType != Constants.ObjectTypes.DataTypeGuid) return;
-                repo.Delete(container);
-                uow.Commit();
-                //TODO: Audit trail ?
-            }
-        }
-
-        public Attempt<OperationStatus<MoveOperationStatusType>> Move(IDataTypeDefinition moving, int containerId)
-        {
-            var evtMsgs = EventMessagesFactory.Get();
-
-            if (Moving.IsRaisedEventCancelled(
-                  new MoveEventArgs<IDataTypeDefinition>(evtMsgs, new MoveEventInfo<IDataTypeDefinition>(moving, moving.Path, containerId)),
-                  this))
-            {
-                return Attempt.Fail(
-                    new OperationStatus<MoveOperationStatusType>(
-                        MoveOperationStatusType.FailedCancelledByEvent, evtMsgs));
-            }
-
-            var moveInfo = new List<MoveEventInfo<IDataTypeDefinition>>();
-            var uow = UowProvider.GetUnitOfWork();
-            using (var containerRepository = RepositoryFactory.CreateEntityContainerRepository(uow))
-            using (var repository = RepositoryFactory.CreateDataTypeDefinitionRepository(uow))
-            {
-                try
-                {
-                    EntityContainer container = null;
-                    if (containerId > 0)
-                    {
-                        container = containerRepository.Get(containerId);
-                        if (container == null || container.ContainedObjectType != Constants.ObjectTypes.DataTypeGuid)
-                            throw new DataOperationException<MoveOperationStatusType>(MoveOperationStatusType.FailedParentNotFound);
-                    }
-                    moveInfo.AddRange(repository.Move(moving, container));
-                }
-                catch (DataOperationException<MoveOperationStatusType> ex)
-                {
-                    return Attempt.Fail(
-                        new OperationStatus<MoveOperationStatusType>(ex.Operation, evtMsgs));
-                }
-                uow.Commit();
-            }
-
-            Moved.RaiseEvent(new MoveEventArgs<IDataTypeDefinition>(false, evtMsgs, moveInfo.ToArray()), this);
-
-            return Attempt.Succeed(
-                new OperationStatus<MoveOperationStatusType>(MoveOperationStatusType.Success, evtMsgs));
-        }
-
-        #endregion
-
-        #region Audit
-
-        private void Audit(AuditType type, string message, int userId, int objectId)
-        {
-            var uow = UowProvider.GetUnitOfWork();
-            using (var auditRepo = RepositoryFactory.CreateAuditRepository(uow))
-            {
-                auditRepo.AddOrUpdate(new AuditItem(objectId, message, type, userId));
-                uow.Commit();
-            }
-        }
-
-<<<<<<< HEAD
-        #endregion
-
-        #region Events
-=======
-        #region Event Handlers
-
-        public static event TypedEventHandler<IDataTypeService, SaveEventArgs<EntityContainer>> SavingContainer;
-        public static event TypedEventHandler<IDataTypeService, SaveEventArgs<EntityContainer>> SavedContainer;
-        public static event TypedEventHandler<IDataTypeService, DeleteEventArgs<EntityContainer>> DeletingContainer;
-        public static event TypedEventHandler<IDataTypeService, DeleteEventArgs<EntityContainer>> DeletedContainer;
->>>>>>> cf022ca6
-
-        /// <summary>
-        /// Occurs before Delete
-        /// </summary>
-		public static event TypedEventHandler<IDataTypeService, DeleteEventArgs<IDataTypeDefinition>> Deleting;
-
-        /// <summary>
-        /// Occurs after Delete
-        /// </summary>
-		public static event TypedEventHandler<IDataTypeService, DeleteEventArgs<IDataTypeDefinition>> Deleted;
-
-        /// <summary>
-        /// Occurs before Save
-        /// </summary>
-		public static event TypedEventHandler<IDataTypeService, SaveEventArgs<IDataTypeDefinition>> Saving;
-
-        /// <summary>
-        /// Occurs after Save
-        /// </summary>
-		public static event TypedEventHandler<IDataTypeService, SaveEventArgs<IDataTypeDefinition>> Saved;
-
-        /// <summary>
-        /// Occurs before Move
-        /// </summary>
-        public static event TypedEventHandler<IDataTypeService, MoveEventArgs<IDataTypeDefinition>> Moving;
-
-        /// <summary>
-        /// Occurs after Move
-        /// </summary>
-        public static event TypedEventHandler<IDataTypeService, MoveEventArgs<IDataTypeDefinition>> Moved;
-
-        #endregion
-    }
-}+using System;
+using System.Collections.Generic;
+using System.Linq;
+using Umbraco.Core.Events;
+using Umbraco.Core.Logging;
+using Umbraco.Core.Models;
+using Umbraco.Core.Models.Rdbms;
+using Umbraco.Core.Persistence;
+using Umbraco.Core.Persistence.Querying;
+using Umbraco.Core.Persistence.UnitOfWork;
+using Umbraco.Core.PropertyEditors;
+using umbraco.interfaces;
+using Umbraco.Core.Exceptions;
+
+namespace Umbraco.Core.Services
+{
+    /// <summary>
+    /// Represents the DataType Service, which is an easy access to operations involving <see cref="IDataTypeDefinition"/>
+    /// </summary>
+    public class DataTypeService : RepositoryService, IDataTypeService
+    {
+        public DataTypeService(IDatabaseUnitOfWorkProvider provider, RepositoryFactory repositoryFactory, ILogger logger, IEventMessagesFactory eventMessagesFactory)
+            : base(provider, repositoryFactory, logger, eventMessagesFactory)
+        { }
+
+        #region Containers
+
+        public Attempt<OperationStatus<EntityContainer, OperationStatusType>> CreateContainer(int parentContainerId, string name, int userId = 0)
+        {
+            var evtMsgs = EventMessagesFactory.Get();
+            var uow = UowProvider.GetUnitOfWork();
+            using (var repo = RepositoryFactory.CreateEntityContainerRepository(uow, Constants.ObjectTypes.DataTypeContainerGuid))
+            {
+                try
+                {
+                    var container = new EntityContainer(Constants.ObjectTypes.DataTypeGuid)
+                    {
+                        Name = name,
+                        ParentId = parentContainerId,
+                        CreatorId = userId
+                    };
+
+                    if (SavingContainer.IsRaisedEventCancelled(
+                        new SaveEventArgs<EntityContainer>(container, evtMsgs),
+                        this))
+                    {
+                        return Attempt.Fail(new OperationStatus<EntityContainer, OperationStatusType>(container, OperationStatusType.FailedCancelledByEvent, evtMsgs));
+                    }
+
+                    repo.AddOrUpdate(container);
+                    uow.Commit();
+
+                    SavedContainer.RaiseEvent(new SaveEventArgs<EntityContainer>(container, evtMsgs), this);
+                    //TODO: Audit trail ?
+
+                    return Attempt.Succeed(new OperationStatus<EntityContainer, OperationStatusType>(container, OperationStatusType.Success, evtMsgs));
+                }
+                catch (Exception ex)
+                {
+                    return Attempt.Fail(new OperationStatus<EntityContainer, OperationStatusType>(null, OperationStatusType.FailedExceptionThrown, evtMsgs), ex);
+                }
+            }
+        }
+
+        public EntityContainer GetContainer(int containerId)
+        {
+            var uow = UowProvider.GetUnitOfWork();
+            using (var repo = RepositoryFactory.CreateEntityContainerRepository(uow, Constants.ObjectTypes.DataTypeContainerGuid))
+            {
+                var container = repo.Get(containerId);
+                return container;
+            }
+        }
+
+        public EntityContainer GetContainer(Guid containerId)
+        {
+            var uow = UowProvider.GetUnitOfWork();
+            using (var repo = RepositoryFactory.CreateEntityContainerRepository(uow, Constants.ObjectTypes.DataTypeContainerGuid))
+            {
+                var container = repo.Get(containerId);
+                return container;
+            }
+        }
+
+        public IEnumerable<EntityContainer> GetContainers(string name, int level)
+        {
+            var uow = UowProvider.GetUnitOfWork();
+            using (var repo = RepositoryFactory.CreateEntityContainerRepository(uow, Constants.ObjectTypes.DataTypeContainerGuid))
+            {
+                return repo.Get(name, level);
+            }
+        }
+
+        public IEnumerable<EntityContainer> GetContainers(IDataTypeDefinition dataTypeDefinition)
+        {
+            var ancestorIds = dataTypeDefinition.Path.Split(new[] { ',' }, StringSplitOptions.RemoveEmptyEntries)
+                .Select(x =>
+                {
+                    var asInt = x.TryConvertTo<int>();
+                    if (asInt) return asInt.Result;
+                    return int.MinValue;
+                })
+                .Where(x => x != int.MinValue && x != dataTypeDefinition.Id)
+                .ToArray();
+
+            return GetContainers(ancestorIds);
+        }
+
+        public IEnumerable<EntityContainer> GetContainers(int[] containerIds)
+        {
+            var uow = UowProvider.GetUnitOfWork();
+            using (var repo = RepositoryFactory.CreateEntityContainerRepository(uow, Constants.ObjectTypes.DataTypeContainerGuid))
+            {
+                return repo.GetAll(containerIds);
+            }
+        }
+
+        public Attempt<OperationStatus> SaveContainer(EntityContainer container, int userId = 0)
+        {
+            var evtMsgs = EventMessagesFactory.Get();
+
+            if (container.ContainedObjectType != Constants.ObjectTypes.DataTypeGuid)
+            {
+                var ex = new InvalidOperationException("Not a " + Constants.ObjectTypes.DataTypeGuid + " container.");
+                return OperationStatus.Exception(evtMsgs, ex);
+            }
+
+            if (container.HasIdentity && container.IsPropertyDirty("ParentId"))
+            {
+                var ex = new InvalidOperationException("Cannot save a container with a modified parent, move the container instead.");
+                return OperationStatus.Exception(evtMsgs, ex);
+            }
+
+            if (SavingContainer.IsRaisedEventCancelled(
+                        new SaveEventArgs<EntityContainer>(container, evtMsgs),
+                        this))
+            {
+                return OperationStatus.Cancelled(evtMsgs);
+            }
+
+            var uow = UowProvider.GetUnitOfWork();
+            using (var repo = RepositoryFactory.CreateEntityContainerRepository(uow, Constants.ObjectTypes.DataTypeContainerGuid))
+            {
+                repo.AddOrUpdate(container);
+                uow.Commit();
+            }
+
+            SavedContainer.RaiseEvent(new SaveEventArgs<EntityContainer>(container, evtMsgs), this);
+
+            //TODO: Audit trail ?
+
+            return OperationStatus.Success(evtMsgs);
+        }
+
+        public Attempt<OperationStatus> DeleteContainer(int containerId, int userId = 0)
+        {
+            var evtMsgs = EventMessagesFactory.Get();
+            var uow = UowProvider.GetUnitOfWork();
+            using (var repo = RepositoryFactory.CreateEntityContainerRepository(uow, Constants.ObjectTypes.DataTypeContainerGuid))
+            {
+                var container = repo.Get(containerId);
+                if (container == null) return OperationStatus.NoOperation(evtMsgs);
+
+                if (DeletingContainer.IsRaisedEventCancelled(
+                        new DeleteEventArgs<EntityContainer>(container, evtMsgs),
+                        this))
+                {
+                    return Attempt.Fail(new OperationStatus(OperationStatusType.FailedCancelledByEvent, evtMsgs));
+                }
+
+                repo.Delete(container);
+                uow.Commit();
+
+                DeletedContainer.RaiseEvent(new DeleteEventArgs<EntityContainer>(container, evtMsgs), this);
+
+                return OperationStatus.Success(evtMsgs);
+                //TODO: Audit trail ?
+            }
+        }
+
+        public Attempt<OperationStatus<MoveOperationStatusType>> Move(IDataTypeDefinition moving, int containerId)
+        {
+            var evtMsgs = EventMessagesFactory.Get();
+
+            if (Moving.IsRaisedEventCancelled(
+                  new MoveEventArgs<IDataTypeDefinition>(evtMsgs, new MoveEventInfo<IDataTypeDefinition>(moving, moving.Path, containerId)),
+                  this))
+            {
+                return Attempt.Fail(
+                    new OperationStatus<MoveOperationStatusType>(
+                        MoveOperationStatusType.FailedCancelledByEvent, evtMsgs));
+            }
+
+            var moveInfo = new List<MoveEventInfo<IDataTypeDefinition>>();
+            var uow = UowProvider.GetUnitOfWork();
+            using (var containerRepository = RepositoryFactory.CreateEntityContainerRepository(uow, Constants.ObjectTypes.DataTypeContainerGuid))
+            using (var repository = RepositoryFactory.CreateDataTypeDefinitionRepository(uow))
+            {
+                try
+                {
+                    EntityContainer container = null;
+                    if (containerId > 0)
+                    {
+                        container = containerRepository.Get(containerId);
+                        if (container == null)
+                            throw new DataOperationException<MoveOperationStatusType>(MoveOperationStatusType.FailedParentNotFound);
+                    }
+                    moveInfo.AddRange(repository.Move(moving, container));
+                }
+                catch (DataOperationException<MoveOperationStatusType> ex)
+                {
+                    return Attempt.Fail(
+                        new OperationStatus<MoveOperationStatusType>(ex.Operation, evtMsgs));
+                }
+                uow.Commit();
+            }
+
+            Moved.RaiseEvent(new MoveEventArgs<IDataTypeDefinition>(false, evtMsgs, moveInfo.ToArray()), this);
+
+            return Attempt.Succeed(
+                new OperationStatus<MoveOperationStatusType>(MoveOperationStatusType.Success, evtMsgs));
+        }
+
+        #endregion
+
+        #region Get, Has, Is
+
+        /// <summary>
+        /// Gets a <see cref="IDataTypeDefinition"/> by its Name
+        /// </summary>
+        /// <param name="name">Name of the <see cref="IDataTypeDefinition"/></param>
+        /// <returns><see cref="IDataTypeDefinition"/></returns>
+        public IDataTypeDefinition GetDataTypeDefinitionByName(string name)
+        {
+            using (var repository = RepositoryFactory.CreateDataTypeDefinitionRepository(UowProvider.GetUnitOfWork()))
+            {
+                return repository.GetByQuery(new Query<IDataTypeDefinition>().Where(x => x.Name == name)).FirstOrDefault();
+            }
+        }
+
+        /// <summary>
+        /// Gets a <see cref="IDataTypeDefinition"/> by its Id
+        /// </summary>
+        /// <param name="id">Id of the <see cref="IDataTypeDefinition"/></param>
+        /// <returns><see cref="IDataTypeDefinition"/></returns>
+        public IDataTypeDefinition GetDataTypeDefinitionById(int id)
+        {
+            using (var repository = RepositoryFactory.CreateDataTypeDefinitionRepository(UowProvider.GetUnitOfWork()))
+            {
+                return repository.Get(id);
+            }
+        }
+
+        /// <summary>
+        /// Gets a <see cref="IDataTypeDefinition"/> by its unique guid Id
+        /// </summary>
+        /// <param name="id">Unique guid Id of the DataType</param>
+        /// <returns><see cref="IDataTypeDefinition"/></returns>
+        public IDataTypeDefinition GetDataTypeDefinitionById(Guid id)
+        {
+            using (var repository = RepositoryFactory.CreateDataTypeDefinitionRepository(UowProvider.GetUnitOfWork()))
+            {
+                var query = Query<IDataTypeDefinition>.Builder.Where(x => x.Key == id);
+                var definitions = repository.GetByQuery(query);
+
+                return definitions.FirstOrDefault();
+            }
+        }
+
+        /// <summary>
+        /// Gets a <see cref="IDataTypeDefinition"/> by its control Id
+        /// </summary>
+        /// <param name="id">Id of the DataType control</param>
+        /// <returns>Collection of <see cref="IDataTypeDefinition"/> objects with a matching contorl id</returns>
+        [Obsolete("Property editor's are defined by a string alias from version 7 onwards, use the overload GetDataTypeDefinitionByPropertyEditorAlias instead")]
+        public IEnumerable<IDataTypeDefinition> GetDataTypeDefinitionByControlId(Guid id)
+        {
+            var alias = LegacyPropertyEditorIdToAliasConverter.GetAliasFromLegacyId(id, true);
+            return GetDataTypeDefinitionByPropertyEditorAlias(alias);
+        }
+
+        /// <summary>
+        /// Gets a <see cref="IDataTypeDefinition"/> by its control Id
+        /// </summary>
+        /// <param name="propertyEditorAlias">Alias of the property editor</param>
+        /// <returns>Collection of <see cref="IDataTypeDefinition"/> objects with a matching contorl id</returns>
+        public IEnumerable<IDataTypeDefinition> GetDataTypeDefinitionByPropertyEditorAlias(string propertyEditorAlias)
+        {
+            using (var repository = RepositoryFactory.CreateDataTypeDefinitionRepository(UowProvider.GetUnitOfWork()))
+            {
+                var query = Query<IDataTypeDefinition>.Builder.Where(x => x.PropertyEditorAlias == propertyEditorAlias);
+                var definitions = repository.GetByQuery(query);
+
+                return definitions;
+            }
+        }
+
+        /// <summary>
+        /// Gets all <see cref="IDataTypeDefinition"/> objects or those with the ids passed in
+        /// </summary>
+        /// <param name="ids">Optional array of Ids</param>
+        /// <returns>An enumerable list of <see cref="IDataTypeDefinition"/> objects</returns>
+        public IEnumerable<IDataTypeDefinition> GetAllDataTypeDefinitions(params int[] ids)
+        {
+            using (var repository = RepositoryFactory.CreateDataTypeDefinitionRepository(UowProvider.GetUnitOfWork()))
+            {
+                return repository.GetAll(ids);
+            }
+        }
+
+        /// <summary>
+        /// Gets all prevalues for an <see cref="IDataTypeDefinition"/>
+        /// </summary>
+        /// <param name="id">Id of the <see cref="IDataTypeDefinition"/> to retrieve prevalues from</param>
+        /// <returns>An enumerable list of string values</returns>
+        public IEnumerable<string> GetPreValuesByDataTypeId(int id)
+        {
+            using (var repository = RepositoryFactory.CreateDataTypeDefinitionRepository(UowProvider.GetUnitOfWork()))
+            {
+                var collection = repository.GetPreValuesCollectionByDataTypeId(id);
+                //now convert the collection to a string list
+                var list = collection.FormatAsDictionary()
+                    .Select(x => x.Value.Value)
+                    .ToList();
+                return list;
+            }
+        }
+        
+        /// <summary>
+        /// Returns the PreValueCollection for the specified data type
+        /// </summary>
+        /// <param name="id"></param>
+        /// <returns></returns>
+        public PreValueCollection GetPreValuesCollectionByDataTypeId(int id)
+        {
+            using (var repository = RepositoryFactory.CreateDataTypeDefinitionRepository(UowProvider.GetUnitOfWork()))
+            {
+                return repository.GetPreValuesCollectionByDataTypeId(id);
+            }
+        }
+
+        /// <summary>
+        /// Gets a specific PreValue by its Id
+        /// </summary>
+        /// <param name="id">Id of the PreValue to retrieve the value from</param>
+        /// <returns>PreValue as a string</returns>
+        public string GetPreValueAsString(int id)
+        {
+            using (var repository = RepositoryFactory.CreateDataTypeDefinitionRepository(UowProvider.GetUnitOfWork()))
+            {
+                return repository.GetPreValueAsString(id);
+            }
+        }
+
+        /// <summary>
+        /// Gets the <see cref="IDataType"/> specified by it's unique ID
+        /// </summary>
+        /// <param name="id">Id of the DataType, which corresponds to the Guid Id of the control</param>
+        /// <returns><see cref="IDataType"/> object</returns>
+        [Obsolete("IDataType is obsolete and is no longer used, it will be removed from the codebase in future versions")]
+        public IDataType GetDataTypeById(Guid id)
+        {
+            return DataTypesResolver.Current.GetById(id);
+        }
+
+        /// <summary>
+        /// Gets a complete list of all registered <see cref="IDataType"/>'s
+        /// </summary>
+        /// <returns>An enumerable list of <see cref="IDataType"/> objects</returns>
+        [Obsolete("IDataType is obsolete and is no longer used, it will be removed from the codebase in future versions")]
+        public IEnumerable<IDataType> GetAllDataTypes()
+        {
+            return DataTypesResolver.Current.DataTypes;
+        }
+
+        #endregion
+
+        #region Save
+
+        /// <summary>
+        /// Saves an <see cref="IDataTypeDefinition"/>
+        /// </summary>
+        /// <param name="dataTypeDefinition"><see cref="IDataTypeDefinition"/> to save</param>
+        /// <param name="userId">Id of the user issueing the save</param>
+        public void Save(IDataTypeDefinition dataTypeDefinition, int userId = 0)
+        {
+	        if (Saving.IsRaisedEventCancelled(new SaveEventArgs<IDataTypeDefinition>(dataTypeDefinition), this)) 
+				return;
+
+            var uow = UowProvider.GetUnitOfWork();
+            using (var repository = RepositoryFactory.CreateDataTypeDefinitionRepository(uow))
+            {
+                dataTypeDefinition.CreatorId = userId;
+                repository.AddOrUpdate(dataTypeDefinition);
+                uow.Commit();
+
+                Saved.RaiseEvent(new SaveEventArgs<IDataTypeDefinition>(dataTypeDefinition, false), this);
+            }
+
+            Audit(AuditType.Save, string.Format("Save DataTypeDefinition performed by user"), userId, dataTypeDefinition.Id);
+        }
+
+        /// <summary>
+        /// Saves a collection of <see cref="IDataTypeDefinition"/>
+        /// </summary>
+        /// <param name="dataTypeDefinitions"><see cref="IDataTypeDefinition"/> to save</param>
+        /// <param name="userId">Id of the user issueing the save</param>
+        public void Save(IEnumerable<IDataTypeDefinition> dataTypeDefinitions, int userId = 0)
+        {
+            Save(dataTypeDefinitions, userId, true);
+        }
+
+        /// <summary>
+        /// Saves a collection of <see cref="IDataTypeDefinition"/>
+        /// </summary>
+        /// <param name="dataTypeDefinitions"><see cref="IDataTypeDefinition"/> to save</param>
+        /// <param name="userId">Id of the user issueing the save</param>
+        /// <param name="raiseEvents">Boolean indicating whether or not to raise events</param>
+        public void Save(IEnumerable<IDataTypeDefinition> dataTypeDefinitions, int userId, bool raiseEvents)
+        {
+            var dataTypeDefinitionsA = dataTypeDefinitions.ToArray();
+
+            if (raiseEvents)
+            {
+                if (Saving.IsRaisedEventCancelled(new SaveEventArgs<IDataTypeDefinition>(dataTypeDefinitionsA), this))
+                    return;
+            }
+
+            var uow = UowProvider.GetUnitOfWork();
+            using (var repository = RepositoryFactory.CreateDataTypeDefinitionRepository(uow))
+            {
+                foreach (var dataTypeDefinition in dataTypeDefinitionsA)
+                {
+                    dataTypeDefinition.CreatorId = userId;
+                    repository.AddOrUpdate(dataTypeDefinition);
+                }
+                uow.Commit();
+
+                if (raiseEvents)
+                    Saved.RaiseEvent(new SaveEventArgs<IDataTypeDefinition>(dataTypeDefinitionsA, false), this);
+            }
+
+            Audit(AuditType.Save, string.Format("Save DataTypeDefinition performed by user"), userId, -1);
+        }
+
+        /// <summary>
+        /// Saves a list of PreValues for a given DataTypeDefinition
+        /// </summary>
+        /// <param name="dataTypeId">Id of the DataTypeDefinition to save PreValues for</param>
+        /// <param name="values">List of string values to save</param>
+        [Obsolete("This should no longer be used, use the alternative SavePreValues or SaveDataTypeAndPreValues methods instead. This will only insert pre-values without keys")]
+        public void SavePreValues(int dataTypeId, IEnumerable<string> values)
+        {
+            //TODO: Should we raise an event here since we are really saving values for the data type?
+
+            using (var uow = UowProvider.GetUnitOfWork())
+            {
+                using (var transaction = uow.Database.GetTransaction())
+                {
+                    var sortOrderObj =
+                    uow.Database.ExecuteScalar<object>(
+                        "SELECT max(sortorder) FROM cmsDataTypePreValues WHERE datatypeNodeId = @DataTypeId", new { DataTypeId = dataTypeId });
+                    int sortOrder;
+                    if (sortOrderObj == null || int.TryParse(sortOrderObj.ToString(), out sortOrder) == false)
+                    {
+                        sortOrder = 1;
+                    }
+
+                    foreach (var value in values)
+                    {
+                        var dto = new DataTypePreValueDto { DataTypeNodeId = dataTypeId, Value = value, SortOrder = sortOrder };
+                        uow.Database.Insert(dto);
+                        sortOrder++;
+                    }
+
+                    transaction.Complete();
+                }
+            }
+        }
+
+        /// <summary>
+        /// Saves/updates the pre-values
+        /// </summary>
+        /// <param name="dataTypeId"></param>
+        /// <param name="values"></param>
+        /// <remarks>
+        /// We need to actually look up each pre-value and maintain it's id if possible - this is because of silly property editors
+        /// like 'dropdown list publishing keys'
+        /// </remarks>
+        public void SavePreValues(int dataTypeId, IDictionary<string, PreValue> values)
+        {
+            var dtd = GetDataTypeDefinitionById(dataTypeId);
+            if (dtd == null)
+            {
+                throw new InvalidOperationException("No data type found for id " + dataTypeId);
+            }
+            SavePreValues(dtd, values);
+        }
+
+        /// <summary>
+        /// Saves/updates the pre-values
+        /// </summary>
+        /// <param name="dataTypeDefinition"></param>
+        /// <param name="values"></param>
+        /// <remarks>
+        /// We need to actually look up each pre-value and maintain it's id if possible - this is because of silly property editors
+        /// like 'dropdown list publishing keys'
+        /// </remarks>
+        public void SavePreValues(IDataTypeDefinition dataTypeDefinition, IDictionary<string, PreValue> values)
+        {
+            //TODO: Should we raise an event here since we are really saving values for the data type?
+
+            var uow = UowProvider.GetUnitOfWork();
+            using (var repository = RepositoryFactory.CreateDataTypeDefinitionRepository(uow))
+            {
+                repository.AddOrUpdatePreValues(dataTypeDefinition, values);
+                uow.Commit();
+            }
+        }
+
+        /// <summary>
+        /// This will save a data type and it's pre-values in one transaction
+        /// </summary>
+        /// <param name="dataTypeDefinition"></param>
+        /// <param name="values"></param>
+        /// <param name="userId"></param>
+        public void SaveDataTypeAndPreValues(IDataTypeDefinition dataTypeDefinition, IDictionary<string, PreValue> values, int userId = 0)
+        {
+            if (Saving.IsRaisedEventCancelled(new SaveEventArgs<IDataTypeDefinition>(dataTypeDefinition), this))
+                return;
+
+            var uow = UowProvider.GetUnitOfWork();
+            using (var repository = RepositoryFactory.CreateDataTypeDefinitionRepository(uow))
+            {
+                dataTypeDefinition.CreatorId = userId;
+
+                //add/update the dtd
+                repository.AddOrUpdate(dataTypeDefinition);
+
+                //add/update the prevalues
+                repository.AddOrUpdatePreValues(dataTypeDefinition, values);
+
+                uow.Commit();
+
+                Saved.RaiseEvent(new SaveEventArgs<IDataTypeDefinition>(dataTypeDefinition, false), this);
+            }
+            
+            Audit(AuditType.Save, string.Format("Save DataTypeDefinition performed by user"), userId, dataTypeDefinition.Id);
+        }
+
+        #endregion
+
+        #region Delete
+
+        /// <summary>
+        /// Deletes an <see cref="IDataTypeDefinition"/>
+        /// </summary>
+        /// <remarks>
+        /// Please note that deleting a <see cref="IDataTypeDefinition"/> will remove
+        /// all the <see cref="PropertyType"/> data that references this <see cref="IDataTypeDefinition"/>.
+        /// </remarks>
+        /// <param name="dataTypeDefinition"><see cref="IDataTypeDefinition"/> to delete</param>
+        /// <param name="userId">Optional Id of the user issueing the deletion</param>
+        public void Delete(IDataTypeDefinition dataTypeDefinition, int userId = 0)
+        {            
+	        if (Deleting.IsRaisedEventCancelled(new DeleteEventArgs<IDataTypeDefinition>(dataTypeDefinition), this)) 
+				return;
+	        
+			var uow = UowProvider.GetUnitOfWork();
+            using (var repository = RepositoryFactory.CreateDataTypeDefinitionRepository(uow))
+	        {
+                repository.Delete(dataTypeDefinition);
+
+		        uow.Commit();
+
+		        Deleted.RaiseEvent(new DeleteEventArgs<IDataTypeDefinition>(dataTypeDefinition, false), this); 		        
+	        }
+
+	        Audit(AuditType.Delete, string.Format("Delete DataTypeDefinition performed by user"), userId, dataTypeDefinition.Id);
+        }
+
+        #endregion
+
+        #region Audit
+
+        private void Audit(AuditType type, string message, int userId, int objectId)
+        {
+            var uow = UowProvider.GetUnitOfWork();
+            using (var auditRepo = RepositoryFactory.CreateAuditRepository(uow))
+            {
+                auditRepo.AddOrUpdate(new AuditItem(objectId, message, type, userId));
+                uow.Commit();
+            }
+        }
+
+        #endregion
+
+        #region Events
+
+        public static event TypedEventHandler<IDataTypeService, SaveEventArgs<EntityContainer>> SavingContainer;
+        public static event TypedEventHandler<IDataTypeService, SaveEventArgs<EntityContainer>> SavedContainer;
+        public static event TypedEventHandler<IDataTypeService, DeleteEventArgs<EntityContainer>> DeletingContainer;
+        public static event TypedEventHandler<IDataTypeService, DeleteEventArgs<EntityContainer>> DeletedContainer;
+
+        /// <summary>
+        /// Occurs before Delete
+        /// </summary>
+		public static event TypedEventHandler<IDataTypeService, DeleteEventArgs<IDataTypeDefinition>> Deleting;
+
+        /// <summary>
+        /// Occurs after Delete
+        /// </summary>
+		public static event TypedEventHandler<IDataTypeService, DeleteEventArgs<IDataTypeDefinition>> Deleted;
+
+        /// <summary>
+        /// Occurs before Save
+        /// </summary>
+		public static event TypedEventHandler<IDataTypeService, SaveEventArgs<IDataTypeDefinition>> Saving;
+
+        /// <summary>
+        /// Occurs after Save
+        /// </summary>
+		public static event TypedEventHandler<IDataTypeService, SaveEventArgs<IDataTypeDefinition>> Saved;
+
+        /// <summary>
+        /// Occurs before Move
+        /// </summary>
+        public static event TypedEventHandler<IDataTypeService, MoveEventArgs<IDataTypeDefinition>> Moving;
+
+        /// <summary>
+        /// Occurs after Move
+        /// </summary>
+        public static event TypedEventHandler<IDataTypeService, MoveEventArgs<IDataTypeDefinition>> Moved;
+
+        #endregion
+    }
+}