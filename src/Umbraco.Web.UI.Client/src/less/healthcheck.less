
.umb-healthcheck {
	display: flex;
	flex-wrap: wrap;
	margin-left: -10px;
	margin-right: -10px;
}

.umb-healthcheck-help-text {
	line-height: 1.6em;
	margin-bottom: 30px;
	max-width: 750px;
}

.umb-healthcheck-action-bar {
	display: flex;
	justify-content: flex-end;
	margin-bottom: 20px;
}


/* Group and states */
.umb-healthcheck-group {
	display: flex;
	flex-wrap: wrap;
	flex-direction: column;
	background: @gray-10;
	border-radius: 3px;
	padding: 15px 10px;
	box-sizing: border-box;
	text-align: center;
	border: 1px solid @grayLight;
	height: 100%;
}

.umb-healthcheck-group:hover {
<<<<<<< HEAD
	border: 1px solid @blue;
=======
	border: 2px solid @turquoise;
>>>>>>> e2c2b853
	cursor: pointer;
}

.umb-healthcheck-group__load-container {
	position: relative;
	height: 30px;
	margin-top: 15px;
	margin-bottom: 16px;
}


/* Title */
.umb-healthcheck-title {
	font-size: 14px;
	font-weight: bold;
}


/* Messages */
.umb-healthcheck-messages {
	margin-top: 15px;
}

.umb-healthcheck-message {
	position: relative;
	background: @white;
    border-radius: 50px;
    display: inline-flex;
	align-items: center;
	padding-left: 8px;
	padding-right: 8px;
    margin-bottom: 5px;
    color: @black;
    font-weight: bold;
	font-size: 13px;
}

.umb-healthcheck-message i {
	font-size: 15px;
	margin-right: 3px;
}

.umb-healthcheck-details-link {
	color: @turquoise-d1;
}

.umb-healthcheck-details-link:hover {
	text-decoration: none;
	color: @turquoise-d1;
}


/* Helpers */
.align-self-center {
	align-self: center;
}


/* Spacing for boxes */
.umb-air {
	flex: 0 0 auto;
	flex-basis: 100%;
    max-width: 100%;
	padding: 10px;
	box-sizing: border-box;

	@media (min-width: 500px) {
		flex-basis: 50%;
		max-width: 50%;
	}

	@media (min-width: 768px) {
		flex-basis: 20%;
		max-width: 20%;
	}
}


/* DETAILS */

.umb-healthcheck-back-link {
	font-weight: bold;
	color: @black;
}

.umb-healthcheck-group__details {
	border-radius: 3px;
	margin-bottom: 40px;
}

.umb-healthcheck-group__details-group-title {
	background-color: @purple-l1;
	padding: 10px 20px;
	display: flex;
	align-items: center;
	justify-content: space-between;
	border-radius: 3px 3px 0 0;
}

.umb-healthcheck-group__details-group-name {
	font-size: 16px;
	color: @white;
	font-weight: bold;
}

.umb-healthcheck-group__details-checks {
	border: 1px solid @gray-8;
	border-top: none;
	border-radius: 0 0 3px 3px;
}

.umb-healthcheck-group__details-check {
	position: relative;
}

.umb-healthcheck-group__details-check-title {
	padding: 15px 20px;
	background-color: @gray-10;
}

.umb-healthcheck-group__details-check-name {
	font-size: 15px;
	color: @black;
	font-weight: bold;
	margin-bottom: 5px;
}

.umb-healthcheck-group__details-check-description {
	font-size: 13px;
	color: @gray-3;
	line-height: 1.6em;
}

.umb-healthcheck-group__details-status {
	padding: 15px 0;
	display: flex;
	border-bottom: 2px solid @gray-10;
}

.umb-healthcheck-group__details-status-overlay {
	background: @white;
	position: absolute;
	top: 0;
	bottom: 0;
	left: 0;
	right: 0;
	opacity: 0.9;
}

.umb-healthcheck-group__details-status:last-child {
	border-bottom: none;
}

.umb-healthcheck-group__details-status-icon-container {
	flex: 0 0 50px;
	display: flex;
	justify-content: center;
	padding: 0 20px;
}

.umb-healthcheck-status-icon {
	font-size: 20px;
	margin-top: 2px;
}

.umb-healthcheck-status-icon.-large {
	width: 70px;
	height: 70px;
	font-size: 30px;
	background-color: @white;
}

.umb-healthcheck-group__details-status-content {
	padding: 0 20px;
	flex: 1 1 auto;
}

.umb-healthcheck-group__details-status-text {
	line-height: 1.6em;
}

.umb-healthcheck-group__details-status-actions {
	display: flex;
	flex-direction: column;
	margin-top: 10px;
}

.umb-healthcheck-group__details-status-action {
	background-color: @gray-10;
	padding: 10px;
	margin-bottom: 10px;
	border-radius: 3px;
}

.umb-healthcheck-group__details-status-action:last-child {
	margin-bottom: 0;
}

.umb-healthcheck-group__details-status-action-description {
	margin-top: 5px;
	font-size: 12px;
}<|MERGE_RESOLUTION|>--- conflicted
+++ resolved
@@ -34,11 +34,7 @@
 }
 
 .umb-healthcheck-group:hover {
-<<<<<<< HEAD
-	border: 1px solid @blue;
-=======
 	border: 2px solid @turquoise;
->>>>>>> e2c2b853
 	cursor: pointer;
 }
 
