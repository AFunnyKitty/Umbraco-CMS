--- conflicted
+++ resolved
@@ -1,594 +1,3 @@
-<<<<<<< HEAD
-﻿using System;
-using System.Linq;
-using Moq;
-using NUnit.Framework;
-using Umbraco.Core.Cache;
-using Umbraco.Core.Configuration.UmbracoSettings;
-using Umbraco.Core.Models;
-using Umbraco.Core.Models.Entities;
-using Umbraco.Core.Persistence;
-using Umbraco.Core.Persistence.Repositories;
-using Umbraco.Tests.TestHelpers;
-using Umbraco.Tests.TestHelpers.Entities;
-using Umbraco.Core.Persistence.DatabaseModelDefinitions;
-using Umbraco.Core.Persistence.Dtos;
-using Umbraco.Core.Persistence.Repositories.Implement;
-using Umbraco.Core.Scoping;
-using Umbraco.Tests.Testing;
-
-namespace Umbraco.Tests.Persistence.Repositories
-{
-    [TestFixture]
-    [UmbracoTest(Database = UmbracoTestOptions.Database.NewSchemaPerTest)]
-    public class MediaRepositoryTest : TestWithDatabaseBase
-    {
-        public override void SetUp()
-        {
-            base.SetUp();
-
-            CreateTestData();
-        }
-
-        private MediaRepository CreateRepository(IScopeProvider provider, out MediaTypeRepository mediaTypeRepository, CacheHelper cacheHelper = null)
-        {
-            cacheHelper = cacheHelper ?? CacheHelper;
-            var scopeAccessor = (IScopeAccessor) provider;
-
-            mediaTypeRepository = new MediaTypeRepository(scopeAccessor, cacheHelper, Logger);
-            var tagRepository = new TagRepository(scopeAccessor, cacheHelper, Logger);
-            var repository = new MediaRepository(scopeAccessor, cacheHelper, Logger, mediaTypeRepository, tagRepository, Mock.Of<IContentSection>(), Mock.Of<ILanguageRepository>());
-            return repository;
-        }
-
-        [Test]
-        public void CacheActiveForIntsAndGuids()
-        {
-            MediaTypeRepository mediaTypeRepository;
-
-            var realCache = new CacheHelper(
-                new ObjectCacheRuntimeCacheProvider(),
-                new StaticCacheProvider(),
-                new StaticCacheProvider(),
-                new IsolatedRuntimeCache(t => new ObjectCacheRuntimeCacheProvider()));
-
-            var provider = TestObjects.GetScopeProvider(Logger);
-            using (var scope = provider.CreateScope())
-            {
-                var repository = CreateRepository(provider, out mediaTypeRepository, cacheHelper: realCache);
-
-                var udb = (UmbracoDatabase)scope.Database;
-
-                udb.EnableSqlCount = false;
-
-                var mediaType = MockedContentTypes.CreateSimpleMediaType("umbTextpage1", "Textpage");
-                var media = MockedMedia.CreateSimpleMedia(mediaType, "hello", -1);
-                mediaTypeRepository.Save(mediaType);
-                repository.Save(media);
-
-                udb.EnableSqlCount = true;
-
-                //go get it, this should already be cached since the default repository key is the INT
-                var found = repository.Get(media.Id);
-                Assert.AreEqual(0, udb.SqlCount);
-                //retrieve again, this should use cache
-                found = repository.Get(media.Id);
-                Assert.AreEqual(0, udb.SqlCount);
-
-                //reset counter
-                udb.EnableSqlCount = false;
-                udb.EnableSqlCount = true;
-
-                //now get by GUID, this won't be cached yet because the default repo key is not a GUID
-                found = repository.Get(media.Key);
-                var sqlCount = udb.SqlCount;
-                Assert.Greater(sqlCount, 0);
-                //retrieve again, this should use cache now
-                found = repository.Get(media.Key);
-                Assert.AreEqual(sqlCount, udb.SqlCount);
-            }
-        }
-
-        [Test]
-        public void SaveMedia()
-        {
-            // Arrange
-            var provider = TestObjects.GetScopeProvider(Logger);
-            using (var scope = provider.CreateScope())
-            {
-                MediaTypeRepository mediaTypeRepository;
-                var repository = CreateRepository(provider, out mediaTypeRepository);
-
-                var mediaType = mediaTypeRepository.Get(1032);
-                var image = MockedMedia.CreateMediaImage(mediaType, -1);
-
-                // Act
-                mediaTypeRepository.Save(mediaType);
-                repository.Save(image);
-
-                var fetched = repository.Get(image.Id);
-
-                // Assert
-                Assert.That(mediaType.HasIdentity, Is.True);
-                Assert.That(image.HasIdentity, Is.True);
-
-                TestHelper.AssertPropertyValuesAreEqual(image, fetched, "yyyy-MM-dd HH:mm:ss");
-            }
-        }
-
-        [Test]
-        public void SaveMediaMultiple()
-        {
-            // Arrange
-            var provider = TestObjects.GetScopeProvider(Logger);
-            using (var scope = provider.CreateScope())
-            {
-                MediaTypeRepository mediaTypeRepository;
-                var repository = CreateRepository(provider, out mediaTypeRepository);
-
-                var mediaType = mediaTypeRepository.Get(1032);
-                var file = MockedMedia.CreateMediaFile(mediaType, -1);
-
-                // Act
-                repository.Save(file);
-
-                var image = MockedMedia.CreateMediaImage(mediaType, -1);
-                repository.Save(image);
-
-                // Assert
-                Assert.That(file.HasIdentity, Is.True);
-                Assert.That(image.HasIdentity, Is.True);
-                Assert.That(file.Name, Is.EqualTo("Test File"));
-                Assert.That(image.Name, Is.EqualTo("Test Image"));
-                Assert.That(file.ContentTypeId, Is.EqualTo(mediaType.Id));
-                Assert.That(image.ContentTypeId, Is.EqualTo(mediaType.Id));
-            }
-        }
-
-        [Test]
-        public void GetMediaIsNotDirty()
-        {
-            // Arrange
-            var provider = TestObjects.GetScopeProvider(Logger);
-            using (var scope = provider.CreateScope())
-            {
-                MediaTypeRepository mediaTypeRepository;
-                var repository = CreateRepository(provider, out mediaTypeRepository);
-
-                // Act
-                var media = repository.Get(NodeDto.NodeIdSeed + 1);
-                bool dirty = ((ICanBeDirty)media).IsDirty();
-
-                // Assert
-                Assert.That(dirty, Is.False);
-            }
-        }
-
-        [Test]
-        public void UpdateMedia()
-        {
-            // Arrange
-            var provider = TestObjects.GetScopeProvider(Logger);
-            using (var scope = provider.CreateScope())
-            {
-                MediaTypeRepository mediaTypeRepository;
-                var repository = CreateRepository(provider, out mediaTypeRepository);
-
-                // Act
-                var content = repository.Get(NodeDto.NodeIdSeed + 2);
-                content.Name = "Test File Updated";
-                repository.Save(content);
-
-                var updatedContent = repository.Get(NodeDto.NodeIdSeed + 2);
-
-                // Assert
-                Assert.That(updatedContent.Id, Is.EqualTo(content.Id));
-                Assert.That(updatedContent.Name, Is.EqualTo(content.Name));
-            }
-        }
-
-        [Test]
-        public void DeleteMedia()
-        {
-            // Arrange
-            var provider = TestObjects.GetScopeProvider(Logger);
-            using (var scope = provider.CreateScope())
-            {
-                MediaTypeRepository mediaTypeRepository;
-                var repository = CreateRepository(provider, out mediaTypeRepository);
-
-                // Act
-                var media = repository.Get(NodeDto.NodeIdSeed + 2);
-                repository.Delete(media);
-
-                var deleted = repository.Get(NodeDto.NodeIdSeed + 2);
-                var exists = repository.Exists(NodeDto.NodeIdSeed + 2);
-
-                // Assert
-                Assert.That(deleted, Is.Null);
-                Assert.That(exists, Is.False);
-            }
-        }
-
-        [Test]
-        public void GetMedia()
-        {
-            // Arrange
-            var provider = TestObjects.GetScopeProvider(Logger);
-            using (var scope = provider.CreateScope())
-            {
-                MediaTypeRepository mediaTypeRepository;
-                var repository = CreateRepository(provider, out mediaTypeRepository);
-
-                // Act
-                var media = repository.Get(NodeDto.NodeIdSeed + 1);
-
-                // Assert
-                Assert.That(media.Id, Is.EqualTo(NodeDto.NodeIdSeed + 1));
-                Assert.That(media.CreateDate, Is.GreaterThan(DateTime.MinValue));
-                Assert.That(media.UpdateDate, Is.GreaterThan(DateTime.MinValue));
-                Assert.That(media.ParentId, Is.Not.EqualTo(0));
-                Assert.That(media.Name, Is.EqualTo("Test Image"));
-                Assert.That(media.SortOrder, Is.EqualTo(0));
-                Assert.That(media.VersionId, Is.Not.EqualTo(0));
-                Assert.That(media.ContentTypeId, Is.EqualTo(1032));
-                Assert.That(media.Path, Is.Not.Empty);
-                Assert.That(media.Properties.Any(), Is.True);
-            }
-        }
-
-        [Test]
-        public void QueryMedia()
-        {
-            // Arrange
-            var provider = TestObjects.GetScopeProvider(Logger);
-            using (var scope = provider.CreateScope())
-            {
-                MediaTypeRepository mediaTypeRepository;
-                var repository = CreateRepository(provider, out mediaTypeRepository);
-
-                // Act
-                var query = scope.SqlContext.Query<IMedia>().Where(x => x.Level == 2);
-                var result = repository.Get(query);
-
-                // Assert
-                Assert.That(result.Count(), Is.GreaterThanOrEqualTo(2)); //There should be two entities on level 2: File and Media
-            }
-        }
-
-        [Test]
-        public void QueryMedia_ContentTypeIdFilter()
-        {
-            // Arrange
-            var folderMediaType = ServiceContext.MediaTypeService.Get(1031);
-            var provider = TestObjects.GetScopeProvider(Logger);
-            using (var scope = provider.CreateScope())
-            {
-                var repository = CreateRepository(provider, out MediaTypeRepository mediaTypeRepository);
-
-                // Act
-                for (int i = 0; i < 10; i++)
-                {
-                    var folder = MockedMedia.CreateMediaFolder(folderMediaType, -1);
-                    repository.Save(folder);
-                }
-                
-
-                var types = new[] { 1031 };
-                var query = scope.SqlContext.Query<IMedia>().Where(x => types.Contains(x.ContentTypeId));
-                var result = repository.Get(query);
-
-                // Assert
-                Assert.That(result.Count(), Is.GreaterThanOrEqualTo(11));
-            }
-        }
-
-        [Ignore("Unsupported feature.")]
-        [Test]
-        public void QueryMedia_ContentTypeAliasFilter()
-        {
-            // we could support this, but it would require an extra join on the query,
-            // and we don't absolutely need it now, so leaving it out for now
-
-            // Arrange
-            var folderMediaType = ServiceContext.MediaTypeService.Get(1031);
-            var provider = TestObjects.GetScopeProvider(Logger);
-            using (var scope = provider.CreateScope())
-            {
-                var repository = CreateRepository(provider, out MediaTypeRepository mediaTypeRepository);
-
-                // Act
-                for (int i = 0; i < 10; i++)
-                {
-                    var folder = MockedMedia.CreateMediaFolder(folderMediaType, -1);
-                    repository.Save(folder);
-                }
-                
-
-                var types = new[] { "Folder" };
-                var query = scope.SqlContext.Query<IMedia>().Where(x => types.Contains(x.ContentType.Alias));
-                var result = repository.Get(query);
-
-                // Assert
-                Assert.That(result.Count(), Is.GreaterThanOrEqualTo(11));
-            }
-        }
-
-        [Test]
-        public void GetPagedResultsByQuery_FirstPage()
-        {
-            // Arrange
-            var provider = TestObjects.GetScopeProvider(Logger);
-            using (var scope = provider.CreateScope())
-            {
-                var repository = CreateRepository(provider, out MediaTypeRepository mediaTypeRepository);
-
-                // Act
-                var query = scope.SqlContext.Query<IMedia>().Where(x => x.Level == 2);
-                long totalRecords;
-                var result = repository.GetPage(query, 0, 1, out totalRecords, "SortOrder", Direction.Ascending, true);
-
-                // Assert
-                Assert.That(totalRecords, Is.GreaterThanOrEqualTo(2));
-                Assert.That(result.Count(), Is.EqualTo(1));
-                Assert.That(result.First().Name, Is.EqualTo("Test Image"));
-            }
-        }
-
-        [Test]
-        public void GetPagedResultsByQuery_SecondPage()
-        {
-            // Arrange
-            var provider = TestObjects.GetScopeProvider(Logger);
-            using (var scope = provider.CreateScope())
-            {
-                MediaTypeRepository mediaTypeRepository;
-                var repository = CreateRepository(provider, out mediaTypeRepository);
-
-                // Act
-                var query = scope.SqlContext.Query<IMedia>().Where(x => x.Level == 2);
-                long totalRecords;
-                var result = repository.GetPage(query, 1, 1, out totalRecords, "SortOrder", Direction.Ascending, true);
-
-                // Assert
-                Assert.That(totalRecords, Is.GreaterThanOrEqualTo(2));
-                Assert.That(result.Count(), Is.EqualTo(1));
-                Assert.That(result.First().Name, Is.EqualTo("Test File"));
-            }
-        }
-
-        [Test]
-        public void GetPagedResultsByQuery_SinglePage()
-        {
-            // Arrange
-            var provider = TestObjects.GetScopeProvider(Logger);
-            using (var scope = provider.CreateScope())
-            {
-                MediaTypeRepository mediaTypeRepository;
-                var repository = CreateRepository(provider, out mediaTypeRepository);
-
-                // Act
-                var query = scope.SqlContext.Query<IMedia>().Where(x => x.Level == 2);
-                long totalRecords;
-                var result = repository.GetPage(query, 0, 2, out totalRecords, "SortOrder", Direction.Ascending, true);
-
-                // Assert
-                Assert.That(totalRecords, Is.GreaterThanOrEqualTo(2));
-                Assert.That(result.Count(), Is.EqualTo(2));
-                Assert.That(result.First().Name, Is.EqualTo("Test Image"));
-            }
-        }
-
-        [Test]
-        public void GetPagedResultsByQuery_DescendingOrder()
-        {
-            // Arrange
-            var provider = TestObjects.GetScopeProvider(Logger);
-            using (var scope = provider.CreateScope())
-            {
-                MediaTypeRepository mediaTypeRepository;
-                var repository = CreateRepository(provider, out mediaTypeRepository);
-
-                // Act
-                var query = scope.SqlContext.Query<IMedia>().Where(x => x.Level == 2);
-                long totalRecords;
-                var result = repository.GetPage(query, 0, 1, out totalRecords, "SortOrder", Direction.Descending, true);
-
-                // Assert
-                Assert.That(totalRecords, Is.GreaterThanOrEqualTo(2));
-                Assert.That(result.Count(), Is.EqualTo(1));
-                Assert.That(result.First().Name, Is.EqualTo("Test File"));
-            }
-        }
-
-        [Test]
-        public void GetPagedResultsByQuery_AlternateOrder()
-        {
-            // Arrange
-            var provider = TestObjects.GetScopeProvider(Logger);
-            using (var scope = provider.CreateScope())
-            {
-                MediaTypeRepository mediaTypeRepository;
-                var repository = CreateRepository(provider, out mediaTypeRepository);
-
-                // Act
-                var query = scope.SqlContext.Query<IMedia>().Where(x => x.Level == 2);
-                long totalRecords;
-                var result = repository.GetPage(query, 0, 1, out totalRecords, "Name", Direction.Ascending, true);
-
-                // Assert
-                Assert.That(totalRecords, Is.GreaterThanOrEqualTo(2));
-                Assert.That(result.Count(), Is.EqualTo(1));
-                Assert.That(result.First().Name, Is.EqualTo("Test File"));
-            }
-        }
-
-        [Test]
-        public void GetPagedResultsByQuery_FilterMatchingSome()
-        {
-            // Arrange
-            var provider = TestObjects.GetScopeProvider(Logger);
-            using (var scope = provider.CreateScope())
-            {
-                MediaTypeRepository mediaTypeRepository;
-                var repository = CreateRepository(provider, out mediaTypeRepository);
-
-                // Act
-                var query = scope.SqlContext.Query<IMedia>().Where(x => x.Level == 2);
-                long totalRecords;
-
-                var filter = scope.SqlContext.Query<IMedia>().Where(x => x.Name.Contains("File"));
-                var result = repository.GetPage(query, 0, 1, out totalRecords, "SortOrder", Direction.Ascending, true, filter);
-
-                // Assert
-                Assert.That(totalRecords, Is.EqualTo(1));
-                Assert.That(result.Count(), Is.EqualTo(1));
-                Assert.That(result.First().Name, Is.EqualTo("Test File"));
-            }
-        }
-
-        [Test]
-        public void GetPagedResultsByQuery_FilterMatchingAll()
-        {
-            // Arrange
-            var provider = TestObjects.GetScopeProvider(Logger);
-            using (var scope = provider.CreateScope())
-            {
-                MediaTypeRepository mediaTypeRepository;
-                var repository = CreateRepository(provider, out mediaTypeRepository);
-
-                // Act
-                var query = scope.SqlContext.Query<IMedia>().Where(x => x.Level == 2);
-                long totalRecords;
-
-                var filter = scope.SqlContext.Query<IMedia>().Where(x => x.Name.Contains("Test"));
-                var result = repository.GetPage(query, 0, 1, out totalRecords, "SortOrder", Direction.Ascending, true, filter);
-
-                // Assert
-                Assert.That(totalRecords, Is.EqualTo(2));
-                Assert.That(result.Count(), Is.EqualTo(1));
-                Assert.That(result.First().Name, Is.EqualTo("Test Image"));
-            }
-        }
-
-        [Test]
-        public void GetAllMediaByIds()
-        {
-            // Arrange
-            var provider = TestObjects.GetScopeProvider(Logger);
-            using (var scope = provider.CreateScope())
-            {
-                MediaTypeRepository mediaTypeRepository;
-                var repository = CreateRepository(provider, out mediaTypeRepository);
-
-                // Act
-                var medias = repository.GetMany(NodeDto.NodeIdSeed + 1, NodeDto.NodeIdSeed + 2);
-
-                // Assert
-                Assert.That(medias, Is.Not.Null);
-                Assert.That(medias.Any(), Is.True);
-                Assert.That(medias.Count(), Is.EqualTo(2));
-            }
-        }
-
-        [Test]
-        public void GetAllMedia()
-        {
-            // Arrange
-            var provider = TestObjects.GetScopeProvider(Logger);
-            using (var scope = provider.CreateScope())
-            {
-                MediaTypeRepository mediaTypeRepository;
-                var repository = CreateRepository(provider, out mediaTypeRepository);
-
-                // Act
-                var medias = repository.GetMany();
-
-                // Assert
-                Assert.That(medias, Is.Not.Null);
-                Assert.That(medias.Any(), Is.True);
-                Assert.That(medias.Count(), Is.GreaterThanOrEqualTo(3));
-
-                medias = repository.GetMany(medias.Select(x => x.Id).ToArray());
-                Assert.That(medias, Is.Not.Null);
-                Assert.That(medias.Any(), Is.True);
-                Assert.That(medias.Count(), Is.GreaterThanOrEqualTo(3));
-
-                medias = ((IReadRepository<Guid, IMedia>)repository).GetMany(medias.Select(x => x.Key).ToArray());
-                Assert.That(medias, Is.Not.Null);
-                Assert.That(medias.Any(), Is.True);
-                Assert.That(medias.Count(), Is.GreaterThanOrEqualTo(3));
-            }
-        }
-
-        [Test]
-        public void ExistMedia()
-        {
-            // Arrange
-            var provider = TestObjects.GetScopeProvider(Logger);
-            using (var scope = provider.CreateScope())
-            {
-                MediaTypeRepository mediaTypeRepository;
-                var repository = CreateRepository(provider, out mediaTypeRepository);
-
-                // Act
-                var exists = repository.Exists(NodeDto.NodeIdSeed + 1);
-                var existsToo = repository.Exists(NodeDto.NodeIdSeed + 1);
-                var doesntExists = repository.Exists(NodeDto.NodeIdSeed + 5);
-
-                // Assert
-                Assert.That(exists, Is.True);
-                Assert.That(existsToo, Is.True);
-                Assert.That(doesntExists, Is.False);
-            }
-        }
-
-        [Test]
-        public void CountMedia()
-        {
-            // Arrange
-            var provider = TestObjects.GetScopeProvider(Logger);
-            using (var scope = provider.CreateScope())
-            {
-                MediaTypeRepository mediaTypeRepository;
-                var repository = CreateRepository(provider, out mediaTypeRepository);
-
-                // Act
-                int level = 2;
-                var query = scope.SqlContext.Query<IMedia>().Where(x => x.Level == level);
-                var result = repository.Count(query);
-
-                // Assert
-                Assert.That(result, Is.GreaterThanOrEqualTo(2));
-            }
-        }
-
-        [TearDown]
-        public override void TearDown()
-        {
-            base.TearDown();
-        }
-
-        public void CreateTestData()
-        {
-            //Create and Save folder-Media -> (NodeDto.NodeIdSeed)
-            var folderMediaType = ServiceContext.MediaTypeService.Get(1031);
-            var folder = MockedMedia.CreateMediaFolder(folderMediaType, -1);
-            ServiceContext.MediaService.Save(folder, 0);
-
-            //Create and Save image-Media -> (NodeDto.NodeIdSeed + 1)
-            var imageMediaType = ServiceContext.MediaTypeService.Get(1032);
-            var image = MockedMedia.CreateMediaImage(imageMediaType, folder.Id);
-            ServiceContext.MediaService.Save(image, 0);
-
-            //Create and Save file-Media -> (NodeDto.NodeIdSeed + 2)
-            var fileMediaType = ServiceContext.MediaTypeService.Get(1033);
-            var file = MockedMedia.CreateMediaFile(fileMediaType, folder.Id);
-            ServiceContext.MediaService.Save(file, 0);
-        }
-    }
-}
-=======
 ﻿using System;
 using System.Linq;
 using Moq;
@@ -1165,18 +574,17 @@
             //Create and Save folder-Media -> (NodeDto.NodeIdSeed)
             var folderMediaType = ServiceContext.MediaTypeService.Get(1031);
             var folder = MockedMedia.CreateMediaFolder(folderMediaType, -1);
-            ((IMediaServiceOperations)(ServiceContext.MediaService)).Save(folder, 0);
+            ServiceContext.MediaService.Save(folder, 0);
 
             //Create and Save image-Media -> (NodeDto.NodeIdSeed + 1)
             var imageMediaType = ServiceContext.MediaTypeService.Get(1032);
             var image = MockedMedia.CreateMediaImage(imageMediaType, folder.Id);
-            ((IMediaServiceOperations)(ServiceContext.MediaService)).Save(image, 0);
+            ServiceContext.MediaService.Save(image, 0);
 
             //Create and Save file-Media -> (NodeDto.NodeIdSeed + 2)
             var fileMediaType = ServiceContext.MediaTypeService.Get(1033);
             var file = MockedMedia.CreateMediaFile(fileMediaType, folder.Id);
-            ((IMediaServiceOperations)(ServiceContext.MediaService)).Save(file, 0);
+            ServiceContext.MediaService.Save(file, 0);
         }
     }
-}
->>>>>>> c56b983c
+}