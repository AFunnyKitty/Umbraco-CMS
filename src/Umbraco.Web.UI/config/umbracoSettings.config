--- conflicted
+++ resolved
@@ -14,13 +14,8 @@
       <!-- automatically updates dimension, filesize and extension attributes on upload -->
       <autoFillImageProperties>
         <uploadField alias="umbracoFile">
-<<<<<<< HEAD
-          <widthFieldAlias>umbracoWidth</widthFieldAlias>
+          <widthFieldAlias>umbracoWidth</widthFieldAlias> 
           <heightFieldAlias>umbracoHeight</heightFieldAlias>
-=======
-          <widthFieldAlias>umbracoWidth</widthFieldAlias> 
-          <heightFieldAlias>umbracoHeight</heightFieldAlias> 
->>>>>>> ec9d4dc5
           <lengthFieldAlias>umbracoBytes</lengthFieldAlias>
           <extensionFieldAlias>umbracoExtension</extensionFieldAlias>
         </uploadField>
