﻿using System;
using System.Collections.Generic;
using System.ComponentModel.DataAnnotations;
using System.Linq;
using System.Text;
using System.Web;
using System.Web.Security;
using Umbraco.Core;
using Umbraco.Core.Logging;
using Umbraco.Core.Models;
using Umbraco.Core.Security;
using Umbraco.Web.Models;
using Umbraco.Web.PublishedCache;

namespace Umbraco.Web.Security
{

    /// <summary>
    /// A helper class for handling Members
    /// </summary>
    public class MembershipHelper
    {
        private readonly ApplicationContext _applicationContext;
        private readonly HttpContextBase _httpContext;

        #region Constructors
        public MembershipHelper(ApplicationContext applicationContext, HttpContextBase httpContext)
        {
            if (applicationContext == null) throw new ArgumentNullException("applicationContext");
            if (httpContext == null) throw new ArgumentNullException("httpContext");
            _applicationContext = applicationContext;
            _httpContext = httpContext;
        }

        public MembershipHelper(UmbracoContext umbracoContext)
        {
            if (umbracoContext == null) throw new ArgumentNullException("umbracoContext");
            _httpContext = umbracoContext.HttpContext;
            _applicationContext = umbracoContext.Application;
        }
        #endregion

        /// <summary>
        /// Returns true if the current membership provider is the Umbraco built-in one.
        /// </summary>
        /// <returns></returns>
        public bool IsUmbracoMembershipProviderActive()
        {
            return Membership.Provider.IsUmbracoMembershipProvider();
        }

        /// <summary>
        /// Updates the currently logged in members profile
        /// </summary>
        /// <param name="model"></param>
        /// <returns>
        /// The updated MembershipUser object
        /// </returns>
        public Attempt<MembershipUser> UpdateMemberProfile(ProfileModel model)
        {
            if (IsLoggedIn() == false)
            {
                throw new NotSupportedException("No member is currently logged in");
            }

            //get the current membership user
            var membershipUser = Membership.GetUser();
            //NOTE: This should never happen since they are logged in
            if (membershipUser == null) throw new InvalidOperationException("Could not find member with username " + _httpContext.User.Identity.Name);

            try
            {
                //check if the email needs to change
                if (model.Email.InvariantEquals(membershipUser.Email) == false)
                {
                    //Use the membership provider to change the email since that is configured to do the checks to check for unique emails if that is configured.
                    var requiresUpdating = UpdateMember(membershipUser, Membership.Provider, model.Email);
                    membershipUser = requiresUpdating.Result;
                }
            }
            catch (Exception ex)
            {
                //This will occur if an email already exists!
                return Attempt<MembershipUser>.Fail(ex);
            }
            
            var member = GetCurrentMember();

            //NOTE: If changing the username is a requirement, than that needs to be done via the IMember directly since MembershipProvider's natively do 
            // not support changing a username! 
            if (model.Name != null && member.Name != model.Name)
            {
                member.Name = model.Name;
            }

            if (model.MemberProperties != null)
            {
                foreach (var property in model.MemberProperties
                    //ensure the property they are posting exists
                    .Where(p => member.ContentType.PropertyTypeExists(p.Alias))
                    .Where(property => member.Properties.Contains(property.Alias))
                    //needs to be editable
                    .Where(p => member.ContentType.MemberCanEditProperty(p.Alias))
                    //needs to have a value
                    .Where(p => p.Value != null))
                {
                    member.Properties[property.Alias].Value = property.Value;
                }
            }

            _applicationContext.Services.MemberService.Save(member);

            //reset the FormsAuth cookie since the username might have changed
            FormsAuthentication.SetAuthCookie(member.Username, true);

            return Attempt<MembershipUser>.Succeed(membershipUser);
        }

        /// <summary>
        /// Registers a new member
        /// </summary>
        /// <param name="model"></param>
        /// <param name="status"></param>
        /// <param name="logMemberIn">
        /// true to log the member in upon successful registration
        /// </param>
        /// <returns></returns>
        public MembershipUser RegisterMember(RegisterModel model, out MembershipCreateStatus status, bool logMemberIn = true)
        {
            model.Username = (model.UsernameIsEmail || model.Username == null) ? model.Email : model.Username;

            var membershipUser = Membership.CreateUser(model.Username, model.Password, model.Email,
                //TODO: Support q/a http://issues.umbraco.org/issue/U4-3213
                null, null,
                true, out status);

            if (status != MembershipCreateStatus.Success) return null;
            
            //update their real name 
            if (Membership.Provider.IsUmbracoMembershipProvider())
            {
                var member = _applicationContext.Services.MemberService.GetByUsername(membershipUser.UserName);
                member.Name = model.Name;

                if (model.MemberProperties != null)
                {
                    foreach (var property in model.MemberProperties.Where(p => p.Value != null)
                        .Where(property => member.Properties.Contains(property.Alias)))
                    {
                        member.Properties[property.Alias].Value = property.Value;
                    }
                }

                _applicationContext.Services.MemberService.Save(member);
            }
            else
            {
                //TODO: Support this scenario!
            }

            //Set member online
            Membership.GetUser(model.Username, true);

            //Log them in
            FormsAuthentication.SetAuthCookie(membershipUser.UserName, true);

            return membershipUser;
        }

        /// <summary>
        /// A helper method to perform the validation and logging in of a member - this is simply wrapping standard membership provider and asp.net forms auth logic.
        /// </summary>
        /// <param name="username"></param>
        /// <param name="password"></param>
        /// <returns></returns>
        public bool Login(string username, string password)
        {
            //Validate credentials
            if (Membership.ValidateUser(username, password) == false)
            {
                return false;
            }
            //Set member online
            var member = Membership.GetUser(username, true);
            if (member == null)
            {
                //this should not happen
                LogHelper.Warn<MembershipHelper>("The member validated but then no member was returned with the username " + username);                
                return false;
            }
            //Log them in
            FormsAuthentication.SetAuthCookie(member.UserName, true);
            return true;
        }

        #region Querying for front-end

        public IPublishedContent GetByProviderKey(object key)
        {
            if (Membership.Provider.IsUmbracoMembershipProvider() == false)
            {
                throw new NotSupportedException("Cannot access this method unless the Umbraco membership provider is active");
            }

            var result = _applicationContext.Services.MemberService.GetByProviderKey(key);
            return result == null ? null : new MemberPublishedContent(result, Membership.GetUser(result.Username));
        }

        public IPublishedContent GetById(int memberId)
        {
            if (Membership.Provider.IsUmbracoMembershipProvider() == false)
            {
                throw new NotSupportedException("Cannot access this method unless the Umbraco membership provider is active");
            }

            var result = _applicationContext.Services.MemberService.GetById(memberId);
            return result == null ? null : new MemberPublishedContent(result, Membership.GetUser(result.Username));
        }

        public IPublishedContent GetByUsername(string username)
        {
            if (Membership.Provider.IsUmbracoMembershipProvider() == false)
            {
                throw new NotSupportedException("Cannot access this method unless the Umbraco membership provider is active");
            }

            var result = _applicationContext.Services.MemberService.GetByUsername(username);
            return result == null ? null : new MemberPublishedContent(result, Membership.GetUser(result.Username));
        }

        public IPublishedContent GetByEmail(string email)
        {
            if (Membership.Provider.IsUmbracoMembershipProvider() == false)
            {
                throw new NotSupportedException("Cannot access this method unless the Umbraco membership provider is active");
            }

            var result = _applicationContext.Services.MemberService.GetByEmail(email);
            return result == null ? null : new MemberPublishedContent(result, Membership.GetUser(result.Username));
        }
        
        #endregion

        #region Model Creation methods for member data editing on the front-end
        /// <summary>
        /// Creates a new profile model filled in with the current members details if they are logged in which allows for editing
        /// profile properties
        /// </summary>
        /// <returns></returns>
<<<<<<< HEAD
        public ProfileModel GetCurrentMemberProfile()
=======
        public ProfileModel GetCurrentMemberProfileModel()
>>>>>>> c500d290
        {
            if (IsLoggedIn() == false)
            {
                return null;
            }

            if (Membership.Provider.IsUmbracoMembershipProvider())
            {
                var membershipUser = Membership.GetUser();
                var member = GetCurrentMember();
                //this shouldn't happen
                if (member == null) return null;

                var model = ProfileModel.CreateModel();
                model.Name = member.Name;
                model.MemberTypeAlias = member.ContentTypeAlias;

                model.Email = membershipUser.Email;
                model.UserName = membershipUser.UserName;
                model.PasswordQuestion = membershipUser.PasswordQuestion;
                model.Comment = membershipUser.Comment;
                model.IsApproved = membershipUser.IsApproved;
                model.IsLockedOut = membershipUser.IsLockedOut;
                model.LastLockoutDate = membershipUser.LastLockoutDate;
                model.CreationDate = membershipUser.CreationDate;
                model.LastLoginDate = membershipUser.LastLoginDate;
                model.LastActivityDate = membershipUser.LastActivityDate;
                model.LastPasswordChangedDate = membershipUser.LastPasswordChangedDate;


                var memberType = member.ContentType;

                var builtIns = Constants.Conventions.Member.GetStandardPropertyTypeStubs().Select(x => x.Key).ToArray();

                foreach (var prop in memberType.PropertyTypes
                    .Where(x => builtIns.Contains(x.Alias) == false && memberType.MemberCanEditProperty(x.Alias)))
                {
                    var value = string.Empty;
                    var propValue = member.Properties[prop.Alias];
                    if (propValue != null)
                    {
                        value = propValue.Value.ToString();
                    }

                    model.MemberProperties.Add(new UmbracoProperty
                    {
                        Alias = prop.Alias,
                        Name = prop.Name,
                        Value = value
                    });
                }
                return model;
            }

            //we can try to look up an associated member by the provider user key
            //TODO: Support this at some point!
            throw new NotSupportedException("Currently a member profile cannot be edited unless using the built-in Umbraco membership providers");
        }

        /// <summary>
        /// Creates a model to use for registering new members with custom member properties
        /// </summary>
        /// <param name="memberTypeAlias"></param>
        /// <returns></returns>
        public RegisterModel CreateRegistrationModel(string memberTypeAlias = null)
        {
            if (Membership.Provider.IsUmbracoMembershipProvider())
            {
                memberTypeAlias = memberTypeAlias ?? Constants.Conventions.MemberTypes.DefaultAlias;
                var memberType = _applicationContext.Services.MemberTypeService.Get(memberTypeAlias);
                if (memberType == null)
                    throw new InvalidOperationException("Could not find a member type with alias " + memberTypeAlias);

                var props = memberType.PropertyTypes
                    .Where(x => memberType.MemberCanEditProperty(x.Alias))
                    .Select(prop => new UmbracoProperty
                    {
                        Alias = prop.Alias,
                        Name = prop.Name,
                        Value = string.Empty
                    }).ToList();

                var model = RegisterModel.CreateModel();
                model.MemberProperties = props;
                return model;
            }
            else
            {
                var model = RegisterModel.CreateModel();
                model.MemberTypeAlias = string.Empty;
                return model;
            }
        } 
        #endregion

        /// <summary>
        /// Returns the login status model of the currently logged in member, if no member is logged in it returns null;
        /// </summary>
        /// <returns></returns>
        public LoginStatusModel GetCurrentLoginStatus()
        {
            var model = LoginStatusModel.CreateModel();

            if (IsLoggedIn() == false)
            {
                model.IsLoggedIn = false;
                return model;
            }
            
            if (Membership.Provider.IsUmbracoMembershipProvider())
            {
                var member = GetCurrentMember();
                //this shouldn't happen
                if (member == null) return model;
                model.Name = member.Name;
                model.Username = member.Username;
                model.Email = member.Email;
            }
            else
            {
                var member = Membership.GetUser();
                //this shouldn't happen
                if (member == null) return null;
                model.Name = member.UserName;
                model.Username = member.UserName;
                model.Email = member.Email;
            }

            model.IsLoggedIn = true;
            return model;
        }

        /// <summary>
        /// Check if a member is logged in
        /// </summary>
        /// <returns></returns>
        public bool IsLoggedIn()
        {
            return _httpContext.User != null && _httpContext.User.Identity.IsAuthenticated;
        }

        /// <summary>
        /// Returns true or false if the currently logged in member is authorized based on the parameters provided
        /// </summary>
        /// <param name="allowAll"></param>
        /// <param name="allowTypes"></param>
        /// <param name="allowGroups"></param>
        /// <param name="allowMembers"></param>
        /// <returns></returns>
        public bool IsMemberAuthorized(
            bool allowAll = false,
            IEnumerable<string> allowTypes = null,
            IEnumerable<string> allowGroups = null,
            IEnumerable<int> allowMembers = null)
        {
            if (allowAll)
                return true;

            if (allowTypes == null)
                allowTypes = Enumerable.Empty<string>();
            if (allowGroups == null)
                allowGroups = Enumerable.Empty<string>();
            if (allowMembers == null)
                allowMembers = Enumerable.Empty<int>();

            // Allow by default
            var allowAction = true;
            
            if (IsLoggedIn() == false)
            {
                // If not logged on, not allowed
                allowAction = false;
            }
            else
            {
                string username;
                if (Membership.Provider.IsUmbracoMembershipProvider())
                {
                    var member = GetCurrentMember();
                    username = member.Username;
                    // If types defined, check member is of one of those types
                    var allowTypesList = allowTypes as IList<string> ?? allowTypes.ToList();
                    if (allowTypesList.Any(allowType => allowType != string.Empty))
                    {
                        // Allow only if member's type is in list
                        allowAction = allowTypesList.Select(x => x.ToLowerInvariant()).Contains(member.ContentType.Alias.ToLowerInvariant());
                    }

                    // If specific members defined, check member is of one of those
                    if (allowAction && allowMembers.Any())
                    {
                        // Allow only if member's Id is in the list
                        allowAction = allowMembers.Contains(member.Id);
                    }
                }
                else
                {
                    var member = Membership.GetUser();
                    username = member.UserName;
                }
                
                // If groups defined, check member is of one of those groups
                var allowGroupsList = allowGroups as IList<string> ?? allowGroups.ToList();
                if (allowAction && allowGroupsList.Any(allowGroup => allowGroup != string.Empty))
                {
                    // Allow only if member is assigned to a group in the list
                    var groups = Roles.GetRolesForUser(username);
                    allowAction = allowGroupsList.Select(s => s.ToLowerInvariant()).Intersect(groups.Select(myGroup => myGroup.ToLowerInvariant())).Any();
                }

                
            }

            return allowAction;
        }

        /// <summary>
        /// Changes password for a member/user given the membership provider name and the password change model
        /// </summary>
        /// <param name="username"></param>
        /// <param name="passwordModel"></param>
        /// <param name="membershipProviderName"></param>
        /// <returns></returns>
        public Attempt<PasswordChangedModel> ChangePassword(string username, ChangingPasswordModel passwordModel, string membershipProviderName)
        {
            var provider = Membership.Providers[membershipProviderName];
            if (provider == null)
            {
                throw new InvalidOperationException("Could not find provider with name " + membershipProviderName);
            }
            return ChangePassword(username, passwordModel, provider);
        }

        /// <summary>
        /// Changes password for a member/user given the membership provider and the password change model
        /// </summary>
        /// <param name="username"></param>
        /// <param name="passwordModel"></param>
        /// <param name="membershipProvider"></param>
        /// <returns></returns>        
        public Attempt<PasswordChangedModel> ChangePassword(string username, ChangingPasswordModel passwordModel, MembershipProvider membershipProvider)
        {
            // YES! It is completely insane how many options you have to take into account based on the membership provider. yikes!        

            if (passwordModel == null) throw new ArgumentNullException("passwordModel");
            if (membershipProvider == null) throw new ArgumentNullException("membershipProvider");

            //Are we resetting the password??
            if (passwordModel.Reset.HasValue && passwordModel.Reset.Value)
            {
                if (membershipProvider.EnablePasswordReset == false)
                {
                    return Attempt.Fail(new PasswordChangedModel { ChangeError = new ValidationResult("Password reset is not enabled", new[] { "resetPassword" }) });
                }
                if (membershipProvider.RequiresQuestionAndAnswer && passwordModel.Answer.IsNullOrWhiteSpace())
                {
                    return Attempt.Fail(new PasswordChangedModel { ChangeError = new ValidationResult("Password reset requires a password answer", new[] { "resetPassword" }) });
                }
                //ok, we should be able to reset it
                try
                {
                    var newPass = membershipProvider.ResetPassword(
                        username,
                        membershipProvider.RequiresQuestionAndAnswer ? passwordModel.Answer : null);

                    //return the generated pword
                    return Attempt.Succeed(new PasswordChangedModel { ResetPassword = newPass });
                }
                catch (Exception ex)
                {
                    LogHelper.WarnWithException<WebSecurity>("Could not reset member password", ex);
                    return Attempt.Fail(new PasswordChangedModel { ChangeError = new ValidationResult("Could not reset password, error: " + ex.Message + " (see log for full details)", new[] { "resetPassword" }) });
                }
            }

            //we're not resetting it so we need to try to change it.

            if (passwordModel.NewPassword.IsNullOrWhiteSpace())
            {
                return Attempt.Fail(new PasswordChangedModel { ChangeError = new ValidationResult("Cannot set an empty password", new[] { "value" }) });
            }

            //This is an edge case and is only necessary for backwards compatibility:
            var umbracoBaseProvider = membershipProvider as MembershipProviderBase;
            if (umbracoBaseProvider != null && umbracoBaseProvider.AllowManuallyChangingPassword)
            {
                //this provider allows manually changing the password without the old password, so we can just do it
                try
                {
                    var result = umbracoBaseProvider.ChangePassword(username, "", passwordModel.NewPassword);
                    return result == false
                        ? Attempt.Fail(new PasswordChangedModel { ChangeError = new ValidationResult("Could not change password, invalid username or password", new[] { "value" }) })
                        : Attempt.Succeed(new PasswordChangedModel());
                }
                catch (Exception ex)
                {
                    LogHelper.WarnWithException<WebSecurity>("Could not change member password", ex);
                    return Attempt.Fail(new PasswordChangedModel { ChangeError = new ValidationResult("Could not change password, error: " + ex.Message + " (see log for full details)", new[] { "value" }) });
                }
            }

            //The provider does not support manually chaning the password but no old password supplied - need to return an error
            if (passwordModel.OldPassword.IsNullOrWhiteSpace() && membershipProvider.EnablePasswordRetrieval == false)
            {
                //if password retrieval is not enabled but there is no old password we cannot continue
                return Attempt.Fail(new PasswordChangedModel { ChangeError = new ValidationResult("Password cannot be changed without the old password", new[] { "value" }) });
            }

            if (passwordModel.OldPassword.IsNullOrWhiteSpace() == false)
            {
                //if an old password is suplied try to change it

                try
                {
                    var result = membershipProvider.ChangePassword(username, passwordModel.OldPassword, passwordModel.NewPassword);
                    return result == false
                        ? Attempt.Fail(new PasswordChangedModel { ChangeError = new ValidationResult("Could not change password, invalid username or password", new[] { "value" }) })
                        : Attempt.Succeed(new PasswordChangedModel());
                }
                catch (Exception ex)
                {
                    LogHelper.WarnWithException<WebSecurity>("Could not change member password", ex);
                    return Attempt.Fail(new PasswordChangedModel { ChangeError = new ValidationResult("Could not change password, error: " + ex.Message + " (see log for full details)", new[] { "value" }) });
                }
            }

            if (membershipProvider.EnablePasswordRetrieval == false)
            {
                //we cannot continue if we cannot get the current password
                return Attempt.Fail(new PasswordChangedModel { ChangeError = new ValidationResult("Password cannot be changed without the old password", new[] { "value" }) });
            }
            if (membershipProvider.RequiresQuestionAndAnswer && passwordModel.Answer.IsNullOrWhiteSpace())
            {
                //if the question answer is required but there isn't one, we cannot continue
                return Attempt.Fail(new PasswordChangedModel { ChangeError = new ValidationResult("Password cannot be changed without the password answer", new[] { "value" }) });
            }

            //lets try to get the old one so we can change it
            try
            {
                var oldPassword = membershipProvider.GetPassword(
                    username,
                    membershipProvider.RequiresQuestionAndAnswer ? passwordModel.Answer : null);

                try
                {
                    var result = membershipProvider.ChangePassword(username, oldPassword, passwordModel.NewPassword);
                    return result == false
                        ? Attempt.Fail(new PasswordChangedModel { ChangeError = new ValidationResult("Could not change password", new[] { "value" }) })
                        : Attempt.Succeed(new PasswordChangedModel());
                }
                catch (Exception ex1)
                {
                    LogHelper.WarnWithException<WebSecurity>("Could not change member password", ex1);
                    return Attempt.Fail(new PasswordChangedModel { ChangeError = new ValidationResult("Could not change password, error: " + ex1.Message + " (see log for full details)", new[] { "value" }) });
                }

            }
            catch (Exception ex2)
            {
                LogHelper.WarnWithException<WebSecurity>("Could not retrieve member password", ex2);
                return Attempt.Fail(new PasswordChangedModel { ChangeError = new ValidationResult("Could not change password, error: " + ex2.Message + " (see log for full details)", new[] { "value" }) });
            }
        }
        
        /// <summary>
        /// Updates a membership user with all of it's writable properties
        /// </summary>
        /// <param name="member"></param>
        /// <param name="provider"></param>
        /// <param name="email"></param>
        /// <param name="isApproved"></param>
        /// <param name="lastLoginDate"></param>
        /// <param name="lastActivityDate"></param>
        /// <param name="comment"></param>
        /// <returns>
        /// Returns successful if the membershipuser required updating, otherwise returns failed if it didn't require updating.
        /// </returns>
        internal Attempt<MembershipUser> UpdateMember(MembershipUser member, MembershipProvider provider,
            string email = null,
            bool? isApproved = null,
            DateTime? lastLoginDate = null,
            DateTime? lastActivityDate = null,
            string comment = null)
        {
            var needsUpdating = new List<bool>();

            //set the writable properties
            if (email != null)
            {
                needsUpdating.Add(member.Email != email);
                member.Email = email;
            }
            if (isApproved.HasValue)
            {
                needsUpdating.Add(member.IsApproved != isApproved.Value);
                member.IsApproved = isApproved.Value;
            }
            if (lastLoginDate.HasValue)
            {
                needsUpdating.Add(member.LastLoginDate != lastLoginDate.Value);
                member.LastLoginDate = lastLoginDate.Value;
            }
            if (lastActivityDate.HasValue)
            {
                needsUpdating.Add(member.LastActivityDate != lastActivityDate.Value);
                member.LastActivityDate = lastActivityDate.Value;
            }
            if (comment != null)
            {
                needsUpdating.Add(member.Comment != comment);
                member.Comment = comment;
            }

            //Don't persist anything if nothing has changed
            if (needsUpdating.Any(x => x == true))
            {
                provider.UpdateUser(member);
                return Attempt<MembershipUser>.Succeed(member);
            }

            return Attempt<MembershipUser>.Fail(member);
        }

        /// <summary>
        /// Returns the currently logged in IMember object - this should never be exposed to the front-end since it's returning a business logic entity!
        /// </summary>
        /// <returns></returns>
        private IMember GetCurrentMember()
        {
            if (Membership.Provider.IsUmbracoMembershipProvider() == false)
            {
                throw new NotSupportedException("An IMember model can only be retreived when using the built-in Umbraco membership providers");
            }
            var member = _applicationContext.Services.MemberService.GetByUsername(_httpContext.User.Identity.Name);
            return member;
        }

    }
}<|MERGE_RESOLUTION|>--- conflicted
+++ resolved
@@ -247,11 +247,7 @@
         /// profile properties
         /// </summary>
         /// <returns></returns>
-<<<<<<< HEAD
-        public ProfileModel GetCurrentMemberProfile()
-=======
         public ProfileModel GetCurrentMemberProfileModel()
->>>>>>> c500d290
         {
             if (IsLoggedIn() == false)
             {
