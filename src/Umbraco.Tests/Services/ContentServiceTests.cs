--- conflicted
+++ resolved
@@ -212,13 +212,8 @@
 
             ServiceContext.ContentPublishingService.PublishCulture(root);
             Assert.IsTrue(contentService.SaveAndPublish(root).Success);
-<<<<<<< HEAD
-            var content = contentService.CreateAndSave("Test", -1, "umbTextpage", 0);
+            var content = contentService.CreateAndSave("Test", -1, "umbTextpage", Constants.Security.SuperUserId);
             ServiceContext.ContentPublishingService.PublishCulture(content);
-=======
-            var content = contentService.CreateAndSave("Test", -1, "umbTextpage", Constants.Security.SuperUserId);
-            content.PublishCulture();
->>>>>>> 57074d35
             Assert.IsTrue(contentService.SaveAndPublish(content).Success);
             var hierarchy = CreateContentHierarchy().OrderBy(x => x.Level).ToArray();
             contentService.Save(hierarchy, Constants.Security.SuperUserId);
@@ -285,7 +280,7 @@
                     c.ContentSchedule.Add(now.AddSeconds(5), null); //release in 5 seconds
                     var r = ServiceContext.ContentService.Save(c);
                     Assert.IsTrue(r.Success, r.Result.ToString());
-                }   
+                }
                 else
                 {
                     c.ContentSchedule.Add(null, now.AddSeconds(5)); //expire in 5 seconds
@@ -321,7 +316,7 @@
                 variant.Add(c);
             }
 
-            
+
             var runSched = ServiceContext.ContentService.PerformScheduledPublish(
                 now.AddMinutes(1)).ToList(); //process anything scheduled before a minute from now
 
@@ -1445,13 +1440,8 @@
             var content = contentService.GetById(NodeDto.NodeIdSeed + 2);
 
             // Act
-<<<<<<< HEAD
             ServiceContext.ContentPublishingService.PublishCulture(content);
-            var published = contentService.SavePublishing(content, 0);
-=======
-            content.PublishCulture();
             var published = contentService.SavePublishing(content, Constants.Security.SuperUserId);
->>>>>>> 57074d35
 
             // Assert
             Assert.That(published.Success, Is.True);
@@ -1505,13 +1495,8 @@
                 Assert.AreEqual("Home", content.Name);
 
                 content.Name = "foo";
-<<<<<<< HEAD
                 ServiceContext.ContentPublishingService.PublishCulture(content);
-                var published = contentService.SavePublishing(content, 0);
-=======
-                content.PublishCulture();
                 var published = contentService.SavePublishing(content, Constants.Security.SuperUserId);
->>>>>>> 57074d35
 
                 Assert.That(published.Success, Is.True);
                 Assert.That(content.Published, Is.True);
@@ -1677,21 +1662,12 @@
             contentService.Save(content);
 
             var parent = contentService.GetById(NodeDto.NodeIdSeed + 2);
-<<<<<<< HEAD
             ServiceContext.ContentPublishingService.PublishCulture(parent);
-            var parentPublished = contentService.SavePublishing(parent, 0);//Publish root Home node to enable publishing of 'NodeDto.NodeIdSeed + 3'
+            var parentPublished = contentService.SavePublishing(parent, Constants.Security.SuperUserId);//Publish root Home node to enable publishing of 'NodeDto.NodeIdSeed + 3'
 
             // Act
             ServiceContext.ContentPublishingService.PublishCulture(content);
-            var published = contentService.SavePublishing(content, 0);
-=======
-            parent.PublishCulture();
-            var parentPublished = contentService.SavePublishing(parent, Constants.Security.SuperUserId);//Publish root Home node to enable publishing of 'NodeDto.NodeIdSeed + 3'
-
-            // Act
-            content.PublishCulture();
             var published = contentService.SavePublishing(content, Constants.Security.SuperUserId);
->>>>>>> 57074d35
 
             // Assert
             Assert.That(parentPublished.Success, Is.True);
@@ -1729,21 +1705,12 @@
             contentService.Save(content, Constants.Security.SuperUserId);
 
             var parent = contentService.GetById(NodeDto.NodeIdSeed + 2);
-<<<<<<< HEAD
             ServiceContext.ContentPublishingService.PublishCulture(parent);
-            var parentPublished = contentService.SavePublishing(parent, 0);//Publish root Home node to enable publishing of 'NodeDto.NodeIdSeed + 3'
+            var parentPublished = contentService.SavePublishing(parent, Constants.Security.SuperUserId);//Publish root Home node to enable publishing of 'NodeDto.NodeIdSeed + 3'
 
             // Act
             ServiceContext.ContentPublishingService.PublishCulture(content);
-            var published = contentService.SavePublishing(content, 0);
-=======
-            parent.PublishCulture();
-            var parentPublished = contentService.SavePublishing(parent, Constants.Security.SuperUserId);//Publish root Home node to enable publishing of 'NodeDto.NodeIdSeed + 3'
-
-            // Act
-            content.PublishCulture();
             var published = contentService.SavePublishing(content, Constants.Security.SuperUserId);
->>>>>>> 57074d35
 
             // Assert
             Assert.That(parentPublished.Success, Is.True);
@@ -1795,13 +1762,8 @@
             var content = contentService.GetById(NodeDto.NodeIdSeed + 5);
 
             // Act
-<<<<<<< HEAD
             ServiceContext.ContentPublishingService.PublishCulture(content);
-            var published = contentService.SavePublishing(content, 0);
-=======
-            content.PublishCulture();
             var published = contentService.SavePublishing(content, Constants.Security.SuperUserId);
->>>>>>> 57074d35
 
             // Assert
             Assert.That(published.Success, Is.False);
@@ -1818,13 +1780,8 @@
             content.SetValue("author", "Barack Obama");
 
             // Act
-<<<<<<< HEAD
             ServiceContext.ContentPublishingService.PublishCulture(content);
-            var published = contentService.SavePublishing(content, 0);
-=======
-            content.PublishCulture();
             var published = contentService.SavePublishing(content, Constants.Security.SuperUserId);
->>>>>>> 57074d35
 
             // Assert
             Assert.That(content.HasIdentity, Is.True);
@@ -1848,26 +1805,15 @@
             content.SetValue("author", "Barack Obama");
 
             // Act
-<<<<<<< HEAD
             ServiceContext.ContentPublishingService.PublishCulture(content);
-            var published = contentService.SavePublishing(content, 0);
-            var childContent = contentService.Create("Child", content.Id, "umbTextpage", 0);
-=======
-            content.PublishCulture();
             var published = contentService.SavePublishing(content, Constants.Security.SuperUserId);
             var childContent = contentService.Create("Child", content.Id, "umbTextpage", Constants.Security.SuperUserId);
->>>>>>> 57074d35
             // Reset all identity properties
             childContent.Id = 0;
             childContent.Path = null;
             ((Content)childContent).ResetIdentity();
-<<<<<<< HEAD
             ServiceContext.ContentPublishingService.PublishCulture(childContent);
-            var childPublished = contentService.SavePublishing(childContent, 0);
-=======
-            childContent.PublishCulture();
             var childPublished = contentService.SavePublishing(childContent, Constants.Security.SuperUserId);
->>>>>>> 57074d35
 
             // Assert
             Assert.That(content.HasIdentity, Is.True);
@@ -2205,24 +2151,14 @@
             var content1 = MockedContent.CreateBasicContent(contentType);
             content1.PropertyValues(obj);
             content1.ResetDirtyProperties(false);
-<<<<<<< HEAD
-            ServiceContext.ContentService.Save(content1, 0);
+            ServiceContext.ContentService.Save(content1, Constants.Security.SuperUserId);
             ServiceContext.ContentPublishingService.PublishCulture(content1);
-=======
-            ServiceContext.ContentService.Save(content1, Constants.Security.SuperUserId);
-            content1.PublishCulture();
->>>>>>> 57074d35
             Assert.IsTrue(ServiceContext.ContentService.SavePublishing(content1, 0).Success);
             var content2 = MockedContent.CreateBasicContent(contentType);
             content2.PropertyValues(obj);
             content2.ResetDirtyProperties(false);
-<<<<<<< HEAD
-            ServiceContext.ContentService.Save(content2, 0);
+            ServiceContext.ContentService.Save(content2, Constants.Security.SuperUserId);
             ServiceContext.ContentPublishingService.PublishCulture(content2);
-=======
-            ServiceContext.ContentService.Save(content2, Constants.Security.SuperUserId);
-            content2.PublishCulture();
->>>>>>> 57074d35
             Assert.IsTrue(ServiceContext.ContentService.SavePublishing(content2, 0).Success);
 
             var editorGroup = ServiceContext.UserService.GetUserGroupByAlias("editor");
