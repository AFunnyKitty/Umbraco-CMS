angular.module('umbraco.services')
.factory('navigationService', function ($rootScope, $routeParams, $log, $location, dialogService, treeService, sectionResource) {

	var currentSection = $routeParams.section;
	var currentId = $routeParams.id;
	var currentNode;
	var ui = {};

    var _sections = sectionResource.getSections();

	function setMode(mode){
		switch(mode)
		{
			case 'tree':
			ui.showNavigation = true;
			ui.showContextMenu = false;
			ui.showContextMenuDialog = false;
			ui.stickyNavigation = false;

			$("#search-form input").focus();
			break;
			case 'menu':
			ui.showNavigation = true;
			ui.showContextMenu = true;
			ui.showContextMenuDialog = false;
			ui.stickyNavigation = true;
			break;
			case 'dialog':
			ui.stickyNavigation = true;
			ui.showNavigation = true;
			ui.showContextMenu = false;
			ui.showContextMenuDialog = true;
			break;
			case 'search':
			ui.stickyNavigation = false;
			ui.showNavigation = true;
			ui.showContextMenu = false;
			ui.showSearchResults = true;
			ui.showContextMenuDialog = false;
			break;      
			default:
			ui.showNavigation = false;
			ui.showContextMenu = false;
			ui.showContextMenuDialog = false;
			ui.showSearchResults = false;
			ui.stickyNavigation = false;
			break;
		}
	}

	return {
		currentNode: currentNode,
		mode: "default",
		ui: ui,
<<<<<<< HEAD
		sections: _sections,

=======
        
>>>>>>> 71bff2d1
	    /**
         * @ngdoc function
         * @name loadLegacyIFrame
         * @methodOf navigationService
         * @function
         *
         * @description
         * Shows the legacy iframe and loads in the content based on the source url
         * @param source {String} The URL to load into the iframe
         */
		loadLegacyIFrame: function (source) {
            $location.path("/framed/" + encodeURIComponent(source));
        },

		changeSection: function(sectionAlias){
			if(this.ui.stickyNavigation){
				setMode("default-opensection");
				this.ui.currentSection = selectedSection;
				this.showTree(selectedSection);
			}
		},

		showTree: function(sectionAlias){
			if(!this.ui.stickyNavigation && sectionAlias !== this.ui.currentTree){
				$log.log("show tree" + sectionAlias);
				this.ui.currentTree = sectionAlias;
				setMode("tree");
			}
		},

		hideTree: function(){
			if(!this.ui.stickyNavigation){
				$log.log("hide tree");
				this.ui.currentTree = "";
				setMode("default-hidesectiontree");
			}
		},

		showMenu: function (event, args) {
			if(args.event !== undefined && args.node.defaultAction && !args.event.altKey){
				//hack for now, it needs the complete action object to, so either include in tree item json
				//or lookup in service...
				var act = {
					alias: args.node.defaultAction,
					name: args.node.defaultAction
				};

				this.ui.currentNode = args.node;
				this.showDialog({
								scope: args.scope,
								node: args.node,
								action: act,
								section: this.ui.currentTree
							});
			}
			else {
				setMode("menu");
				ui.actions = treeService.getActions({node: args.node, section: this.ui.currentTree});
				

				this.ui.currentNode = args.node;
				this.ui.dialogTitle = args.node.name;
			}
		},

		hideMenu: function () {
			var selectedId = $routeParams.id;
			this.ui.currentNode = undefined;
			this.ui.actions = [];
			setMode("tree");
		},

		showDialog: function (args) {
			setMode("dialog");

			var scope = args.scope || $rootScope.$new();
			scope.currentNode = args.node;

			//this.currentNode = item;
			this.ui.dialogTitle = args.action.name;

			var templateUrl = "views/" + this.ui.currentTree + "/" + args.action.alias + ".html";
		    var d = dialogService.append(
		        {
		            container: $("#dialog div.umb-panel-body"),
		            scope: scope,
		            template: templateUrl
		        });
		},

		hideDialog: function() {
			$log.log("hide dialog");
			this.showMenu(undefined, {node: this.ui.currentNode});
		},

		showSearch: function() {
			setMode("search");
		},

		hideSearch: function() {
			setMode("default-hidesearch");
		},

		hideNavigation: function(){
			this.ui.currentTree = "";
			this.ui.actions = [];
			this.ui.currentNode = undefined;

			setMode("default");
		}
	};

});<|MERGE_RESOLUTION|>--- conflicted
+++ resolved
@@ -1,173 +1,170 @@
-angular.module('umbraco.services')
-.factory('navigationService', function ($rootScope, $routeParams, $log, $location, dialogService, treeService, sectionResource) {
-
-	var currentSection = $routeParams.section;
-	var currentId = $routeParams.id;
-	var currentNode;
-	var ui = {};
-
-    var _sections = sectionResource.getSections();
-
-	function setMode(mode){
-		switch(mode)
-		{
-			case 'tree':
-			ui.showNavigation = true;
-			ui.showContextMenu = false;
-			ui.showContextMenuDialog = false;
-			ui.stickyNavigation = false;
-
-			$("#search-form input").focus();
-			break;
-			case 'menu':
-			ui.showNavigation = true;
-			ui.showContextMenu = true;
-			ui.showContextMenuDialog = false;
-			ui.stickyNavigation = true;
-			break;
-			case 'dialog':
-			ui.stickyNavigation = true;
-			ui.showNavigation = true;
-			ui.showContextMenu = false;
-			ui.showContextMenuDialog = true;
-			break;
-			case 'search':
-			ui.stickyNavigation = false;
-			ui.showNavigation = true;
-			ui.showContextMenu = false;
-			ui.showSearchResults = true;
-			ui.showContextMenuDialog = false;
-			break;      
-			default:
-			ui.showNavigation = false;
-			ui.showContextMenu = false;
-			ui.showContextMenuDialog = false;
-			ui.showSearchResults = false;
-			ui.stickyNavigation = false;
-			break;
-		}
-	}
-
-	return {
-		currentNode: currentNode,
-		mode: "default",
-		ui: ui,
-<<<<<<< HEAD
-		sections: _sections,
-
-=======
-        
->>>>>>> 71bff2d1
-	    /**
-         * @ngdoc function
-         * @name loadLegacyIFrame
-         * @methodOf navigationService
-         * @function
-         *
-         * @description
-         * Shows the legacy iframe and loads in the content based on the source url
-         * @param source {String} The URL to load into the iframe
-         */
-		loadLegacyIFrame: function (source) {
-            $location.path("/framed/" + encodeURIComponent(source));
-        },
-
-		changeSection: function(sectionAlias){
-			if(this.ui.stickyNavigation){
-				setMode("default-opensection");
-				this.ui.currentSection = selectedSection;
-				this.showTree(selectedSection);
-			}
-		},
-
-		showTree: function(sectionAlias){
-			if(!this.ui.stickyNavigation && sectionAlias !== this.ui.currentTree){
-				$log.log("show tree" + sectionAlias);
-				this.ui.currentTree = sectionAlias;
-				setMode("tree");
-			}
-		},
-
-		hideTree: function(){
-			if(!this.ui.stickyNavigation){
-				$log.log("hide tree");
-				this.ui.currentTree = "";
-				setMode("default-hidesectiontree");
-			}
-		},
-
-		showMenu: function (event, args) {
-			if(args.event !== undefined && args.node.defaultAction && !args.event.altKey){
-				//hack for now, it needs the complete action object to, so either include in tree item json
-				//or lookup in service...
-				var act = {
-					alias: args.node.defaultAction,
-					name: args.node.defaultAction
-				};
-
-				this.ui.currentNode = args.node;
-				this.showDialog({
-								scope: args.scope,
-								node: args.node,
-								action: act,
-								section: this.ui.currentTree
-							});
-			}
-			else {
-				setMode("menu");
-				ui.actions = treeService.getActions({node: args.node, section: this.ui.currentTree});
-				
-
-				this.ui.currentNode = args.node;
-				this.ui.dialogTitle = args.node.name;
-			}
-		},
-
-		hideMenu: function () {
-			var selectedId = $routeParams.id;
-			this.ui.currentNode = undefined;
-			this.ui.actions = [];
-			setMode("tree");
-		},
-
-		showDialog: function (args) {
-			setMode("dialog");
-
-			var scope = args.scope || $rootScope.$new();
-			scope.currentNode = args.node;
-
-			//this.currentNode = item;
-			this.ui.dialogTitle = args.action.name;
-
-			var templateUrl = "views/" + this.ui.currentTree + "/" + args.action.alias + ".html";
-		    var d = dialogService.append(
-		        {
-		            container: $("#dialog div.umb-panel-body"),
-		            scope: scope,
-		            template: templateUrl
-		        });
-		},
-
-		hideDialog: function() {
-			$log.log("hide dialog");
-			this.showMenu(undefined, {node: this.ui.currentNode});
-		},
-
-		showSearch: function() {
-			setMode("search");
-		},
-
-		hideSearch: function() {
-			setMode("default-hidesearch");
-		},
-
-		hideNavigation: function(){
-			this.ui.currentTree = "";
-			this.ui.actions = [];
-			this.ui.currentNode = undefined;
-
-			setMode("default");
-		}
-	};
-
-});+angular.module('umbraco.services')
+.factory('navigationService', function ($rootScope, $routeParams, $log, $location, dialogService, treeService, sectionResource) {
+
+	var currentSection = $routeParams.section;
+	var currentId = $routeParams.id;
+	var currentNode;
+	var ui = {};
+
+    var _sections = sectionResource.getSections();
+
+	function setMode(mode){
+		switch(mode)
+		{
+			case 'tree':
+			ui.showNavigation = true;
+			ui.showContextMenu = false;
+			ui.showContextMenuDialog = false;
+			ui.stickyNavigation = false;
+
+			$("#search-form input").focus();
+			break;
+			case 'menu':
+			ui.showNavigation = true;
+			ui.showContextMenu = true;
+			ui.showContextMenuDialog = false;
+			ui.stickyNavigation = true;
+			break;
+			case 'dialog':
+			ui.stickyNavigation = true;
+			ui.showNavigation = true;
+			ui.showContextMenu = false;
+			ui.showContextMenuDialog = true;
+			break;
+			case 'search':
+			ui.stickyNavigation = false;
+			ui.showNavigation = true;
+			ui.showContextMenu = false;
+			ui.showSearchResults = true;
+			ui.showContextMenuDialog = false;
+			break;      
+			default:
+			ui.showNavigation = false;
+			ui.showContextMenu = false;
+			ui.showContextMenuDialog = false;
+			ui.showSearchResults = false;
+			ui.stickyNavigation = false;
+			break;
+		}
+	}
+
+	return {
+		currentNode: currentNode,
+		mode: "default",
+		ui: ui,
+		sections: _sections,
+
+        
+	    /**
+         * @ngdoc function
+         * @name loadLegacyIFrame
+         * @methodOf navigationService
+         * @function
+         *
+         * @description
+         * Shows the legacy iframe and loads in the content based on the source url
+         * @param source {String} The URL to load into the iframe
+         */
+		loadLegacyIFrame: function (source) {
+            $location.path("/framed/" + encodeURIComponent(source));
+        },
+
+		changeSection: function(sectionAlias){
+			if(this.ui.stickyNavigation){
+				setMode("default-opensection");
+				this.ui.currentSection = selectedSection;
+				this.showTree(selectedSection);
+			}
+		},
+
+		showTree: function(sectionAlias){
+			if(!this.ui.stickyNavigation && sectionAlias !== this.ui.currentTree){
+				$log.log("show tree" + sectionAlias);
+				this.ui.currentTree = sectionAlias;
+				setMode("tree");
+			}
+		},
+
+		hideTree: function(){
+			if(!this.ui.stickyNavigation){
+				$log.log("hide tree");
+				this.ui.currentTree = "";
+				setMode("default-hidesectiontree");
+			}
+		},
+
+		showMenu: function (event, args) {
+			if(args.event !== undefined && args.node.defaultAction && !args.event.altKey){
+				//hack for now, it needs the complete action object to, so either include in tree item json
+				//or lookup in service...
+				var act = {
+					alias: args.node.defaultAction,
+					name: args.node.defaultAction
+				};
+
+				this.ui.currentNode = args.node;
+				this.showDialog({
+								scope: args.scope,
+								node: args.node,
+								action: act,
+								section: this.ui.currentTree
+							});
+			}
+			else {
+				setMode("menu");
+				ui.actions = treeService.getActions({node: args.node, section: this.ui.currentTree});
+				
+
+				this.ui.currentNode = args.node;
+				this.ui.dialogTitle = args.node.name;
+			}
+		},
+
+		hideMenu: function () {
+			var selectedId = $routeParams.id;
+			this.ui.currentNode = undefined;
+			this.ui.actions = [];
+			setMode("tree");
+		},
+
+		showDialog: function (args) {
+			setMode("dialog");
+
+			var scope = args.scope || $rootScope.$new();
+			scope.currentNode = args.node;
+
+			//this.currentNode = item;
+			this.ui.dialogTitle = args.action.name;
+
+			var templateUrl = "views/" + this.ui.currentTree + "/" + args.action.alias + ".html";
+		    var d = dialogService.append(
+		        {
+		            container: $("#dialog div.umb-panel-body"),
+		            scope: scope,
+		            template: templateUrl
+		        });
+		},
+
+		hideDialog: function() {
+			$log.log("hide dialog");
+			this.showMenu(undefined, {node: this.ui.currentNode});
+		},
+
+		showSearch: function() {
+			setMode("search");
+		},
+
+		hideSearch: function() {
+			setMode("default-hidesearch");
+		},
+
+		hideNavigation: function(){
+			this.ui.currentTree = "";
+			this.ui.actions = [];
+			this.ui.currentNode = undefined;
+
+			setMode("default");
+		}
+	};
+
+});