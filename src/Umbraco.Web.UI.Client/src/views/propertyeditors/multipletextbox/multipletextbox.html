--- conflicted
+++ resolved
@@ -1,31 +1,8 @@
-<<<<<<< HEAD
 <div class="umb-property-editor umb-multiple-textbox" ng-controller="Umbraco.PropertyEditors.MultipleTextBoxController">
 
   <div ui-sortable="sortableOptions" ng-model="model.value">
     <div class="flex flex-wrap textbox-wrapper" ng-repeat="item in model.value">
       <input type="text" name="item_{{$index}}" ng-model="item.value" class="umb-property-editor umb-textstring textstring"
-             ng-keyup="addRemoveOnKeyDown($event, $index)" focus-when="{{item.hasFocus}}"/>
-      <i class="icon icon-navigation handle" localize="title" title="@general_move"></i>
-      <a prevent-default href="" class="remove" localize="title" title="@content_removeTextBox"
-         ng-show="model.value.length > model.config.min"
-         ng-click="remove($index)">
-        <i class="icon icon-remove"></i>
-      </a>
-    </div>
-  </div>
-  <a prevent-default href="" class="add-link" localize="title" title="@content_addTextBox"
-     ng-show="model.config.max <= 0 || model.value.length < model.config.max"
-     ng-click="add()">
-      <localize key="general_add">Add</localize>
-  </a>
-
-</div>
-=======
-<div class="umb-editor umb-multiple-textbox" ng-controller="Umbraco.PropertyEditors.MultipleTextBoxController">
-
-  <div ui-sortable="sortableOptions" ng-model="model.value">
-    <div class="flex flex-wrap textbox-wrapper" ng-repeat="item in model.value">
-      <input type="text" name="item_{{$index}}" ng-model="item.value" class="umb-editor umb-textstring textstring"
              ng-keyup="addRemoveOnKeyDown($event, $index)" focus-when="{{item.hasFocus}}"/>
       <i class="icon icon-navigation handle" localize="title" title="@general_move"></i>
 
@@ -50,5 +27,4 @@
       <localize key="general_add">Add</localize>
   </a>
 
-</div>
->>>>>>> 2c6fd3af
+</div>