--- conflicted
+++ resolved
@@ -1,80 +1,62 @@
-﻿using System;
-using System.Collections.Generic;
-using System.ComponentModel;
-using System.Linq;
-using System.Text;
-using System.Web.Mvc;
-using Umbraco.Core;
-using Umbraco.Core.ObjectResolution;
-
-namespace Umbraco.Web.Mvc
-{
-    /// <summary>
-    /// A resolver used to resolve the default RenderMvcController that is used to render any front-end
-    /// Umbraco page when using MVC when there are no routes hijacked.
-    /// </summary>
-    public class DefaultRenderMvcControllerResolver : SingleObjectResolverBase<DefaultRenderMvcControllerResolver, Type>
-    {
-        /// <summary>
-        /// Constructor accepting the default RenderMvcController
-        /// </summary>
-        /// <param name="value"></param>
-        public DefaultRenderMvcControllerResolver(Type value)
-            : base(value)
-        {
-            ValidateType(value);
-        }
-
-        /// <summary>
-        /// Returns the Default RenderMvcController type
-        /// </summary>
-        /// <returns></returns>
-        public Type GetDefaultControllerType()
-        {
-            return Value;
-        }
-
-        /// <summary>
-<<<<<<< HEAD
-=======
-        /// Returns an instance of the default controller instance.
-        /// </summary>
-        [Obsolete("This method will be removed in future versions and should not be used to resolve a controller instance, the IControllerFactory is used for that purpose")]
-        [EditorBrowsable(EditorBrowsableState.Never)]
-        public IRenderMvcController GetControllerInstance()
-        {
-            //try the dependency resolver, then the activator
-            var instance = DependencyResolver.Current.GetService(Value) ?? Activator.CreateInstance(Value);
-            var result = instance as IRenderMvcController;
-            if (result == null)
-            {
-                throw new InvalidOperationException("Could not create an instance of " + Value + " for the default " + typeof(IRenderMvcController).Name);
-            }
-            return result;
-        }
-
-        /// <summary>
->>>>>>> cdce2a11
-        /// Sets the default RenderMvcController type
-        /// </summary>
-        /// <param name="controllerType"></param>
-        public void SetDefaultControllerType(Type controllerType)
-        {
-            ValidateType(controllerType);
-            Value = controllerType;
-        }
-
-        /// <summary>
-        /// Ensures that the type passed in is of type RenderMvcController
-        /// </summary>
-        /// <param name="type"></param>
-        private void ValidateType(Type type)
-        {
-            if (TypeHelper.IsTypeAssignableFrom<IRenderController>(type) == false)
-            {
-                throw new InvalidOperationException("The Type specified (" + type + ") is not of type " + typeof (IRenderController));
-            }
-        }
-
-    }
-}
+﻿using System;
+using System.Collections.Generic;
+using System.ComponentModel;
+using System.Linq;
+using System.Text;
+using System.Web.Mvc;
+using Umbraco.Core;
+using Umbraco.Core.ObjectResolution;
+
+namespace Umbraco.Web.Mvc
+{
+    /// <summary>
+    /// A resolver used to resolve the default RenderMvcController that is used to render any front-end
+    /// Umbraco page when using MVC when there are no routes hijacked.
+    /// </summary>
+    public class DefaultRenderMvcControllerResolver : SingleObjectResolverBase<DefaultRenderMvcControllerResolver, Type>
+    {
+        /// <summary>
+        /// Constructor accepting the default RenderMvcController
+        /// </summary>
+        /// <param name="value"></param>
+        public DefaultRenderMvcControllerResolver(Type value)
+            : base(value)
+        {
+            ValidateType(value);
+        }
+
+        /// <summary>
+        /// Returns the Default RenderMvcController type
+        /// </summary>
+        /// <returns></returns>
+        public Type GetDefaultControllerType()
+        {
+            return Value;
+        }
+
+        /// <summary>
+        [Obsolete("This method will be removed in future versions and should not be used to resolve a controller instance, the IControllerFactory is used for that purpose")]
+        [EditorBrowsable(EditorBrowsableState.Never)]
+        /// Sets the default RenderMvcController type
+        /// </summary>
+        /// <param name="controllerType"></param>
+        public void SetDefaultControllerType(Type controllerType)
+        {
+            ValidateType(controllerType);
+            Value = controllerType;
+        }
+
+        /// <summary>
+        /// Ensures that the type passed in is of type RenderMvcController
+        /// </summary>
+        /// <param name="type"></param>
+        private void ValidateType(Type type)
+        {
+            if (TypeHelper.IsTypeAssignableFrom<IRenderController>(type) == false)
+            {
+                throw new InvalidOperationException("The Type specified (" + type + ") is not of type " + typeof (IRenderController));
+            }
+        }
+
+    }
+}