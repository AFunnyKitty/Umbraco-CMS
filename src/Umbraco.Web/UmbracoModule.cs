﻿using System;
using System.Diagnostics;
using System.Linq;
using System.Threading;
using System.Web;
using Umbraco.Core;
using Umbraco.Web.Routing;
using umbraco;
using umbraco.IO;

namespace Umbraco.Web
{
    // also look at IOHelper.ResolveUrlsFromTextString - nightmarish?!

    // context.RewritePath supports ~/ or else must begin with /vdir
    //  Request.RawUrl is still there
    // response.Redirect does?! always remap to /vdir?!

    public class UmbracoModule : IHttpModule
    {
        private static readonly TraceSource Trace = new TraceSource("UmbracoModule");                

        // entry point for a request
        void ProcessRequest(HttpContext httpContext)
        {
            Trace.TraceInformation("Process request");

			//TODO: We need to ensure the below only executes for real requests (i.e. not css, favicon, etc...)
			// I'm pretty sure we need to bind to the PostHandlerAssigned (or whatever event) and follow the same 
			// practices that is in umbraMVCo


            var uri = httpContext.Request.Url;
            var lpath = uri.AbsolutePath.ToLower();

            // add Umbraco's signature header
            if (!UmbracoSettings.RemoveUmbracoVersionHeader)
                httpContext.Response.AddHeader("X-Umbraco-Version", string.Format("{0}.{1}", GlobalSettings.VersionMajor, GlobalSettings.VersionMinor));

			//create the legacy UmbracoContext
			global::umbraco.presentation.UmbracoContext.Current 
				= new global::umbraco.presentation.UmbracoContext(new HttpContextWrapper(httpContext));

            //create the UmbracoContext singleton, one per request!!
            var umbracoContext = new UmbracoContext(
				new HttpContextWrapper(httpContext), 
				ApplicationContext.Current,
				 RoutesCache.Current.GetProvider());
            UmbracoContext.Current = umbracoContext;

			// NO!
			// these are application-wide singletons!

            //create a content store
            var contentStore = new ContentStore(umbracoContext);            
            //create the nice urls
<<<<<<< HEAD
            var niceUrls = new NiceUrls(contentStore, umbracoContext, routesCache);
            //create the RoutingEnvironment (one per http request as it relies on the umbraco context!)
            var routingEnvironment = new RoutingEnvironment(
                            ApplicationContext.Current.Plugins.ResolveLookups().ToArray(),
                            new LookupFor404(contentStore),
                            contentStore);
            
			// NOT HERE BUT SEE **THERE** BELOW
			
			// create the new document request which will cleanup the uri once and for all
            var docreq = new DocumentRequest(uri, routingEnvironment, umbracoContext, niceUrls);
            
            // initialize the document request on the UmbracoContext (this is circular dependency!!!)
=======
            var niceUrls = new NiceUrlResolver(contentStore, umbracoContext);
            //create the RoutingContext (one per http request)
        	var routingContext = new RoutingContext(
        		umbracoContext,
        		RouteLookups.Current,
        		new LookupFor404(),
        		contentStore,
        		niceUrls);
            // create the new document request which will cleanup the uri once and for all
            var docreq = new DocumentRequest(uri, routingContext);

			// initialize the DocumentRequest on the UmbracoContext (this is circular dependency but i think in this case is ok)
>>>>>>> d9faea49
            umbracoContext.DocumentRequest = docreq;

            //create the LegacyRequestInitializer (one per http request as it relies on the umbraco context!)
            var legacyRequestInitializer = new LegacyRequestInitializer(umbracoContext);

            // legacy - initialize legacy stuff
            legacyRequestInitializer.InitializeRequest();

            // note - at that point the original legacy module did something do handle IIS custom 404 errors
            //   ie pages looking like /anything.aspx?404;/path/to/document - I guess the reason was to support
            //   "directory urls" without having to do wildcard mapping to ASP.NET on old IIS. This is a pain
            //   to maintain and probably not used anymore - removed as of 06/2012. @zpqrtbnk.
            //
            //   to trigger Umbraco's not-found, one should configure IIS and/or ASP.NET custom 404 errors
            //   so that they point to a non-existing page eg /redirect-404.aspx

            var ok = true;

            // ensure this is a document request
            ok = ok && EnsureDocumentRequest(httpContext, uri, lpath);
            // ensure Umbraco is ready to serve documents
            ok = ok && EnsureIsReady(httpContext, uri);
            // ensure Umbraco is properly configured to serve documents
            ok = ok && EnsureIsConfigured(httpContext, uri);
            //TODO: I like the idea of this new setting, but lets get this in to the core at a later time, for now lets just get the basics working.
            //ok = ok && (!Settings.Legacy.EnableBaseRestHandler || EnsureNotBaseRestHandler(httpContext, lpath));
            ok = ok && (EnsureNotBaseRestHandler(httpContext, lpath));

            if (!ok)
            {
                Trace.TraceInformation("End");
                return;
            }

            // legacy - no idea what this is
            LegacyCleanUmbPageFromQueryString(ref uri, ref lpath);

			//**THERE** we should create the doc request
			// before, we're not sure we handling a doc request
			docreq.ResolveDomain();
            if (docreq.IsRedirect)
                httpContext.Response.Redirect(docreq.RedirectUrl, true);
            Thread.CurrentThread.CurrentUICulture = Thread.CurrentThread.CurrentCulture = docreq.Culture;
            docreq.ResolveDocument();
            if (docreq.IsRedirect)
                httpContext.Response.Redirect(docreq.RedirectUrl, true);

            if (docreq.Is404)
                httpContext.Response.StatusCode = 404;

            Trace.TraceInformation("Transfer to UmbracoDefault (default.aspx)");
			TransferRequest("~/default.aspx" + docreq.Uri.Query);

            // it is up to default.aspx to figure out what to display in case
            // there is no document (ugly 404 page?) or no template (blank page?)
        }

        // ensures that the request is a document request
        // ie one that the module should handle
        bool EnsureDocumentRequest(HttpContext httpContext, Uri uri, string lpath)
        {
            bool maybeDoc = true;

            // handle directory-urls used for asmx
            // legacy - what's the point really?
            if (maybeDoc && GlobalSettings.UseDirectoryUrls)
            {
                int asmxPos = lpath.IndexOf(".asmx/");
                if (asmxPos >= 0)
                {
                    // use uri.AbsolutePath, not path, 'cos path has been lowercased
                    httpContext.RewritePath(uri.AbsolutePath.Substring(0, asmxPos + 5), // filePath
                        uri.AbsolutePath.Substring(asmxPos + 5), // pathInfo
                        uri.Query.TrimStart('?'));
                    maybeDoc = false;
                }
            }

            // a document request should be
            // /foo/bar/nil
            // /foo/bar/nil/
            // /foo/bar/nil.aspx
            // where /foo is not a reserved path

            // if the path contains an extension that is not .aspx
            // then it cannot be a document request
            if (maybeDoc && lpath.Contains('.') && !lpath.EndsWith(".aspx"))
                maybeDoc = false;

            // at that point, either we have no extension, or it is .aspx

            // if the path is reserved then it cannot be a document request
            if (maybeDoc && GlobalSettings.IsReservedPathOrUrl(lpath))
                maybeDoc = false;

            if (!maybeDoc)
                Trace.TraceInformation("Not a document");
            return maybeDoc;
        }

        // ensures Umbraco is ready to handle requests
        // if not, set status to 503 and transfer request, and return false
        // if yes, return true
        bool EnsureIsReady(HttpContext httpContext, Uri uri)
        {
            // ensure we are ready
            if (!ApplicationContext.Current.IsReady)
            {
                Trace.TraceEvent(TraceEventType.Warning, 0, "Umbraco is not ready");
                httpContext.Response.StatusCode = 503;
                string bootUrl = null;
                if (UmbracoSettings.EnableSplashWhileLoading) // legacy - should go
                {
					string configPath = UriUtility.ToAbsolute(SystemDirectories.Config);
                    bootUrl = string.Format("{0}/splashes/booting.aspx?url={1}", configPath, HttpUtility.UrlEncode(uri.ToString()));
                    // fixme ?orgurl=... ?retry=...
                }

                //TODO: I like the idea of this new setting, but lets get this in to the core at a later time, for now lets just get the basics working.
                //else if (!string.IsNullOrWhiteSpace(Settings.BootSplashPage))
                //{
                //    bootUrl = UriUtility.ToAbsolute(Settings.BootSplashPage);
                //}

                else
                {
                    // fixme - default.aspx has to be ready for RequestContext.DocumentRequest==null
                    // fixme - in fact we should transfer to an empty html page...
					bootUrl = UriUtility.ToAbsolute("~/default.aspx");
                }
                TransferRequest(bootUrl);
                return false;
            }

            return true;
        }

        // ensures Umbraco is configured
        // if not, redirect to install and return false
        // if yes, return true
        bool EnsureIsConfigured(HttpContext httpContext, Uri uri)
        {
            if (!ApplicationContext.Current.IsConfigured)
            {
                Trace.TraceEvent(TraceEventType.Warning, 0, "Umbraco is not configured");
				string installPath = UriUtility.ToAbsolute(SystemDirectories.Install);
                string installUrl = string.Format("{0}/default.aspx?redir=true&url={1}", installPath, HttpUtility.UrlEncode(uri.ToString()));
                httpContext.Response.Redirect(installUrl, true);
                return false;
            }
            return true;
        }

        // checks if the current request is a /base REST handler request
        // returns false if it is, otherwise true
        bool EnsureNotBaseRestHandler(HttpContext httpContext, string lpath)
        {
            // the /base REST handler still lives in umbraco.dll and has
            // not been refactored at the moment. it still is a module,
            // although it should be a handler, or it should be replaced
            // by clean WebAPI.

            // fixme - do it once when initializing the module
            string baseUrl = UriUtility.ToAbsolute(SystemDirectories.Base).ToLower();
            if (!baseUrl.EndsWith("/"))
                baseUrl += "/";
            if (lpath.StartsWith(baseUrl))
            {
                Trace.TraceInformation("Detected /base REST handler");
                return false;
            }
            return true;
        }

        // transfers the request using the fastest method available on the server
        void TransferRequest(string path)
        {
            bool integrated = HttpRuntime.UsingIntegratedPipeline;

            // fixme - are we doing this properly?
            // fixme - handle virtual directory?
            // fixme - this does not work 'cos it resets the HttpContext
            //  so we should move the DocumentRequest stuff etc back to default.aspx?
            //  but, also, with TransferRequest, auth & co will run on the new (default.aspx) url,
            //  is that really what we want? I need to talk about it with others. @zpqrtbnk
            integrated = false;

            // http://msmvps.com/blogs/luisabreu/archive/2007/10/09/are-you-using-the-new-transferrequest.aspx
            // http://msdn.microsoft.com/en-us/library/aa344903.aspx
            // http://forums.iis.net/t/1146511.aspx

            if (integrated)
                HttpContext.Current.Server.TransferRequest(path);
            else
                HttpContext.Current.RewritePath(path);
        }

        #region Legacy

        // "Clean umbPage from querystring, caused by .NET 2.0 default Auth Controls"
        // but really, at the moment I have no idea what this does, and why...
        void LegacyCleanUmbPageFromQueryString(ref Uri uri, ref string lpath)
        {
            string receivedQuery = uri.Query;
            string path = uri.AbsolutePath;
            string query = null;

            if (receivedQuery.Length > 0)
            {
                // Clean umbPage from querystring, caused by .NET 2.0 default Auth Controls
                if (receivedQuery.IndexOf("umbPage") > 0)
                {
                    int ampPos = receivedQuery.IndexOf('&');
                    // query contains no ampersand?
                    if (ampPos < 0)
                    {
                        // no ampersand means no original query string
                        query = String.Empty;
                        // ampersand would occur past then end the of received query
                        ampPos = receivedQuery.Length;
                    }
                    else
                    {
                        // original query string past ampersand
                        query = receivedQuery.Substring(ampPos + 1,
                                                        receivedQuery.Length - ampPos - 1);
                    }
                    // get umbPage out of query string (9 = "&umbPage".Length() + 1)
                    path = receivedQuery.Substring(9, ampPos - 9); //this will fail if there are < 9 characters before the &umbPage query string

                    // --added when refactoring--
                    uri = uri.Rewrite(path, query);
                    lpath = path.ToLower();
                }
                //else
                //{
                //    // strip off question mark
                //    query = receivedQuery.Substring(1);
                //}
            }
        }

        #endregion

        #region IHttpModule

        // initialize the module,  this will trigger for each new application
        // and there may be more than 1 application per application domain
        public void Init(HttpApplication app)
        {
			// used to be done in PostAuthorizeRequest but then it disabled OutputCaching due
			// to rewriting happening too early in the chain (Alex Norcliffe 2010-02).
			app.PostResolveRequestCache += (sender, e) =>
			{
				HttpContext httpContext = ((HttpApplication)sender).Context;
				ProcessRequest(httpContext);
			};

			// todo: initialize request errors handler
			// todo: initialize XML cache flush
        }

        public void Dispose()
        { }

        #endregion

    }
}
<|MERGE_RESOLUTION|>--- conflicted
+++ resolved
@@ -1,353 +1,339 @@
-﻿using System;
-using System.Diagnostics;
-using System.Linq;
-using System.Threading;
-using System.Web;
-using Umbraco.Core;
-using Umbraco.Web.Routing;
-using umbraco;
-using umbraco.IO;
-
-namespace Umbraco.Web
-{
-    // also look at IOHelper.ResolveUrlsFromTextString - nightmarish?!
-
-    // context.RewritePath supports ~/ or else must begin with /vdir
-    //  Request.RawUrl is still there
-    // response.Redirect does?! always remap to /vdir?!
-
-    public class UmbracoModule : IHttpModule
-    {
-        private static readonly TraceSource Trace = new TraceSource("UmbracoModule");                
-
-        // entry point for a request
-        void ProcessRequest(HttpContext httpContext)
-        {
-            Trace.TraceInformation("Process request");
-
-			//TODO: We need to ensure the below only executes for real requests (i.e. not css, favicon, etc...)
-			// I'm pretty sure we need to bind to the PostHandlerAssigned (or whatever event) and follow the same 
-			// practices that is in umbraMVCo
-
-
-            var uri = httpContext.Request.Url;
-            var lpath = uri.AbsolutePath.ToLower();
-
-            // add Umbraco's signature header
-            if (!UmbracoSettings.RemoveUmbracoVersionHeader)
-                httpContext.Response.AddHeader("X-Umbraco-Version", string.Format("{0}.{1}", GlobalSettings.VersionMajor, GlobalSettings.VersionMinor));
-
-			//create the legacy UmbracoContext
-			global::umbraco.presentation.UmbracoContext.Current 
-				= new global::umbraco.presentation.UmbracoContext(new HttpContextWrapper(httpContext));
-
-            //create the UmbracoContext singleton, one per request!!
-            var umbracoContext = new UmbracoContext(
-				new HttpContextWrapper(httpContext), 
-				ApplicationContext.Current,
-				 RoutesCache.Current.GetProvider());
-            UmbracoContext.Current = umbracoContext;
-
-			// NO!
-			// these are application-wide singletons!
-
-            //create a content store
-            var contentStore = new ContentStore(umbracoContext);            
-            //create the nice urls
-<<<<<<< HEAD
-            var niceUrls = new NiceUrls(contentStore, umbracoContext, routesCache);
-            //create the RoutingEnvironment (one per http request as it relies on the umbraco context!)
-            var routingEnvironment = new RoutingEnvironment(
-                            ApplicationContext.Current.Plugins.ResolveLookups().ToArray(),
-                            new LookupFor404(contentStore),
-                            contentStore);
-            
-			// NOT HERE BUT SEE **THERE** BELOW
-			
-			// create the new document request which will cleanup the uri once and for all
-            var docreq = new DocumentRequest(uri, routingEnvironment, umbracoContext, niceUrls);
-            
-            // initialize the document request on the UmbracoContext (this is circular dependency!!!)
-=======
-            var niceUrls = new NiceUrlResolver(contentStore, umbracoContext);
-            //create the RoutingContext (one per http request)
-        	var routingContext = new RoutingContext(
-        		umbracoContext,
-        		RouteLookups.Current,
-        		new LookupFor404(),
-        		contentStore,
-        		niceUrls);
-            // create the new document request which will cleanup the uri once and for all
-            var docreq = new DocumentRequest(uri, routingContext);
-
-			// initialize the DocumentRequest on the UmbracoContext (this is circular dependency but i think in this case is ok)
->>>>>>> d9faea49
-            umbracoContext.DocumentRequest = docreq;
-
-            //create the LegacyRequestInitializer (one per http request as it relies on the umbraco context!)
-            var legacyRequestInitializer = new LegacyRequestInitializer(umbracoContext);
-
-            // legacy - initialize legacy stuff
-            legacyRequestInitializer.InitializeRequest();
-
-            // note - at that point the original legacy module did something do handle IIS custom 404 errors
-            //   ie pages looking like /anything.aspx?404;/path/to/document - I guess the reason was to support
-            //   "directory urls" without having to do wildcard mapping to ASP.NET on old IIS. This is a pain
-            //   to maintain and probably not used anymore - removed as of 06/2012. @zpqrtbnk.
-            //
-            //   to trigger Umbraco's not-found, one should configure IIS and/or ASP.NET custom 404 errors
-            //   so that they point to a non-existing page eg /redirect-404.aspx
-
-            var ok = true;
-
-            // ensure this is a document request
-            ok = ok && EnsureDocumentRequest(httpContext, uri, lpath);
-            // ensure Umbraco is ready to serve documents
-            ok = ok && EnsureIsReady(httpContext, uri);
-            // ensure Umbraco is properly configured to serve documents
-            ok = ok && EnsureIsConfigured(httpContext, uri);
-            //TODO: I like the idea of this new setting, but lets get this in to the core at a later time, for now lets just get the basics working.
-            //ok = ok && (!Settings.Legacy.EnableBaseRestHandler || EnsureNotBaseRestHandler(httpContext, lpath));
-            ok = ok && (EnsureNotBaseRestHandler(httpContext, lpath));
-
-            if (!ok)
-            {
-                Trace.TraceInformation("End");
-                return;
-            }
-
-            // legacy - no idea what this is
-            LegacyCleanUmbPageFromQueryString(ref uri, ref lpath);
-
-			//**THERE** we should create the doc request
-			// before, we're not sure we handling a doc request
-			docreq.ResolveDomain();
-            if (docreq.IsRedirect)
-                httpContext.Response.Redirect(docreq.RedirectUrl, true);
-            Thread.CurrentThread.CurrentUICulture = Thread.CurrentThread.CurrentCulture = docreq.Culture;
-            docreq.ResolveDocument();
-            if (docreq.IsRedirect)
-                httpContext.Response.Redirect(docreq.RedirectUrl, true);
-
-            if (docreq.Is404)
-                httpContext.Response.StatusCode = 404;
-
-            Trace.TraceInformation("Transfer to UmbracoDefault (default.aspx)");
-			TransferRequest("~/default.aspx" + docreq.Uri.Query);
-
-            // it is up to default.aspx to figure out what to display in case
-            // there is no document (ugly 404 page?) or no template (blank page?)
-        }
-
-        // ensures that the request is a document request
-        // ie one that the module should handle
-        bool EnsureDocumentRequest(HttpContext httpContext, Uri uri, string lpath)
-        {
-            bool maybeDoc = true;
-
-            // handle directory-urls used for asmx
-            // legacy - what's the point really?
-            if (maybeDoc && GlobalSettings.UseDirectoryUrls)
-            {
-                int asmxPos = lpath.IndexOf(".asmx/");
-                if (asmxPos >= 0)
-                {
-                    // use uri.AbsolutePath, not path, 'cos path has been lowercased
-                    httpContext.RewritePath(uri.AbsolutePath.Substring(0, asmxPos + 5), // filePath
-                        uri.AbsolutePath.Substring(asmxPos + 5), // pathInfo
-                        uri.Query.TrimStart('?'));
-                    maybeDoc = false;
-                }
-            }
-
-            // a document request should be
-            // /foo/bar/nil
-            // /foo/bar/nil/
-            // /foo/bar/nil.aspx
-            // where /foo is not a reserved path
-
-            // if the path contains an extension that is not .aspx
-            // then it cannot be a document request
-            if (maybeDoc && lpath.Contains('.') && !lpath.EndsWith(".aspx"))
-                maybeDoc = false;
-
-            // at that point, either we have no extension, or it is .aspx
-
-            // if the path is reserved then it cannot be a document request
-            if (maybeDoc && GlobalSettings.IsReservedPathOrUrl(lpath))
-                maybeDoc = false;
-
-            if (!maybeDoc)
-                Trace.TraceInformation("Not a document");
-            return maybeDoc;
-        }
-
-        // ensures Umbraco is ready to handle requests
-        // if not, set status to 503 and transfer request, and return false
-        // if yes, return true
-        bool EnsureIsReady(HttpContext httpContext, Uri uri)
-        {
-            // ensure we are ready
-            if (!ApplicationContext.Current.IsReady)
-            {
-                Trace.TraceEvent(TraceEventType.Warning, 0, "Umbraco is not ready");
-                httpContext.Response.StatusCode = 503;
-                string bootUrl = null;
-                if (UmbracoSettings.EnableSplashWhileLoading) // legacy - should go
-                {
-					string configPath = UriUtility.ToAbsolute(SystemDirectories.Config);
-                    bootUrl = string.Format("{0}/splashes/booting.aspx?url={1}", configPath, HttpUtility.UrlEncode(uri.ToString()));
-                    // fixme ?orgurl=... ?retry=...
-                }
-
-                //TODO: I like the idea of this new setting, but lets get this in to the core at a later time, for now lets just get the basics working.
-                //else if (!string.IsNullOrWhiteSpace(Settings.BootSplashPage))
-                //{
-                //    bootUrl = UriUtility.ToAbsolute(Settings.BootSplashPage);
-                //}
-
-                else
-                {
-                    // fixme - default.aspx has to be ready for RequestContext.DocumentRequest==null
-                    // fixme - in fact we should transfer to an empty html page...
-					bootUrl = UriUtility.ToAbsolute("~/default.aspx");
-                }
-                TransferRequest(bootUrl);
-                return false;
-            }
-
-            return true;
-        }
-
-        // ensures Umbraco is configured
-        // if not, redirect to install and return false
-        // if yes, return true
-        bool EnsureIsConfigured(HttpContext httpContext, Uri uri)
-        {
-            if (!ApplicationContext.Current.IsConfigured)
-            {
-                Trace.TraceEvent(TraceEventType.Warning, 0, "Umbraco is not configured");
-				string installPath = UriUtility.ToAbsolute(SystemDirectories.Install);
-                string installUrl = string.Format("{0}/default.aspx?redir=true&url={1}", installPath, HttpUtility.UrlEncode(uri.ToString()));
-                httpContext.Response.Redirect(installUrl, true);
-                return false;
-            }
-            return true;
-        }
-
-        // checks if the current request is a /base REST handler request
-        // returns false if it is, otherwise true
-        bool EnsureNotBaseRestHandler(HttpContext httpContext, string lpath)
-        {
-            // the /base REST handler still lives in umbraco.dll and has
-            // not been refactored at the moment. it still is a module,
-            // although it should be a handler, or it should be replaced
-            // by clean WebAPI.
-
-            // fixme - do it once when initializing the module
-            string baseUrl = UriUtility.ToAbsolute(SystemDirectories.Base).ToLower();
-            if (!baseUrl.EndsWith("/"))
-                baseUrl += "/";
-            if (lpath.StartsWith(baseUrl))
-            {
-                Trace.TraceInformation("Detected /base REST handler");
-                return false;
-            }
-            return true;
-        }
-
-        // transfers the request using the fastest method available on the server
-        void TransferRequest(string path)
-        {
-            bool integrated = HttpRuntime.UsingIntegratedPipeline;
-
-            // fixme - are we doing this properly?
-            // fixme - handle virtual directory?
-            // fixme - this does not work 'cos it resets the HttpContext
-            //  so we should move the DocumentRequest stuff etc back to default.aspx?
-            //  but, also, with TransferRequest, auth & co will run on the new (default.aspx) url,
-            //  is that really what we want? I need to talk about it with others. @zpqrtbnk
-            integrated = false;
-
-            // http://msmvps.com/blogs/luisabreu/archive/2007/10/09/are-you-using-the-new-transferrequest.aspx
-            // http://msdn.microsoft.com/en-us/library/aa344903.aspx
-            // http://forums.iis.net/t/1146511.aspx
-
-            if (integrated)
-                HttpContext.Current.Server.TransferRequest(path);
-            else
-                HttpContext.Current.RewritePath(path);
-        }
-
-        #region Legacy
-
-        // "Clean umbPage from querystring, caused by .NET 2.0 default Auth Controls"
-        // but really, at the moment I have no idea what this does, and why...
-        void LegacyCleanUmbPageFromQueryString(ref Uri uri, ref string lpath)
-        {
-            string receivedQuery = uri.Query;
-            string path = uri.AbsolutePath;
-            string query = null;
-
-            if (receivedQuery.Length > 0)
-            {
-                // Clean umbPage from querystring, caused by .NET 2.0 default Auth Controls
-                if (receivedQuery.IndexOf("umbPage") > 0)
-                {
-                    int ampPos = receivedQuery.IndexOf('&');
-                    // query contains no ampersand?
-                    if (ampPos < 0)
-                    {
-                        // no ampersand means no original query string
-                        query = String.Empty;
-                        // ampersand would occur past then end the of received query
-                        ampPos = receivedQuery.Length;
-                    }
-                    else
-                    {
-                        // original query string past ampersand
-                        query = receivedQuery.Substring(ampPos + 1,
-                                                        receivedQuery.Length - ampPos - 1);
-                    }
-                    // get umbPage out of query string (9 = "&umbPage".Length() + 1)
-                    path = receivedQuery.Substring(9, ampPos - 9); //this will fail if there are < 9 characters before the &umbPage query string
-
-                    // --added when refactoring--
-                    uri = uri.Rewrite(path, query);
-                    lpath = path.ToLower();
-                }
-                //else
-                //{
-                //    // strip off question mark
-                //    query = receivedQuery.Substring(1);
-                //}
-            }
-        }
-
-        #endregion
-
-        #region IHttpModule
-
-        // initialize the module,  this will trigger for each new application
-        // and there may be more than 1 application per application domain
-        public void Init(HttpApplication app)
-        {
-			// used to be done in PostAuthorizeRequest but then it disabled OutputCaching due
-			// to rewriting happening too early in the chain (Alex Norcliffe 2010-02).
-			app.PostResolveRequestCache += (sender, e) =>
-			{
-				HttpContext httpContext = ((HttpApplication)sender).Context;
-				ProcessRequest(httpContext);
-			};
-
-			// todo: initialize request errors handler
-			// todo: initialize XML cache flush
-        }
-
-        public void Dispose()
-        { }
-
-        #endregion
-
-    }
-}
+﻿using System;
+using System.Diagnostics;
+using System.Linq;
+using System.Threading;
+using System.Web;
+using Umbraco.Core;
+using Umbraco.Web.Routing;
+using umbraco;
+using umbraco.IO;
+
+namespace Umbraco.Web
+{
+    // also look at IOHelper.ResolveUrlsFromTextString - nightmarish?!
+
+    // context.RewritePath supports ~/ or else must begin with /vdir
+    //  Request.RawUrl is still there
+    // response.Redirect does?! always remap to /vdir?!
+
+    public class UmbracoModule : IHttpModule
+    {
+        private static readonly TraceSource Trace = new TraceSource("UmbracoModule");                
+
+        // entry point for a request
+        void ProcessRequest(HttpContext httpContext)
+        {
+            Trace.TraceInformation("Process request");
+
+			//TODO: We need to ensure the below only executes for real requests (i.e. not css, favicon, etc...)
+			// I'm pretty sure we need to bind to the PostHandlerAssigned (or whatever event) and follow the same 
+			// practices that is in umbraMVCo
+
+
+            var uri = httpContext.Request.Url;
+            var lpath = uri.AbsolutePath.ToLower();
+
+            // add Umbraco's signature header
+            if (!UmbracoSettings.RemoveUmbracoVersionHeader)
+                httpContext.Response.AddHeader("X-Umbraco-Version", string.Format("{0}.{1}", GlobalSettings.VersionMajor, GlobalSettings.VersionMinor));
+
+			//create the legacy UmbracoContext
+			global::umbraco.presentation.UmbracoContext.Current 
+				= new global::umbraco.presentation.UmbracoContext(new HttpContextWrapper(httpContext));
+
+            //create the UmbracoContext singleton, one per request!!
+            var umbracoContext = new UmbracoContext(
+				new HttpContextWrapper(httpContext), 
+				ApplicationContext.Current,
+				 RoutesCache.Current.GetProvider());
+            UmbracoContext.Current = umbracoContext;
+
+			// NO!
+			// these are application-wide singletons!
+
+            //create a content store
+            var contentStore = new ContentStore(umbracoContext);            
+            //create the nice urls
+            var niceUrls = new NiceUrlResolver(contentStore, umbracoContext);
+            //create the RoutingContext (one per http request)
+        	var routingContext = new RoutingContext(
+        		umbracoContext,
+        		RouteLookups.Current,
+        		new LookupFor404(),
+        		contentStore,
+        		niceUrls);
+			// NOT HERE BUT SEE **THERE** BELOW
+			
+			// create the new document request which will cleanup the uri once and for all
+            var docreq = new DocumentRequest(uri, routingContext);
+
+			// initialize the DocumentRequest on the UmbracoContext (this is circular dependency but i think in this case is ok)
+            umbracoContext.DocumentRequest = docreq;
+
+            //create the LegacyRequestInitializer (one per http request as it relies on the umbraco context!)
+            var legacyRequestInitializer = new LegacyRequestInitializer(umbracoContext);
+
+            // legacy - initialize legacy stuff
+            legacyRequestInitializer.InitializeRequest();
+
+            // note - at that point the original legacy module did something do handle IIS custom 404 errors
+            //   ie pages looking like /anything.aspx?404;/path/to/document - I guess the reason was to support
+            //   "directory urls" without having to do wildcard mapping to ASP.NET on old IIS. This is a pain
+            //   to maintain and probably not used anymore - removed as of 06/2012. @zpqrtbnk.
+            //
+            //   to trigger Umbraco's not-found, one should configure IIS and/or ASP.NET custom 404 errors
+            //   so that they point to a non-existing page eg /redirect-404.aspx
+
+            var ok = true;
+
+            // ensure this is a document request
+            ok = ok && EnsureDocumentRequest(httpContext, uri, lpath);
+            // ensure Umbraco is ready to serve documents
+            ok = ok && EnsureIsReady(httpContext, uri);
+            // ensure Umbraco is properly configured to serve documents
+            ok = ok && EnsureIsConfigured(httpContext, uri);
+            //TODO: I like the idea of this new setting, but lets get this in to the core at a later time, for now lets just get the basics working.
+            //ok = ok && (!Settings.Legacy.EnableBaseRestHandler || EnsureNotBaseRestHandler(httpContext, lpath));
+            ok = ok && (EnsureNotBaseRestHandler(httpContext, lpath));
+
+            if (!ok)
+            {
+                Trace.TraceInformation("End");
+                return;
+            }
+
+            // legacy - no idea what this is
+            LegacyCleanUmbPageFromQueryString(ref uri, ref lpath);
+
+			//**THERE** we should create the doc request
+			// before, we're not sure we handling a doc request
+			docreq.ResolveDomain();
+            if (docreq.IsRedirect)
+                httpContext.Response.Redirect(docreq.RedirectUrl, true);
+            Thread.CurrentThread.CurrentUICulture = Thread.CurrentThread.CurrentCulture = docreq.Culture;
+            docreq.ResolveDocument();
+            if (docreq.IsRedirect)
+                httpContext.Response.Redirect(docreq.RedirectUrl, true);
+
+            if (docreq.Is404)
+                httpContext.Response.StatusCode = 404;
+
+            Trace.TraceInformation("Transfer to UmbracoDefault (default.aspx)");
+			TransferRequest("~/default.aspx" + docreq.Uri.Query);
+
+            // it is up to default.aspx to figure out what to display in case
+            // there is no document (ugly 404 page?) or no template (blank page?)
+        }
+
+        // ensures that the request is a document request
+        // ie one that the module should handle
+        bool EnsureDocumentRequest(HttpContext httpContext, Uri uri, string lpath)
+        {
+            bool maybeDoc = true;
+
+            // handle directory-urls used for asmx
+            // legacy - what's the point really?
+            if (maybeDoc && GlobalSettings.UseDirectoryUrls)
+            {
+                int asmxPos = lpath.IndexOf(".asmx/");
+                if (asmxPos >= 0)
+                {
+                    // use uri.AbsolutePath, not path, 'cos path has been lowercased
+                    httpContext.RewritePath(uri.AbsolutePath.Substring(0, asmxPos + 5), // filePath
+                        uri.AbsolutePath.Substring(asmxPos + 5), // pathInfo
+                        uri.Query.TrimStart('?'));
+                    maybeDoc = false;
+                }
+            }
+
+            // a document request should be
+            // /foo/bar/nil
+            // /foo/bar/nil/
+            // /foo/bar/nil.aspx
+            // where /foo is not a reserved path
+
+            // if the path contains an extension that is not .aspx
+            // then it cannot be a document request
+            if (maybeDoc && lpath.Contains('.') && !lpath.EndsWith(".aspx"))
+                maybeDoc = false;
+
+            // at that point, either we have no extension, or it is .aspx
+
+            // if the path is reserved then it cannot be a document request
+            if (maybeDoc && GlobalSettings.IsReservedPathOrUrl(lpath))
+                maybeDoc = false;
+
+            if (!maybeDoc)
+                Trace.TraceInformation("Not a document");
+            return maybeDoc;
+        }
+
+        // ensures Umbraco is ready to handle requests
+        // if not, set status to 503 and transfer request, and return false
+        // if yes, return true
+        bool EnsureIsReady(HttpContext httpContext, Uri uri)
+        {
+            // ensure we are ready
+            if (!ApplicationContext.Current.IsReady)
+            {
+                Trace.TraceEvent(TraceEventType.Warning, 0, "Umbraco is not ready");
+                httpContext.Response.StatusCode = 503;
+                string bootUrl = null;
+                if (UmbracoSettings.EnableSplashWhileLoading) // legacy - should go
+                {
+					string configPath = UriUtility.ToAbsolute(SystemDirectories.Config);
+                    bootUrl = string.Format("{0}/splashes/booting.aspx?url={1}", configPath, HttpUtility.UrlEncode(uri.ToString()));
+                    // fixme ?orgurl=... ?retry=...
+                }
+
+                //TODO: I like the idea of this new setting, but lets get this in to the core at a later time, for now lets just get the basics working.
+                //else if (!string.IsNullOrWhiteSpace(Settings.BootSplashPage))
+                //{
+                //    bootUrl = UriUtility.ToAbsolute(Settings.BootSplashPage);
+                //}
+
+                else
+                {
+                    // fixme - default.aspx has to be ready for RequestContext.DocumentRequest==null
+                    // fixme - in fact we should transfer to an empty html page...
+					bootUrl = UriUtility.ToAbsolute("~/default.aspx");
+                }
+                TransferRequest(bootUrl);
+                return false;
+            }
+
+            return true;
+        }
+
+        // ensures Umbraco is configured
+        // if not, redirect to install and return false
+        // if yes, return true
+        bool EnsureIsConfigured(HttpContext httpContext, Uri uri)
+        {
+            if (!ApplicationContext.Current.IsConfigured)
+            {
+                Trace.TraceEvent(TraceEventType.Warning, 0, "Umbraco is not configured");
+				string installPath = UriUtility.ToAbsolute(SystemDirectories.Install);
+                string installUrl = string.Format("{0}/default.aspx?redir=true&url={1}", installPath, HttpUtility.UrlEncode(uri.ToString()));
+                httpContext.Response.Redirect(installUrl, true);
+                return false;
+            }
+            return true;
+        }
+
+        // checks if the current request is a /base REST handler request
+        // returns false if it is, otherwise true
+        bool EnsureNotBaseRestHandler(HttpContext httpContext, string lpath)
+        {
+            // the /base REST handler still lives in umbraco.dll and has
+            // not been refactored at the moment. it still is a module,
+            // although it should be a handler, or it should be replaced
+            // by clean WebAPI.
+
+            // fixme - do it once when initializing the module
+            string baseUrl = UriUtility.ToAbsolute(SystemDirectories.Base).ToLower();
+            if (!baseUrl.EndsWith("/"))
+                baseUrl += "/";
+            if (lpath.StartsWith(baseUrl))
+            {
+                Trace.TraceInformation("Detected /base REST handler");
+                return false;
+            }
+            return true;
+        }
+
+        // transfers the request using the fastest method available on the server
+        void TransferRequest(string path)
+        {
+            bool integrated = HttpRuntime.UsingIntegratedPipeline;
+
+            // fixme - are we doing this properly?
+            // fixme - handle virtual directory?
+            // fixme - this does not work 'cos it resets the HttpContext
+            //  so we should move the DocumentRequest stuff etc back to default.aspx?
+            //  but, also, with TransferRequest, auth & co will run on the new (default.aspx) url,
+            //  is that really what we want? I need to talk about it with others. @zpqrtbnk
+            integrated = false;
+
+            // http://msmvps.com/blogs/luisabreu/archive/2007/10/09/are-you-using-the-new-transferrequest.aspx
+            // http://msdn.microsoft.com/en-us/library/aa344903.aspx
+            // http://forums.iis.net/t/1146511.aspx
+
+            if (integrated)
+                HttpContext.Current.Server.TransferRequest(path);
+            else
+                HttpContext.Current.RewritePath(path);
+        }
+
+        #region Legacy
+
+        // "Clean umbPage from querystring, caused by .NET 2.0 default Auth Controls"
+        // but really, at the moment I have no idea what this does, and why...
+        void LegacyCleanUmbPageFromQueryString(ref Uri uri, ref string lpath)
+        {
+            string receivedQuery = uri.Query;
+            string path = uri.AbsolutePath;
+            string query = null;
+
+            if (receivedQuery.Length > 0)
+            {
+                // Clean umbPage from querystring, caused by .NET 2.0 default Auth Controls
+                if (receivedQuery.IndexOf("umbPage") > 0)
+                {
+                    int ampPos = receivedQuery.IndexOf('&');
+                    // query contains no ampersand?
+                    if (ampPos < 0)
+                    {
+                        // no ampersand means no original query string
+                        query = String.Empty;
+                        // ampersand would occur past then end the of received query
+                        ampPos = receivedQuery.Length;
+                    }
+                    else
+                    {
+                        // original query string past ampersand
+                        query = receivedQuery.Substring(ampPos + 1,
+                                                        receivedQuery.Length - ampPos - 1);
+                    }
+                    // get umbPage out of query string (9 = "&umbPage".Length() + 1)
+                    path = receivedQuery.Substring(9, ampPos - 9); //this will fail if there are < 9 characters before the &umbPage query string
+
+                    // --added when refactoring--
+                    uri = uri.Rewrite(path, query);
+                    lpath = path.ToLower();
+                }
+                //else
+                //{
+                //    // strip off question mark
+                //    query = receivedQuery.Substring(1);
+                //}
+            }
+        }
+
+        #endregion
+
+        #region IHttpModule
+
+        // initialize the module,  this will trigger for each new application
+        // and there may be more than 1 application per application domain
+        public void Init(HttpApplication app)
+        {
+			// used to be done in PostAuthorizeRequest but then it disabled OutputCaching due
+			// to rewriting happening too early in the chain (Alex Norcliffe 2010-02).
+			app.PostResolveRequestCache += (sender, e) =>
+			{
+				HttpContext httpContext = ((HttpApplication)sender).Context;
+				ProcessRequest(httpContext);
+			};
+
+			// todo: initialize request errors handler
+			// todo: initialize XML cache flush
+        }
+
+        public void Dispose()
+        { }
+
+        #endregion
+
+    }
+}