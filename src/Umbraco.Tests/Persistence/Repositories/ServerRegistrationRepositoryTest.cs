--- conflicted
+++ resolved
@@ -1,345 +1,269 @@
-﻿using System;
-using System.Data.SqlServerCe;
-using System.Linq;
-using Moq;
-using NUnit.Framework;
-using Umbraco.Core;
-using Umbraco.Core.Cache;
-using Umbraco.Core.Logging;
-using Umbraco.Core.Models;
-
-using Umbraco.Core.Persistence.Querying;
-using Umbraco.Core.Persistence.Repositories;
-using Umbraco.Core.Persistence.UnitOfWork;
-using Umbraco.Tests.TestHelpers;
-
-namespace Umbraco.Tests.Persistence.Repositories
-{
-    [DatabaseTestBehavior(DatabaseBehavior.NewDbFileAndSchemaPerTest)]
-    [TestFixture]
-    public class ServerRegistrationRepositoryTest : BaseDatabaseFactoryTest
-    {
-        private CacheHelper _cacheHelper;
-
-        [SetUp]
-        public override void Initialize()
-        {
-            base.Initialize();
-
-            _cacheHelper = new CacheHelper();
-            CreateTestData();
-        }
-
-        private ServerRegistrationRepository CreateRepository(IDatabaseUnitOfWork unitOfWork)
-        {
-            return new ServerRegistrationRepository(unitOfWork, _cacheHelper, Logger, MappingResolver);
-        }
-
-        [Test]
-        public void Cannot_Add_Duplicate_Server_Identities()
-        {
-            // Arrange
-<<<<<<< HEAD
-            var provider = CreateUowProvider();
-            var unitOfWork = provider.GetUnitOfWork();
-
-            // Act
-            using (var repository = CreateRepository(unitOfWork))
-=======
-            var provider = new NPocoUnitOfWorkProvider(Logger);
-            using (var unitOfWork = provider.CreateUnitOfWork())
->>>>>>> 04ae4794
-            {
-                var repository = CreateRepository(unitOfWork);
-
-                var server = new ServerRegistration("http://shazwazza.com", "COMPUTER1", DateTime.Now);
-                repository.AddOrUpdate(server);
-
-                Assert.Throws<SqlCeException>(unitOfWork.Flush);
-            }
-
-        }
-
-        [Test]
-        public void Cannot_Update_To_Duplicate_Server_Identities()
-        {
-            // Arrange
-<<<<<<< HEAD
-            var provider = CreateUowProvider();
-            var unitOfWork = provider.GetUnitOfWork();
-
-            // Act
-            using (var repository = CreateRepository(unitOfWork))
-=======
-            var provider = new NPocoUnitOfWorkProvider(Logger);
-            using (var unitOfWork = provider.CreateUnitOfWork())
->>>>>>> 04ae4794
-            {
-                var repository = CreateRepository(unitOfWork);
-
-                var server = repository.Get(1);
-                server.ServerIdentity = "COMPUTER2";
-                repository.AddOrUpdate(server);
-                Assert.Throws<SqlCeException>(unitOfWork.Flush);
-            }
-
-        }
-
-        [Test]
-        public void Can_Instantiate_Repository()
-        {
-            // Arrange
-<<<<<<< HEAD
-            var provider = CreateUowProvider();
-            var unitOfWork = provider.GetUnitOfWork();
-
-            // Act
-            using (var repository = CreateRepository(unitOfWork))
-=======
-            var provider = new NPocoUnitOfWorkProvider(Logger);
-            using (var unitOfWork = provider.CreateUnitOfWork())
->>>>>>> 04ae4794
-            {
-                var repository = CreateRepository(unitOfWork);
-
-                // Assert
-                Assert.That(repository, Is.Not.Null);
-            }
-        }
-
-        [Test]
-        public void Can_Perform_Get_On_Repository()
-        {
-            // Arrange
-<<<<<<< HEAD
-            var provider = CreateUowProvider();
-            var unitOfWork = provider.GetUnitOfWork();
-            using (var repository = CreateRepository(unitOfWork))
-=======
-            var provider = new NPocoUnitOfWorkProvider(Logger);
-            using (var unitOfWork = provider.CreateUnitOfWork())
->>>>>>> 04ae4794
-            {
-                var repository = CreateRepository(unitOfWork);
-
-                // Act
-                var server = repository.Get(1);
-
-                // Assert
-                Assert.That(server, Is.Not.Null);
-                Assert.That(server.HasIdentity, Is.True);
-                Assert.That(server.ServerAddress, Is.EqualTo("http://localhost"));
-            }
-
-
-        }
-
-        [Test]
-        public void Can_Perform_GetAll_On_Repository()
-        {
-            // Arrange
-<<<<<<< HEAD
-            var provider = CreateUowProvider();
-            var unitOfWork = provider.GetUnitOfWork();
-            using (var repository = CreateRepository(unitOfWork))
-=======
-            var provider = new NPocoUnitOfWorkProvider(Logger);
-            using (var unitOfWork = provider.CreateUnitOfWork())
->>>>>>> 04ae4794
-            {
-                var repository = CreateRepository(unitOfWork);
-
-                // Act
-                var servers = repository.GetAll();
-
-                // Assert
-                Assert.That(servers.Count(), Is.EqualTo(3));
-            }
-
-        }
-
-        // queries are not supported due to in-memory caching
-
-        //[Test]
-        //public void Can_Perform_GetByQuery_On_Repository()
-        //{
-        //    // Arrange
-<<<<<<< HEAD
-        //    var provider = CreateUowProvider();
-        //    var unitOfWork = provider.GetUnitOfWork();
-=======
-        //    var provider = new NPocoUnitOfWorkProvider(Logger);
-        //    using (var unitOfWork = provider.GetUnitOfWork())
->>>>>>> 04ae4794
-        //    using (var repository = CreateRepository(unitOfWork))
-        //    {
-        //        // Act
-        //        var query = Query<IServerRegistration>.Builder.Where(x => x.ServerIdentity.ToUpper() == "COMPUTER3");
-        //        var result = repository.GetByQuery(query);
-
-        //        // Assert
-        //        Assert.AreEqual(1, result.Count());
-        //    }
-        //}
-
-        //[Test]
-        //public void Can_Perform_Count_On_Repository()
-        //{
-        //    // Arrange
-<<<<<<< HEAD
-        //    var provider = CreateUowProvider();
-        //    var unitOfWork = provider.GetUnitOfWork();
-=======
-        //    var provider = new NPocoUnitOfWorkProvider(Logger);
-        //    using (var unitOfWork = provider.GetUnitOfWork())
->>>>>>> 04ae4794
-        //    using (var repository = CreateRepository(unitOfWork))
-        //    {
-        //        // Act
-        //        var query = Query<IServerRegistration>.Builder.Where(x => x.ServerAddress.StartsWith("http://"));
-        //        int count = repository.Count(query);
-
-        //        // Assert
-        //        Assert.That(count, Is.EqualTo(2));
-        //    }
-        //}
-
-        [Test]
-        public void Can_Perform_Add_On_Repository()
-        {
-            // Arrange
-<<<<<<< HEAD
-            var provider = CreateUowProvider();
-            var unitOfWork = provider.GetUnitOfWork();
-            using (var repository = CreateRepository(unitOfWork))
-=======
-            var provider = new NPocoUnitOfWorkProvider(Logger);
-            using (var unitOfWork = provider.CreateUnitOfWork())
->>>>>>> 04ae4794
-            {
-                var repository = CreateRepository(unitOfWork);
-
-                // Act
-                var server = new ServerRegistration("http://shazwazza.com", "COMPUTER4", DateTime.Now);
-                repository.AddOrUpdate(server);
-                unitOfWork.Flush();
-
-                // Assert
-                Assert.That(server.HasIdentity, Is.True);
-                Assert.That(server.Id, Is.EqualTo(4));//With 3 existing entries the Id should be 4
-            }
-        }
-
-        [Test]
-        public void Can_Perform_Update_On_Repository()
-        {
-            // Arrange
-<<<<<<< HEAD
-            var provider = CreateUowProvider();
-            var unitOfWork = provider.GetUnitOfWork();
-            using (var repository = CreateRepository(unitOfWork))
-=======
-            var provider = new NPocoUnitOfWorkProvider(Logger);
-            using (var unitOfWork = provider.CreateUnitOfWork())
->>>>>>> 04ae4794
-            {
-                var repository = CreateRepository(unitOfWork);
-
-                // Act
-                var server = repository.Get(2);
-                server.ServerAddress = "https://umbraco.com";
-                server.IsActive = true;
-
-                repository.AddOrUpdate(server);
-                unitOfWork.Flush();
-
-                var serverUpdated = repository.Get(2);
-
-                // Assert
-                Assert.That(serverUpdated, Is.Not.Null);
-                Assert.That(serverUpdated.ServerAddress, Is.EqualTo("https://umbraco.com"));
-                Assert.That(serverUpdated.IsActive, Is.EqualTo(true));
-            }
-        }
-
-        [Test]
-        public void Can_Perform_Delete_On_Repository()
-        {
-            // Arrange
-<<<<<<< HEAD
-            var provider = CreateUowProvider();
-            var unitOfWork = provider.GetUnitOfWork();
-            using (var repository = CreateRepository(unitOfWork))
-=======
-            var provider = new NPocoUnitOfWorkProvider(Logger);
-            using (var unitOfWork = provider.CreateUnitOfWork())
->>>>>>> 04ae4794
-            {
-                var repository = CreateRepository(unitOfWork);
-
-                // Act
-                var server = repository.Get(3);
-                Assert.IsNotNull(server);
-                repository.Delete(server);
-                unitOfWork.Flush();
-
-                var exists = repository.Exists(3);
-
-                // Assert
-                Assert.That(exists, Is.False);
-            }
-        }
-
-        [Test]
-        public void Can_Perform_Exists_On_Repository()
-        {
-            // Arrange
-<<<<<<< HEAD
-            var provider = CreateUowProvider();
-            var unitOfWork = provider.GetUnitOfWork();
-            using (var repository = CreateRepository(unitOfWork))
-=======
-            var provider = new NPocoUnitOfWorkProvider(Logger);
-            using (var unitOfWork = provider.CreateUnitOfWork())
->>>>>>> 04ae4794
-            {
-                var repository = CreateRepository(unitOfWork);
-
-                // Act
-                var exists = repository.Exists(3);
-                var doesntExist = repository.Exists(10);
-
-                // Assert
-                Assert.That(exists, Is.True);
-                Assert.That(doesntExist, Is.False);
-            }
-        }
-
-        [TearDown]
-        public override void TearDown()
-        {
-            base.TearDown();
-        }
-
-        public void CreateTestData()
-        {
-<<<<<<< HEAD
-            var provider = CreateUowProvider();
-            using (var unitOfWork = provider.GetUnitOfWork())
-            using (var repository = CreateRepository(unitOfWork))
-=======
-            var provider = new NPocoUnitOfWorkProvider(Logger);
-            using (var unitOfWork = provider.CreateUnitOfWork())
->>>>>>> 04ae4794
-            {
-                var repository = CreateRepository(unitOfWork);
-
-                repository.AddOrUpdate(new ServerRegistration("http://localhost", "COMPUTER1", DateTime.Now) { IsActive = true });
-                repository.AddOrUpdate(new ServerRegistration("http://www.mydomain.com", "COMPUTER2", DateTime.Now));
-                repository.AddOrUpdate(new ServerRegistration("https://www.another.domain.com", "Computer3", DateTime.Now));
-                unitOfWork.Complete();
-            }
-
-        }
-    }
+﻿using System;
+using System.Data.SqlServerCe;
+using System.Linq;
+using Moq;
+using NUnit.Framework;
+using Umbraco.Core;
+using Umbraco.Core.Cache;
+using Umbraco.Core.Logging;
+using Umbraco.Core.Models;
+
+using Umbraco.Core.Persistence.Querying;
+using Umbraco.Core.Persistence.Repositories;
+using Umbraco.Core.Persistence.UnitOfWork;
+using Umbraco.Tests.TestHelpers;
+
+namespace Umbraco.Tests.Persistence.Repositories
+{
+    [DatabaseTestBehavior(DatabaseBehavior.NewDbFileAndSchemaPerTest)]
+    [TestFixture]
+    public class ServerRegistrationRepositoryTest : BaseDatabaseFactoryTest
+    {
+        private CacheHelper _cacheHelper;
+
+        [SetUp]
+        public override void Initialize()
+        {
+            base.Initialize();
+
+            _cacheHelper = new CacheHelper();
+            CreateTestData();
+        }
+
+        private ServerRegistrationRepository CreateRepository(IDatabaseUnitOfWork unitOfWork)
+        {
+            return new ServerRegistrationRepository(unitOfWork, _cacheHelper, Logger, MappingResolver);
+        }
+
+        [Test]
+        public void Cannot_Add_Duplicate_Server_Identities()
+        {
+            // Arrange
+            var provider = CreateUowProvider();
+            using (var unitOfWork = provider.CreateUnitOfWork())
+            {
+                var repository = CreateRepository(unitOfWork);
+
+                var server = new ServerRegistration("http://shazwazza.com", "COMPUTER1", DateTime.Now);
+                repository.AddOrUpdate(server);
+
+                Assert.Throws<SqlCeException>(unitOfWork.Flush);
+            }
+
+        }
+
+        [Test]
+        public void Cannot_Update_To_Duplicate_Server_Identities()
+        {
+            // Arrange
+            var provider = CreateUowProvider();
+            using (var unitOfWork = provider.CreateUnitOfWork())
+            {
+                var repository = CreateRepository(unitOfWork);
+
+                var server = repository.Get(1);
+                server.ServerIdentity = "COMPUTER2";
+                repository.AddOrUpdate(server);
+                Assert.Throws<SqlCeException>(unitOfWork.Flush);
+            }
+
+        }
+
+        [Test]
+        public void Can_Instantiate_Repository()
+        {
+            // Arrange
+            var provider = CreateUowProvider();
+            using (var unitOfWork = provider.CreateUnitOfWork())
+            {
+                var repository = CreateRepository(unitOfWork);
+
+                // Assert
+                Assert.That(repository, Is.Not.Null);
+            }
+        }
+
+        [Test]
+        public void Can_Perform_Get_On_Repository()
+        {
+            // Arrange
+            var provider = CreateUowProvider();
+            using (var unitOfWork = provider.CreateUnitOfWork())
+            {
+                var repository = CreateRepository(unitOfWork);
+
+                // Act
+                var server = repository.Get(1);
+
+                // Assert
+                Assert.That(server, Is.Not.Null);
+                Assert.That(server.HasIdentity, Is.True);
+                Assert.That(server.ServerAddress, Is.EqualTo("http://localhost"));
+            }
+
+
+        }
+
+        [Test]
+        public void Can_Perform_GetAll_On_Repository()
+        {
+            // Arrange
+            var provider = CreateUowProvider();
+            using (var unitOfWork = provider.CreateUnitOfWork())
+            {
+                var repository = CreateRepository(unitOfWork);
+
+                // Act
+                var servers = repository.GetAll();
+
+                // Assert
+                Assert.That(servers.Count(), Is.EqualTo(3));
+            }
+
+        }
+
+        // queries are not supported due to in-memory caching
+
+        //[Test]
+        //public void Can_Perform_GetByQuery_On_Repository()
+        //{
+        //    // Arrange
+        //    var provider = CreateUowProvider();
+        //    using (var unitOfWork = provider.GetUnitOfWork())
+        //    using (var repository = CreateRepository(unitOfWork))
+        //    {
+        //        // Act
+        //        var query = Query<IServerRegistration>.Builder.Where(x => x.ServerIdentity.ToUpper() == "COMPUTER3");
+        //        var result = repository.GetByQuery(query);
+
+        //        // Assert
+        //        Assert.AreEqual(1, result.Count());
+        //    }
+        //}
+
+        //[Test]
+        //public void Can_Perform_Count_On_Repository()
+        //{
+        //    // Arrange
+        //    var provider = CreateUowProvider();
+        //    using (var unitOfWork = provider.GetUnitOfWork())
+        //    using (var repository = CreateRepository(unitOfWork))
+        //    {
+        //        // Act
+        //        var query = Query<IServerRegistration>.Builder.Where(x => x.ServerAddress.StartsWith("http://"));
+        //        int count = repository.Count(query);
+
+        //        // Assert
+        //        Assert.That(count, Is.EqualTo(2));
+        //    }
+        //}
+
+        [Test]
+        public void Can_Perform_Add_On_Repository()
+        {
+            // Arrange
+            var provider = CreateUowProvider();
+            using (var unitOfWork = provider.CreateUnitOfWork())
+            {
+                var repository = CreateRepository(unitOfWork);
+
+                // Act
+                var server = new ServerRegistration("http://shazwazza.com", "COMPUTER4", DateTime.Now);
+                repository.AddOrUpdate(server);
+                unitOfWork.Flush();
+
+                // Assert
+                Assert.That(server.HasIdentity, Is.True);
+                Assert.That(server.Id, Is.EqualTo(4));//With 3 existing entries the Id should be 4
+            }
+        }
+
+        [Test]
+        public void Can_Perform_Update_On_Repository()
+        {
+            // Arrange
+            var provider = CreateUowProvider();
+            using (var unitOfWork = provider.CreateUnitOfWork())
+            {
+                var repository = CreateRepository(unitOfWork);
+
+                // Act
+                var server = repository.Get(2);
+                server.ServerAddress = "https://umbraco.com";
+                server.IsActive = true;
+
+                repository.AddOrUpdate(server);
+                unitOfWork.Flush();
+
+                var serverUpdated = repository.Get(2);
+
+                // Assert
+                Assert.That(serverUpdated, Is.Not.Null);
+                Assert.That(serverUpdated.ServerAddress, Is.EqualTo("https://umbraco.com"));
+                Assert.That(serverUpdated.IsActive, Is.EqualTo(true));
+            }
+        }
+
+        [Test]
+        public void Can_Perform_Delete_On_Repository()
+        {
+            // Arrange
+            var provider = CreateUowProvider();
+            using (var unitOfWork = provider.CreateUnitOfWork())
+            {
+                var repository = CreateRepository(unitOfWork);
+
+                // Act
+                var server = repository.Get(3);
+                Assert.IsNotNull(server);
+                repository.Delete(server);
+                unitOfWork.Flush();
+
+                var exists = repository.Exists(3);
+
+                // Assert
+                Assert.That(exists, Is.False);
+            }
+        }
+
+        [Test]
+        public void Can_Perform_Exists_On_Repository()
+        {
+            // Arrange
+            var provider = CreateUowProvider();
+            using (var unitOfWork = provider.CreateUnitOfWork())
+            {
+                var repository = CreateRepository(unitOfWork);
+
+                // Act
+                var exists = repository.Exists(3);
+                var doesntExist = repository.Exists(10);
+
+                // Assert
+                Assert.That(exists, Is.True);
+                Assert.That(doesntExist, Is.False);
+            }
+        }
+
+        [TearDown]
+        public override void TearDown()
+        {
+            base.TearDown();
+        }
+
+        public void CreateTestData()
+        {
+            var provider = CreateUowProvider();
+            using (var unitOfWork = provider.CreateUnitOfWork())
+            {
+                var repository = CreateRepository(unitOfWork);
+
+                repository.AddOrUpdate(new ServerRegistration("http://localhost", "COMPUTER1", DateTime.Now) { IsActive = true });
+                repository.AddOrUpdate(new ServerRegistration("http://www.mydomain.com", "COMPUTER2", DateTime.Now));
+                repository.AddOrUpdate(new ServerRegistration("https://www.another.domain.com", "Computer3", DateTime.Now));
+                unitOfWork.Complete();
+            }
+
+        }
+    }
 }