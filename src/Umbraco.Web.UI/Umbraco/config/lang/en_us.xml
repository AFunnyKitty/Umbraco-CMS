<?xml version="1.0" encoding="utf-8" standalone="yes"?>
<language alias="en_us" intName="English (US)" localName="English (US)" lcid="" culture="en-US">
  <creator>
    <name>The Umbraco community</name>
    <link>https://our.umbraco.com/documentation/Extending-Umbraco/Language-Files</link>
  </creator>
  <area alias="actions">
    <key alias="assignDomain">Culture and Hostnames</key>
    <key alias="auditTrail">Audit Trail</key>
    <key alias="browse">Browse Node</key>
    <key alias="changeDocType">Change Document Type</key>
    <key alias="copy">Copy</key>
    <key alias="create">Create</key>
    <key alias="export">Export</key>
    <key alias="createPackage">Create Package</key>
    <key alias="createGroup">Create group</key>
    <key alias="delete">Delete</key>
    <key alias="disable">Disable</key>
    <key alias="emptyTrashcan">Empty recycle bin</key>
    <key alias="enable">Enable</key>
    <key alias="exportDocumentType">Export Document Type</key>
    <key alias="importDocumentType">Import Document Type</key>
    <key alias="importPackage">Import Package</key>
    <key alias="liveEdit">Edit in Canvas</key>
    <key alias="logout">Exit</key>
    <key alias="move">Move</key>
    <key alias="notify">Notifications</key>
    <key alias="protect">Public access</key>
    <key alias="publish">Publish</key>
    <key alias="unpublish">Unpublish</key>
    <key alias="refreshNode">Reload</key>
    <key alias="republish">Republish entire site</key>
    <key alias="rename" version="7.3.0">Rename</key>
    <key alias="restore" version="7.3.0">Restore</key>
    <key alias="SetPermissionsForThePage">Set permissions for the page %0%</key>
    <key alias="chooseWhereToMove">Choose where to move</key>
    <key alias="toInTheTreeStructureBelow">In the tree structure below</key>
    <key alias="rights">Permissions</key>
    <key alias="rollback">Rollback</key>
    <key alias="sendtopublish">Send To Publish</key>
    <key alias="sendToTranslate">Send To Translation</key>
    <key alias="setGroup">Set group</key>
    <key alias="sort">Sort</key>
    <key alias="translate">Translate</key>
    <key alias="update">Update</key>
    <key alias="setPermissions">Set permissions</key>
    <key alias="unlock">Unlock</key>
    <key alias="createblueprint">Create Content Template</key>
    <key alias="resendInvite">Resend Invitation</key>
  </area>
  <area alias="actionCategories">
    <key alias="content">Content</key>
    <key alias="administration">Administration</key>
    <key alias="structure">Structure</key>
    <key alias="other">Other</key>
  </area>
  <area alias="actionDescriptions">
    <key alias="assignDomain">Allow access to assign culture and hostnames</key>
    <key alias="auditTrail">Allow access to view a node's history log</key>
    <key alias="browse">Allow access to view a node</key>
    <key alias="changeDocType">Allow access to change document type for a node</key>
    <key alias="copy">Allow access to copy a node</key>
    <key alias="create">Allow access to create nodes</key>
    <key alias="delete">Allow access to delete nodes</key>
    <key alias="move">Allow access to move a node</key>
    <key alias="protect">Allow access to set and change public access for a node</key>
    <key alias="publish">Allow access to publish a node</key>
    <key alias="rights">Allow access to change permissions for a node</key>
    <key alias="rollback">Allow access to roll back a node to a previous state</key>
    <key alias="sendtopublish">Allow access to send a node for approval before publishing</key>
    <key alias="sendToTranslate">Allow access to send a node for translation</key>
    <key alias="sort">Allow access to change the sort order for nodes</key>
    <key alias="translate">Allow access to translate a node</key>
    <key alias="update">Allow access to save a node</key>
    <key alias="createblueprint">Allow access to create a Content Template</key>
  </area>
  <area alias="assignDomain">
    <key alias="permissionDenied">Permission denied.</key>
    <key alias="addNew">Add new Domain</key>
    <key alias="remove">remove</key>
    <key alias="invalidNode">Invalid node.</key>
    <key alias="invalidDomain">Invalid domain format.</key>
    <key alias="duplicateDomain">Domain has already been assigned.</key>
    <key alias="language">Language</key>
    <key alias="domain">Domain</key>
    <key alias="domainCreated">New domain '%0%' has been created</key>
    <key alias="domainDeleted">Domain '%0%' is deleted</key>
    <key alias="domainExists">Domain '%0%' has already been assigned</key>
    <key alias="domainUpdated">Domain '%0%' has been updated</key>
    <key alias="orEdit">Edit Current Domains</key>
    <key alias="domainHelp"><![CDATA[Valid domain names are: "example.com", "www.example.com", "example.com:8080" or
        "https://www.example.com/". One-level paths in domains are supported, eg. "example.com/en". However, they
<<<<<<< HEAD
        should be avoided. Better use the culture setting above.]]>
        </key>
        <key alias="inherit">Inherit</key>
        <key alias="setLanguage">Culture</key>
        <key alias="setLanguageHelp">
            <![CDATA[Set the culture for nodes below the current node,<br /> or inherit culture from parent nodes. Will also apply<br />
      to the current node, unless a domain below applies too.]]>
        </key>
        <key alias="setDomains">Domains</key>
    </area>
    <area alias="buttons">
        <key alias="clearSelection">Clear selection</key>
        <key alias="select">Select</key>
        <key alias="selectCurrentFolder">Select current folder</key>
        <key alias="somethingElse">Do something else</key>
        <key alias="bold">Bold</key>
        <key alias="deindent">Cancel Paragraph Indent</key>
        <key alias="formFieldInsert">Insert form field</key>
        <key alias="graphicHeadline">Insert graphic headline</key>
        <key alias="htmlEdit">Edit Html</key>
        <key alias="indent">Indent Paragraph</key>
        <key alias="italic">Italic</key>
        <key alias="justifyCenter">Center</key>
        <key alias="justifyLeft">Justify Left</key>
        <key alias="justifyRight">Justify Right</key>
        <key alias="linkInsert">Insert Link</key>
        <key alias="linkLocal">Insert local link (anchor)</key>
        <key alias="listBullet">Bullet List</key>
        <key alias="listNumeric">Numeric List</key>
        <key alias="macroInsert">Insert macro</key>
        <key alias="pictureInsert">Insert picture</key>
        <key alias="publishAndClose">Publish and close</key>
        <key alias="relations">Edit relations</key>
        <key alias="returnToList">Return to list</key>
        <key alias="save">Save</key>
        <key alias="saveAndClose">Save and close</key>
        <key alias="saveAndPublish">Publish</key>
        <key alias="saveAndSchedule">Save and schedule</key>
        <key alias="saveToPublish">Send for approval</key>
        <key alias="saveListView">Save list view</key>
        <key alias="schedulePublish">Schedule publish</key>
        <key alias="showPage">Preview</key>
        <key alias="showPageDisabled">Preview is disabled because there's no template assigned</key>
        <key alias="styleChoose">Choose style</key>
        <key alias="styleShow">Show styles</key>
        <key alias="tableInsert">Insert table</key>
        <key alias="generateModels">Generate models</key>
        <key alias="generateModelsAndClose">Generate models and close</key>
        <key alias="saveAndGenerateModels">Save and generate models</key>
        <key alias="undo">Undo</key>
        <key alias="redo">Redo</key>
        <key alias="rollback">Rollback</key>
        <key alias="deleteTag">Delete tag</key>
        <key alias="confirmActionCancel">Cancel</key>
        <key alias="confirmActionConfirm">Confirm</key>
    </area>
    <area alias="auditTrails">
        <key alias="atViewingFor">Viewing for</key>
        <key alias="delete">Delete Content performed by user</key>
        <key alias="unpublish">Unpublish performed by user</key>
        <key alias="publish">Save and Publish performed by user</key>
        <key alias="save">Save Content performed by user</key>
        <key alias="move">Move Content performed by user</key>
        <key alias="copy">Copy Content performed by user</key>
        <key alias="rollback">Content rollback performed by user</key>
        <key alias="sendtopublish">Content Send To Publish performed by user</key>
        <key alias="sendtotranslate">Content Send To Translation performed by user</key>
        <key alias="smallCopy">Copy</key>
        <key alias="smallPublish">Publish</key>
        <key alias="smallMove">Move</key>
        <key alias="smallSave">Save</key>
        <key alias="smallDelete">Delete</key>
        <key alias="smallUnpublish">Unpublish</key>
        <key alias="smallRollBack">Rollback</key>
        <key alias="smallSendToPublish">Send To Publish</key>
        <key alias="smallSendToTranslate">Send To Translation</key>
    </area>

    <area alias="changeDocType">
        <key alias="changeDocTypeInstruction">To change the document type for the selected content, first select from the list of valid types for this location.</key>
        <key alias="changeDocTypeInstruction2">Then confirm and/or amend the mapping of properties from the current type to the new, and click Save.</key>
        <key alias="contentRepublished">The content has been re-published.</key>
        <key alias="currentProperty">Current Property</key>
        <key alias="currentType">Current type</key>
        <key alias="docTypeCannotBeChanged">The document type cannot be changed, as there are no alternatives valid for this location.  An alternative will be valid if it is allowed under the parent of the selected content item and that all existing child content items are allowed to be created under it.</key>
        <key alias="docTypeChanged">Document Type Changed</key>
        <key alias="mapProperties">Map Properties</key>
        <key alias="mapToProperty">Map to Property</key>
        <key alias="newTemplate">New Template</key>
        <key alias="newType">New Type</key>
        <key alias="none">none</key>
        <key alias="selectedContent">Content</key>
        <key alias="selectNewDocType">Select New Document Type</key>
        <key alias="successMessage">The document type of the selected content has been successfully changed to [new type] and the following properties mapped:</key>
        <key alias="to">to</key>
        <key alias="validationErrorPropertyWithMoreThanOneMapping">Could not complete property mapping as one or more properties have more than one mapping defined.</key>
        <key alias="validDocTypesNote">Only alternate types valid for the current location are displayed.</key>
    </area>
    <area alias="content">
        <key alias="isPublished" version="7.2">Is Published</key>
        <key alias="about">About this page</key>
        <key alias="alias">Alias</key>
        <key alias="alternativeTextHelp">(how would you describe the picture over the phone)</key>
        <key alias="alternativeUrls">Alternative Links</key>
        <key alias="clickToEdit">Click to edit this item</key>
        <key alias="createBy">Created by</key>
        <key alias="createByDesc" version="7.0">Original author</key>
        <key alias="updatedBy" version="7.0">Updated by</key>
        <key alias="createDate">Created</key>
        <key alias="createDateDesc" version="7.0">Date/time this document was created</key>
        <key alias="documentType">Document Type</key>
        <key alias="editing">Editing</key>
        <key alias="expireDate">Remove at</key>
        <key alias="itemChanged">This item has been changed after publication</key>
        <key alias="itemNotPublished">This item is not published</key>
        <key alias="itemCultureNotPublished">Culture '%0%' for this item is not published</key>
        <key alias="itemCultureNotAvailable">Culture '%0%' for this item is not available</key>
        <key alias="lastPublished">Last published</key>
        <key alias="noItemsToShow">There are no items to show</key>
        <key alias="listViewNoItems" version="7.1.5">There are no items to show in the list.</key>
        <key alias="listViewNoContent">No child items have been added</key>
        <key alias="listViewNoMembers">No members have been added</key>
        <key alias="mediatype">Media Type</key>
        <key alias="mediaLinks">Link to media item(s)</key>
        <key alias="membergroup">Member Group</key>
        <key alias="memberrole">Role</key>
        <key alias="membertype">Member Type</key>
        <key alias="noChanges">No changes have been made</key>
        <key alias="noDate">No date chosen</key>
        <key alias="nodeName">Page title</key>
        <key alias="noMediaLink">This media item has no link</key>
        <key alias="noProperties">No content can be added for this item</key>
        <key alias="otherElements">Properties</key>
        <key alias="parentNotPublished">This document is published but is not visible because the parent '%0%' is unpublished</key>
        <key alias="parentCultureNotPublished">This culture is published but is not visible because it is unpublished on parent '%0%'</key>
        <key alias="parentNotPublishedAnomaly">This document is published but is not in the cache</key>
        <key alias="getUrlException">Could not get the url</key>
        <key alias="routeError">This document is published but its url would collide with content %0%</key>
        <key alias="routeErrorCannotRoute">This document is published but its url cannot be routed</key>
        <key alias="publish">Publish</key>
        <key alias="published">Published</key>
        <key alias="publishedPendingChanges">Published (pending changes)</key>>
        <key alias="publishStatus">Publication Status</key>
        <key alias="releaseDate">Publish at</key>
        <key alias="unpublishDate">Unpublish at</key>
        <key alias="removeDate">Clear Date</key>
        <key alias="setDate">Set date</key>
        <key alias="sortDone">Sortorder is updated</key>
        <key alias="sortHelp">To sort the nodes, simply drag the nodes or click one of the column headers. You can select multiple nodes by holding the "shift" or "control" key while selecting</key>
        <key alias="statistics">Statistics</key>
        <key alias="titleOptional">Title (optional)</key>
        <key alias="altTextOptional">Alternative text (optional)</key>
        <key alias="type">Type</key>
        <key alias="unpublish">Unpublish</key>
        <key alias="unpublished">Draft</key>
        <key alias="notCreated">Not created</key>
        <key alias="updateDate">Last edited</key>
        <key alias="updateDateDesc" version="7.0">Date/time this document was edited</key>
        <key alias="uploadClear">Remove file(s)</key>
        <key alias="urls">Link to document</key>
        <key alias="memberof">Member of group(s)</key>
        <key alias="notmemberof">Not a member of group(s)</key>
        <key alias="childItems" version="7.0">Child items</key>
        <key alias="target" version="7.0">Target</key>
        <key alias="scheduledPublishServerTime">This translates to the following time on the server:</key>
        <key alias="scheduledPublishDocumentation"><![CDATA[<a href="https://our.umbraco.com/documentation/Getting-Started/Data/Scheduled-Publishing/#timezones" target="_blank">What does this mean?</a>]]></key>
        <key alias="nestedContentDeleteItem">Are you sure you want to delete this item?</key>
        <key alias="nestedContentEditorNotSupported">Property %0% uses editor %1% which is not supported by Nested Content.</key>
        <key alias="addTextBox">Add another text box</key>
        <key alias="removeTextBox">Remove this text box</key>
        <key alias="contentRoot">Content root</key>
        <key alias="isSensitiveValue">This value is hidden. If you need access to view this value please contact your website administrator.</key>
        <key alias="isSensitiveValue_short">This value is hidden.</key>
        <key alias="languagesToPublish">What languages would you like to publish?</key>
        <key alias="languagesToSave">What languages would you like to save?</key>
        <key alias="languagesToSchedule">What languages would you like to schedule?</key>
        <key alias="languagesToSendForApproval">What languages would you like to send for approval?</key>
        <key alias="languagesToUnpublish">Select the languages to unpublish. Unpublishing a mandatory language will unpublish all languages.</key>
        <key alias="publishedLanguages">Published Languages</key>
        <key alias="unpublishedLanguages">Unpublished Languages</key>
        <key alias="unmodifiedLanguages">Unmodified Languages</key>
        <key alias="readyToPublish">Ready to Publish?</key>
        <key alias="readyToSave">Ready to Save?</key>
        <key alias="sendForApproval">Send for approval</key>
    </area>
    <area alias="blueprints">
        <key alias="createBlueprintFrom">Create a new Content Template from '%0%'</key>
        <key alias="blankBlueprint">Blank</key>
        <key alias="selectBlueprint">Select a Content Template</key>
        <key alias="createdBlueprintHeading">Content Template created</key>
        <key alias="createdBlueprintMessage">A Content Template was created from '%0%'</key>
        <key alias="duplicateBlueprintMessage">Another Content Template with the same name already exists</key>
        <key alias="blueprintDescription">A Content Template is pre-defined content that an editor can select to use as the basis for creating new content</key>
    </area>
    <area alias="media">
        <key alias="clickToUpload">Click to upload</key>
        <key alias="dropFilesHere">Drop your files here...</key>
        <key alias="urls">Link to media</key>
        <key alias="orClickHereToUpload">or click here to choose files</key>
        <key alias="dragFilesHereToUpload">You can drag files here to upload</key>
        <key alias="onlyAllowedFiles">Only allowed file types are</key>
        <key alias="disallowedFileType">Cannot upload this file, it does not have an approved file type</key>
        <key alias="maxFileSize">Max file size is</key>
        <key alias="mediaRoot">Media root</key>
    </area>
    <area alias="member">
        <key alias="createNewMember">Create a new member</key>
        <key alias="allMembers">All Members</key>
    </area>
    <area alias="create">
        <key alias="chooseNode">Where do you want to create the new %0%</key>
        <key alias="createUnder">Create an item under</key>
        <key alias="createContentBlueprint">Select the document type you want to make a content template for</key>
        <key alias="updateData">Choose a type and a title</key>
        <key alias="noDocumentTypes" version="7.0"><![CDATA[There are no allowed document types available. You must enable these in the settings section under <strong>"document types"</strong>.]]></key>
        <key alias="noMediaTypes" version="7.0"><![CDATA[There are no allowed media types available. You must enable these in the settings section under <strong>"media types"</strong>.]]></key>
        <key alias="documentTypeWithoutTemplate">Document Type without a template</key>
        <key alias="newFolder">New folder</key>
        <key alias="newDataType">New data type</key>
        <key alias="newJavascriptFile">New javascript file</key>
        <key alias="newEmptyPartialView">New empty partial view</key>
        <key alias="newPartialViewMacro">New partial view macro</key>
        <key alias="newPartialViewFromSnippet">New partial view from snippet</key>
        <key alias="newEmptyPartialViewMacro">New empty partial view macro</key>
        <key alias="newPartialViewMacroFromSnippet">New partial view macro from snippet</key>
        <key alias="newPartialViewMacroNoMacro">New partial view macro (without macro)</key>
    </area>
    <area alias="dashboard">
        <key alias="browser">Browse your website</key>
        <key alias="dontShowAgain">- Hide</key>
        <key alias="nothinghappens">If Umbraco isn't opening, you might need to allow popups from this site</key>
        <key alias="openinnew">has opened in a new window</key>
        <key alias="restart">Restart</key>
        <key alias="visit">Visit</key>
        <key alias="welcome">Welcome</key>
    </area>
    <area alias="prompt">
        <key alias="stay">Stay</key>
        <key alias="discardChanges">Discard changes</key>
        <key alias="unsavedChanges">You have unsaved changes</key>
        <key alias="unsavedChangesWarning">Are you sure you want to navigate away from this page? - you have unsaved changes</key>
        <key alias="confirmUnpublish">Unpublishing will remove this page and all its descendants from the site.</key>
    </area>
    <area alias="bulk">
        <key alias="done">Done</key>

        <key alias="deletedItem">Deleted %0% item</key>
        <key alias="deletedItems">Deleted %0% items</key>
        <key alias="deletedItemOfItem">Deleted %0% out of %1% item</key>
        <key alias="deletedItemOfItems">Deleted %0% out of %1% items</key>

        <key alias="publishedItem">Published %0% item</key>
        <key alias="publishedItems">Published %0% items</key>
        <key alias="publishedItemOfItem">Published %0% out of %1% item</key>
        <key alias="publishedItemOfItems">Published %0% out of %1% items</key>

        <key alias="unpublishedItem">Unpublished %0% item</key>
        <key alias="unpublishedItems">Unpublished %0% items</key>
        <key alias="unpublishedItemOfItem">Unpublished %0% out of %1% item</key>
        <key alias="unpublishedItemOfItems">Unpublished %0% out of %1% items</key>

        <key alias="movedItem">Moved %0% item</key>
        <key alias="movedItems">Moved %0% items</key>
        <key alias="movedItemOfItem">Moved %0% out of %1% item</key>
        <key alias="movedItemOfItems">Moved %0% out of %1% items</key>

        <key alias="copiedItem">Copied %0% item</key>
        <key alias="copiedItems">Copied %0% items</key>
        <key alias="copiedItemOfItem">Copied %0% out of %1% item</key>
        <key alias="copiedItemOfItems">Copied %0% out of %1% items</key>
    </area>
    <area alias="defaultdialogs">
        <key alias="nodeNameLinkPicker">Link title</key>
        <key alias="urlLinkPicker">Link</key>
        <key alias="anchorLinkPicker">Anchor / querystring</key>
        <key alias="anchorInsert">Name</key>
        <key alias="closeThisWindow">Close this window</key>
        <key alias="confirmdelete">Are you sure you want to delete</key>
        <key alias="confirmdisable">Are you sure you want to disable</key>
        <key alias="confirmEmptyTrashcan">Please check this box to confirm deletion of %0% item(s)</key>
        <key alias="confirmlogout">Are you sure?</key>
        <key alias="confirmSure">Are you sure?</key>
        <key alias="cut">Cut</key>
        <key alias="editdictionary">Edit Dictionary Item</key>
        <key alias="editlanguage">Edit Language</key>
        <key alias="insertAnchor">Insert local link</key>
        <key alias="insertCharacter">Insert character</key>
        <key alias="insertgraphicheadline">Insert graphic headline</key>
        <key alias="insertimage">Insert picture</key>
        <key alias="insertlink">Insert link</key>
        <key alias="insertMacro">Click to add a Macro</key>
        <key alias="inserttable">Insert table</key>
        <key alias="lastEdited">Last Edited</key>
        <key alias="link">Link</key>
        <key alias="linkinternal">Internal link:</key>
        <key alias="linklocaltip">When using local links, insert "#" in front of link</key>
        <key alias="linknewwindow">Open in new window?</key>
        <key alias="macroContainerSettings">Macro Settings</key>
        <key alias="macroDoesNotHaveProperties">This macro does not contain any properties you can edit</key>
        <key alias="paste">Paste</key>
        <key alias="permissionsEdit">Edit permissions for</key>
        <key alias="permissionsSet">Set permissions for</key>
        <key alias="permissionsSetForGroup">Set permissions for %0% for user group %1%</key>
        <key alias="permissionsHelp">Select the users groups you want to set permissions for</key>
        <key alias="recycleBinDeleting">The items in the recycle bin are now being deleted. Please do not close this window while this operation takes place</key>
        <key alias="recycleBinIsEmpty">The recycle bin is now empty</key>
        <key alias="recycleBinWarning">When items are deleted from the recycle bin, they will be gone forever</key>
        <key alias="regexSearchError"><![CDATA[<a target='_blank' href='http://regexlib.com'>regexlib.com</a>'s webservice is currently experiencing some problems, which we have no control over. We are very sorry for this inconvenience.]]></key>
        <key alias="regexSearchHelp">Search for a regular expression to add validation to a form field. Example: 'email, 'zip-code' 'url'</key>
        <key alias="removeMacro">Remove Macro</key>
        <key alias="requiredField">Required Field</key>
        <key alias="sitereindexed">Site is reindexed</key>
        <key alias="siterepublished">The website cache has been refreshed. All publish content is now up to date. While all unpublished content is still unpublished</key>
        <key alias="siterepublishHelp">The website cache will be refreshed. All published content will be updated, while unpublished content will stay unpublished.</key>
        <key alias="tableColumns">Number of columns</key>
        <key alias="tableRows">Number of rows</key>
        <key alias="templateContentAreaHelp">
            <![CDATA[<strong>Set a placeholder id</strong> by setting an ID on your placeholder you can inject content into this template from child templates,
      by referring this ID using a <code>&lt;asp:content /&gt;</code> element.]]>
        </key>
        <key alias="templateContentPlaceHolderHelp">
            <![CDATA[<strong>Select a placeholder id</strong> from the list below. You can only
      choose Id's from the current template's master.]]>
        </key>
        <key alias="thumbnailimageclickfororiginal">Click on the image to see full size</key>
        <key alias="treepicker">Pick item</key>
        <key alias="viewCacheItem">View Cache Item</key>
        <key alias="createFolder">Create folder...</key>
        <key alias="relateToOriginalLabel">Relate to original</key>
        <key alias="includeDescendants">Include descendants</key>
        <key alias="theFriendliestCommunity">The friendliest community</key>
        <key alias="linkToPage">Link to page</key>
        <key alias="openInNewWindow">Opens the linked document in a new window or tab</key>
        <key alias="linkToMedia">Link to media</key>
        <key alias="linkToFile">Link to file</key>
        <key alias="selectContentStartNode">Select content start node</key>
        <key alias="selectMedia">Select media</key>
        <key alias="selectIcon">Select icon</key>
        <key alias="selectItem">Select item</key>
        <key alias="selectLink">Select link</key>
        <key alias="selectMacro">Select macro</key>
        <key alias="selectContent">Select content</key>
        <key alias="selectMediaStartNode">Select media start node</key>
        <key alias="selectMember">Select member</key>
        <key alias="selectMemberGroup">Select member group</key>
        <key alias="selectNode">Select node</key>
        <key alias="selectSections">Select sections</key>
        <key alias="selectUsers">Select users</key>
        <key alias="noIconsFound">No icons were found</key>
        <key alias="noMacroParams">There are no parameters for this macro</key>
        <key alias="noMacros">There are no macros available to insert</key>
        <key alias="externalLoginProviders">External login providers</key>
        <key alias="exceptionDetail">Exception Details</key>
        <key alias="stacktrace">Stacktrace</key>
        <key alias="innerException">Inner Exception</key>
        <key alias="linkYour">Link your</key>
        <key alias="unLinkYour">Un-link your</key>
        <key alias="account">account</key>
        <key alias="selectEditor">Select editor</key>
        <key alias="selectSnippet">Select snippet</key>
        <key alias="variantdeletewarning">This will delete the node and all its languages. If you only want to delete one language go and unpublish it instead.</key>
    </area>
    <area alias="dictionaryItem">
        <key alias="description">
            <![CDATA[
=======
        should be avoided. Better use the culture setting above.]]></key>
    <key alias="inherit">Inherit</key>
    <key alias="setLanguage">Culture</key>
    <key alias="setLanguageHelp"><![CDATA[Set the culture for nodes below the current node,<br /> or inherit culture from parent nodes. Will also apply<br />
      to the current node, unless a domain below applies too.]]></key>
    <key alias="setDomains">Domains</key>
  </area>
  <area alias="buttons">
    <key alias="clearSelection">Clear selection</key>
    <key alias="select">Select</key>
    <key alias="somethingElse">Do something else</key>
    <key alias="bold">Bold</key>
    <key alias="deindent">Cancel Paragraph Indent</key>
    <key alias="formFieldInsert">Insert form field</key>
    <key alias="graphicHeadline">Insert graphic headline</key>
    <key alias="htmlEdit">Edit Html</key>
    <key alias="indent">Indent Paragraph</key>
    <key alias="italic">Italic</key>
    <key alias="justifyCenter">Center</key>
    <key alias="justifyLeft">Justify Left</key>
    <key alias="justifyRight">Justify Right</key>
    <key alias="linkInsert">Insert Link</key>
    <key alias="linkLocal">Insert local link (anchor)</key>
    <key alias="listBullet">Bullet List</key>
    <key alias="listNumeric">Numeric List</key>
    <key alias="macroInsert">Insert macro</key>
    <key alias="pictureInsert">Insert picture</key>
    <key alias="publishAndClose">Publish and close</key>
    <key alias="relations">Edit relations</key>
    <key alias="returnToList">Return to list</key>
    <key alias="save">Save</key>
    <key alias="saveAndClose">Save and close</key>
    <key alias="saveAndPublish">Publish</key>
    <key alias="saveAndSchedule">Save and schedule</key>
    <key alias="saveToPublish">Send for approval</key>
    <key alias="saveListView">Save list view</key>
    <key alias="showPage">Preview</key>
    <key alias="showPageDisabled">Preview is disabled because there's no template assigned</key>
    <key alias="styleChoose">Choose style</key>
    <key alias="styleShow">Show styles</key>
    <key alias="tableInsert">Insert table</key>
    <key alias="generateModelsAndClose">Generate models and close</key>
    <key alias="saveAndGenerateModels">Save and generate models</key>
    <key alias="undo">Undo</key>
    <key alias="redo">Redo</key>
    <key alias="rollback">Rollback</key>
    <key alias="deleteTag">Delete tag</key>
    <key alias="confirmActionCancel">Cancel</key>
    <key alias="confirmActionConfirm">Confirm</key>
  </area>
  <area alias="auditTrails">
    <key alias="atViewingFor">Viewing for</key>
    <key alias="delete">Delete Content performed by user</key>
    <key alias="unpublish">Unpublish performed by user</key>
    <key alias="publish">Save and Publish performed by user</key>
    <key alias="save">Save Content performed by user</key>
    <key alias="move">Move Content performed by user</key>
    <key alias="copy">Copy Content performed by user</key>
    <key alias="rollback">Content rollback performed by user</key>
    <key alias="sendtopublish">Content Send To Publish performed by user</key>
    <key alias="sendtotranslate">Content Send To Translation performed by user</key>
    <key alias="smallCopy">Copy</key>
    <key alias="smallPublish">Publish</key>
    <key alias="smallMove">Move</key>
    <key alias="smallSave">Save</key>
    <key alias="smallDelete">Delete</key>
    <key alias="smallUnpublish">Unpublish</key>
    <key alias="smallRollBack">Rollback</key>
    <key alias="smallSendToPublish">Send To Publish</key>
    <key alias="smallSendToTranslate">Send To Translation</key>
  </area>
  <area alias="changeDocType">
    <key alias="changeDocTypeInstruction">To change the document type for the selected content, first select from the list of valid types for this location.</key>
    <key alias="changeDocTypeInstruction2">Then confirm and/or amend the mapping of properties from the current type to the new, and click Save.</key>
    <key alias="contentRepublished">The content has been re-published.</key>
    <key alias="currentProperty">Current Property</key>
    <key alias="currentType">Current type</key>
    <key alias="docTypeCannotBeChanged">The document type cannot be changed, as there are no alternatives valid for this location.  An alternative will be valid if it is allowed under the parent of the selected content item and that all existing child content items are allowed to be created under it.</key>
    <key alias="docTypeChanged">Document Type Changed</key>
    <key alias="mapProperties">Map Properties</key>
    <key alias="mapToProperty">Map to Property</key>
    <key alias="newTemplate">New Template</key>
    <key alias="newType">New Type</key>
    <key alias="none">none</key>
    <key alias="selectedContent">Content</key>
    <key alias="selectNewDocType">Select New Document Type</key>
    <key alias="successMessage">The document type of the selected content has been successfully changed to [new type] and the following properties mapped:</key>
    <key alias="to">to</key>
    <key alias="validationErrorPropertyWithMoreThanOneMapping">Could not complete property mapping as one or more properties have more than one mapping defined.</key>
    <key alias="validDocTypesNote">Only alternate types valid for the current location are displayed.</key>
  </area>
  <area alias="content">
    <key alias="isPublished" version="7.2">Is Published</key>
    <key alias="about">About this page</key>
    <key alias="alias">Alias</key>
    <key alias="alternativeTextHelp">(how would you describe the picture over the phone)</key>
    <key alias="alternativeUrls">Alternative Links</key>
    <key alias="clickToEdit">Click to edit this item</key>
    <key alias="createBy">Created by</key>
    <key alias="createByDesc" version="7.0">Original author</key>
    <key alias="updatedBy" version="7.0">Updated by</key>
    <key alias="createDate">Created</key>
    <key alias="createDateDesc" version="7.0">Date/time this document was created</key>
    <key alias="documentType">Document Type</key>
    <key alias="editing">Editing</key>
    <key alias="expireDate">Remove at</key>
    <key alias="itemChanged">This item has been changed after publication</key>
    <key alias="itemNotPublished">This item is not published</key>
    <key alias="lastPublished">Last published</key>
    <key alias="noItemsToShow">There are no items to show</key>
    <key alias="listViewNoItems" version="7.1.5">There are no items to show in the list.</key>
    <key alias="listViewNoContent">No child items have been added</key>
    <key alias="listViewNoMembers">No members have been added</key>
    <key alias="mediatype">Media Type</key>
    <key alias="mediaLinks">Link to media item(s)</key>
    <key alias="membergroup">Member Group</key>
    <key alias="memberrole">Role</key>
    <key alias="membertype">Member Type</key>
    <key alias="noChanges">No changes have been made</key>
    <key alias="noDate">No date chosen</key>
    <key alias="nodeName">Page title</key>
    <key alias="noMediaLink">This media item has no link</key>
    <key alias="noProperties">No content can be added for this item</key>
    <key alias="otherElements">Properties</key>
    <key alias="parentNotPublished">This document is published but is not visible because the parent '%0%' is unpublished</key>
    <key alias="parentCultureNotPublished">This culture is published but is not visible because it is unpublished on parent '%0%'</key>
    <key alias="parentNotPublishedAnomaly">This document is published but is not in the cache</key>
    <key alias="getUrlException">Could not get the url</key>
    <key alias="routeError">This document is published but its url would collide with content %0%</key>
    <key alias="routeErrorCannotRoute">This document is published but its url cannot be routed</key>
    <key alias="publish">Publish</key>
    <key alias="published">Published</key>
    <key alias="publishedPendingChanges">Published (pending changes)</key>&gt;
        <key alias="publishStatus">Publication Status</key><key alias="releaseDate">Publish at</key><key alias="unpublishDate">Unpublish at</key><key alias="removeDate">Clear Date</key><key alias="setDate">Set date</key><key alias="sortDone">Sortorder is updated</key><key alias="sortHelp">To sort the nodes, simply drag the nodes or click one of the column headers. You can select multiple nodes by holding the "shift" or "control" key while selecting</key><key alias="statistics">Statistics</key><key alias="titleOptional">Title (optional)</key><key alias="altTextOptional">Alternative text (optional)</key><key alias="type">Type</key><key alias="unpublish">Unpublish</key><key alias="unpublished">Draft</key><key alias="notCreated">Not created</key><key alias="updateDate">Last edited</key><key alias="updateDateDesc" version="7.0">Date/time this document was edited</key><key alias="uploadClear">Remove file(s)</key><key alias="urls">Link to document</key><key alias="memberof">Member of group(s)</key><key alias="notmemberof">Not a member of group(s)</key><key alias="childItems" version="7.0">Child items</key><key alias="target" version="7.0">Target</key><key alias="scheduledPublishServerTime">This translates to the following time on the server:</key><key alias="scheduledPublishDocumentation"><![CDATA[<a href="https://our.umbraco.com/documentation/Getting-Started/Data/Scheduled-Publishing/#timezones" target="_blank">What does this mean?</a>]]></key><key alias="nestedContentDeleteItem">Are you sure you want to delete this item?</key><key alias="nestedContentEditorNotSupported">Property %0% uses editor %1% which is not supported by Nested Content.</key><key alias="addTextBox">Add another text box</key><key alias="removeTextBox">Remove this text box</key><key alias="contentRoot">Content root</key><key alias="isSensitiveValue">This value is hidden. If you need access to view this value please contact your website administrator.</key><key alias="isSensitiveValue_short">This value is hidden.</key><key alias="languagesToPublish">What languages would you like to publish?</key><key alias="languagesToSave">What languages would you like to save?</key><key alias="languagesToSendForApproval">What languages would you like to send for approval?</key><key alias="languagesToUnpublish">Select the languages to unpublish. Unpublishing a mandatory language will unpublish all languages.</key><key alias="publishedLanguages">Published Languages</key><key alias="unpublishedLanguages">Unpublished Languages</key><key alias="unmodifiedLanguages">Unmodified Languages</key><key alias="readyToPublish">Ready to Publish?</key><key alias="readyToSave">Ready to Save?</key><key alias="sendForApproval">Send for approval</key></area>
  <area alias="blueprints">
    <key alias="createBlueprintFrom">Create a new Content Template from '%0%'</key>
    <key alias="blankBlueprint">Blank</key>
    <key alias="selectBlueprint">Select a Content Template</key>
    <key alias="createdBlueprintHeading">Content Template created</key>
    <key alias="createdBlueprintMessage">A Content Template was created from '%0%'</key>
    <key alias="duplicateBlueprintMessage">Another Content Template with the same name already exists</key>
    <key alias="blueprintDescription">A Content Template is pre-defined content that an editor can select to use as the basis for creating new content</key>
  </area>
  <area alias="media">
    <key alias="clickToUpload">Click to upload</key>
    <key alias="orClickHereToUpload">or click here to choose files</key>
    <key alias="dragFilesHereToUpload">You can drag files here to upload</key>
    <key alias="disallowedFileType">Cannot upload this file, it does not have an approved file type</key>
    <key alias="maxFileSize">Max file size is</key>
    <key alias="mediaRoot">Media root</key>
  </area>
  <area alias="member">
    <key alias="createNewMember">Create a new member</key>
    <key alias="allMembers">All Members</key>
  </area>
  <area alias="create">
    <key alias="chooseNode">Where do you want to create the new %0%</key>
    <key alias="createUnder">Create an item under</key>
    <key alias="createContentBlueprint">Select the document type you want to make a content template for</key>
    <key alias="updateData">Choose a type and a title</key>
    <key alias="noDocumentTypes" version="7.0"><![CDATA[There are no allowed document types available. You must enable these in the settings section under <strong>"document types"</strong>.]]></key>
    <key alias="noMediaTypes" version="7.0"><![CDATA[There are no allowed media types available. You must enable these in the settings section under <strong>"media types"</strong>.]]></key>
    <key alias="documentTypeWithoutTemplate">Document Type without a template</key>
    <key alias="newFolder">New folder</key>
    <key alias="newDataType">New data type</key>
    <key alias="newJavascriptFile">New javascript file</key>
    <key alias="newEmptyPartialView">New empty partial view</key>
    <key alias="newPartialViewMacro">New partial view macro</key>
    <key alias="newPartialViewFromSnippet">New partial view from snippet</key>
    <key alias="newPartialViewMacroFromSnippet">New partial view macro from snippet</key>
    <key alias="newPartialViewMacroNoMacro">New partial view macro (without macro)</key>
  </area>
  <area alias="dashboard">
    <key alias="browser">Browse your website</key>
    <key alias="dontShowAgain">- Hide</key>
    <key alias="nothinghappens">If Umbraco isn't opening, you might need to allow popups from this site</key>
    <key alias="openinnew">has opened in a new window</key>
    <key alias="restart">Restart</key>
    <key alias="visit">Visit</key>
    <key alias="welcome">Welcome</key>
  </area>
  <area alias="prompt">
    <key alias="stay">Stay</key>
    <key alias="discardChanges">Discard changes</key>
    <key alias="unsavedChanges">You have unsaved changes</key>
    <key alias="unsavedChangesWarning">Are you sure you want to navigate away from this page? - you have unsaved changes</key>
    <key alias="confirmUnpublish">Unpublishing will remove this page and all its descendants from the site.</key>
  </area>
  <area alias="bulk">
    <key alias="done">Done</key>
    <key alias="deletedItem">Deleted %0% item</key>
    <key alias="deletedItems">Deleted %0% items</key>
    <key alias="deletedItemOfItem">Deleted %0% out of %1% item</key>
    <key alias="deletedItemOfItems">Deleted %0% out of %1% items</key>
    <key alias="publishedItem">Published %0% item</key>
    <key alias="publishedItems">Published %0% items</key>
    <key alias="publishedItemOfItem">Published %0% out of %1% item</key>
    <key alias="publishedItemOfItems">Published %0% out of %1% items</key>
    <key alias="unpublishedItem">Unpublished %0% item</key>
    <key alias="unpublishedItems">Unpublished %0% items</key>
    <key alias="unpublishedItemOfItem">Unpublished %0% out of %1% item</key>
    <key alias="unpublishedItemOfItems">Unpublished %0% out of %1% items</key>
    <key alias="movedItem">Moved %0% item</key>
    <key alias="movedItems">Moved %0% items</key>
    <key alias="movedItemOfItem">Moved %0% out of %1% item</key>
    <key alias="movedItemOfItems">Moved %0% out of %1% items</key>
    <key alias="copiedItem">Copied %0% item</key>
    <key alias="copiedItems">Copied %0% items</key>
    <key alias="copiedItemOfItem">Copied %0% out of %1% item</key>
    <key alias="copiedItemOfItems">Copied %0% out of %1% items</key>
  </area>
  <area alias="defaultdialogs">
    <key alias="nodeNameLinkPicker">Link title</key>
    <key alias="urlLinkPicker">Link</key>
    <key alias="anchorLinkPicker">Anchor / querystring</key>
    <key alias="anchorInsert">Name</key>
    <key alias="closeThisWindow">Close this window</key>
    <key alias="confirmdelete">Are you sure you want to delete</key>
    <key alias="confirmdisable">Are you sure you want to disable</key>
    <key alias="confirmEmptyTrashcan">Please check this box to confirm deletion of %0% item(s)</key>
    <key alias="confirmlogout">Are you sure?</key>
    <key alias="confirmSure">Are you sure?</key>
    <key alias="cut">Cut</key>
    <key alias="editdictionary">Edit Dictionary Item</key>
    <key alias="editlanguage">Edit Language</key>
    <key alias="insertAnchor">Insert local link</key>
    <key alias="insertCharacter">Insert character</key>
    <key alias="insertgraphicheadline">Insert graphic headline</key>
    <key alias="insertimage">Insert picture</key>
    <key alias="insertlink">Insert link</key>
    <key alias="insertMacro">Click to add a Macro</key>
    <key alias="inserttable">Insert table</key>
    <key alias="lastEdited">Last Edited</key>
    <key alias="link">Link</key>
    <key alias="linkinternal">Internal link:</key>
    <key alias="linklocaltip">When using local links, insert "#" in front of link</key>
    <key alias="linknewwindow">Open in new window?</key>
    <key alias="macroContainerSettings">Macro Settings</key>
    <key alias="macroDoesNotHaveProperties">This macro does not contain any properties you can edit</key>
    <key alias="paste">Paste</key>
    <key alias="permissionsEdit">Edit permissions for</key>
    <key alias="permissionsSet">Set permissions for</key>
    <key alias="permissionsSetForGroup">Set permissions for %0% for user group %1%</key>
    <key alias="permissionsHelp">Select the users groups you want to set permissions for</key>
    <key alias="recycleBinDeleting">The items in the recycle bin are now being deleted. Please do not close this window while this operation takes place</key>
    <key alias="recycleBinIsEmpty">The recycle bin is now empty</key>
    <key alias="recycleBinWarning">When items are deleted from the recycle bin, they will be gone forever</key>
    <key alias="regexSearchError"><![CDATA[<a target='_blank' href='http://regexlib.com'>regexlib.com</a>'s webservice is currently experiencing some problems, which we have no control over. We are very sorry for this inconvenience.]]></key>
    <key alias="regexSearchHelp">Search for a regular expression to add validation to a form field. Example: 'email, 'zip-code' 'url'</key>
    <key alias="removeMacro">Remove Macro</key>
    <key alias="requiredField">Required Field</key>
    <key alias="sitereindexed">Site is reindexed</key>
    <key alias="siterepublished">The website cache has been refreshed. All publish content is now up to date. While all unpublished content is still unpublished</key>
    <key alias="siterepublishHelp">The website cache will be refreshed. All published content will be updated, while unpublished content will stay unpublished.</key>
    <key alias="tableColumns">Number of columns</key>
    <key alias="tableRows">Number of rows</key>
    <key alias="templateContentAreaHelp"><![CDATA[<strong>Set a placeholder id</strong> by setting an ID on your placeholder you can inject content into this template from child templates,
      by referring this ID using a <code>&lt;asp:content /&gt;</code> element.]]></key>
    <key alias="templateContentPlaceHolderHelp"><![CDATA[<strong>Select a placeholder id</strong> from the list below. You can only
      choose Id's from the current template's master.]]></key>
    <key alias="thumbnailimageclickfororiginal">Click on the image to see full size</key>
    <key alias="treepicker">Pick item</key>
    <key alias="viewCacheItem">View Cache Item</key>
    <key alias="relateToOriginalLabel">Relate to original</key>
    <key alias="includeDescendants">Include descendants</key>
    <key alias="theFriendliestCommunity">The friendliest community</key>
    <key alias="linkToPage">Link to page</key>
    <key alias="openInNewWindow">Opens the linked document in a new window or tab</key>
    <key alias="linkToMedia">Link to media</key>
    <key alias="selectContentStartNode">Select content start node</key>
    <key alias="selectMedia">Select media</key>
    <key alias="selectIcon">Select icon</key>
    <key alias="selectItem">Select item</key>
    <key alias="selectLink">Select link</key>
    <key alias="selectMacro">Select macro</key>
    <key alias="selectContent">Select content</key>
    <key alias="selectMediaStartNode">Select media start node</key>
    <key alias="selectMember">Select member</key>
    <key alias="selectMemberGroup">Select member group</key>
    <key alias="selectNode">Select node</key>
    <key alias="selectSections">Select sections</key>
    <key alias="selectUsers">Select users</key>
    <key alias="noIconsFound">No icons were found</key>
    <key alias="noMacroParams">There are no parameters for this macro</key>
    <key alias="noMacros">There are no macros available to insert</key>
    <key alias="externalLoginProviders">External login providers</key>
    <key alias="exceptionDetail">Exception Details</key>
    <key alias="stacktrace">Stacktrace</key>
    <key alias="innerException">Inner Exception</key>
    <key alias="linkYour">Link your</key>
    <key alias="unLinkYour">Un-link your</key>
    <key alias="account">account</key>
    <key alias="selectEditor">Select editor</key>
    <key alias="selectSnippet">Select snippet</key>
    <key alias="variantdeletewarning">This will delete the node and all its languages. If you only want to delete one language go and unpublish it instead.</key>
  </area>
  <area alias="dictionaryItem">
    <key alias="description"><![CDATA[
>>>>>>> 69f4f0c8
      Edit the different language versions for the dictionary item '<em>%0%</em>' below<br/>You can add additional languages under the 'languages' in the menu on the left
   ]]></key>
    <key alias="displayName">Culture Name</key>
    <key alias="changeKeyError"><![CDATA[
      The key '%0%' already exists.
   ]]></key>
    <key alias="overviewTitle">Dictionary overview</key>
  </area>
  <area alias="placeholders">
    <key alias="username">Enter your username</key>
    <key alias="password">Enter your password</key>
    <key alias="confirmPassword">Confirm your password</key>
    <key alias="nameentity">Name the %0%...</key>
    <key alias="entername">Enter a name...</key>
    <key alias="enteremail">Enter an email...</key>
    <key alias="enterusername">Enter a username...</key>
    <key alias="label">Label...</key>
    <key alias="enterDescription">Enter a description...</key>
    <key alias="search">Type to search...</key>
    <key alias="filter">Type to filter...</key>
    <key alias="enterTags">Type to add tags (press enter after each tag)...</key>
    <key alias="email">Enter your email...</key>
    <key alias="enterMessage">Enter a message...</key>
    <key alias="usernameHint">Your username is usually your email</key>
    <key alias="anchor">#value or ?key=value</key>
  </area>
  <area alias="editcontenttype">
    <key alias="allowedchildnodetypes">Allowed child node types</key>
    <key alias="create">Create</key>
    <key alias="deletetab">Delete tab</key>
    <key alias="description">Description</key>
    <key alias="newtab">New tab</key>
    <key alias="tab">Tab</key>
    <key alias="thumbnail">Thumbnail</key>
    <key alias="createListView" version="7.2">Create custom list view</key>
    <key alias="removeListView" version="7.2">Remove custom list view</key>
    <key alias="aliasAlreadyExists">A content type, media type or member type with this alias already exists</key>
  </area>
  <area alias="renamecontainer">
    <key alias="renamed">Renamed</key>
    <key alias="enterNewFolderName">Enter a new folder name here</key>
    <key alias="folderWasRenamed">%0% was renamed to %1%</key>
  </area>
  <area alias="editdatatype">
    <key alias="addPrevalue">Add prevalue</key>
    <key alias="dataBaseDatatype">Database datatype</key>
    <key alias="guid">Property editor GUID</key>
    <key alias="renderControl">Property editor</key>
    <key alias="rteButtons">Buttons</key>
    <key alias="rteEnableAdvancedSettings">Enable advanced settings for</key>
    <key alias="rteEnableContextMenu">Enable context menu</key>
    <key alias="rteMaximumDefaultImgSize">Maximum default size of inserted images</key>
    <key alias="rteRelatedStylesheets">Related stylesheets</key>
    <key alias="rteShowLabel">Show label</key>
    <key alias="rteWidthAndHeight">Width and height</key>
    <key alias="allPropTypes">All property types &amp; property data</key>
    <key alias="willBeDeleted">using this data type will be deleted permanently, please confirm you want to delete these as well</key>
    <key alias="yesDelete">Yes, delete</key>
    <key alias="andAllRelated">and all property types &amp; property data using this data type</key>
    <key alias="selectFolder">Select the folder to move</key>
    <key alias="inTheTree">to in the tree structure below</key>
    <key alias="wasMoved">was moved underneath</key>
  </area>
  <area alias="errorHandling">
    <key alias="errorButDataWasSaved">Your data has been saved, but before you can publish this page there are some errors you need to fix first:</key>
    <key alias="errorChangingProviderPassword">The current membership provider does not support changing password (EnablePasswordRetrieval need to be true)</key>
    <key alias="errorExistsWithoutTab">%0% already exists</key>
    <key alias="errorHeader">There were errors:</key>
    <key alias="errorHeaderWithoutTab">There were errors:</key>
    <key alias="errorInPasswordFormat">The password should be a minimum of %0% characters long and contain at least %1% non-alpha numeric character(s)</key>
    <key alias="errorIntegerWithoutTab">%0% must be an integer</key>
    <key alias="errorMandatory">The %0% field in the %1% tab is mandatory</key>
    <key alias="errorMandatoryWithoutTab">%0% is a mandatory field</key>
    <key alias="errorRegExp">%0% at %1% is not in a correct format</key>
    <key alias="errorRegExpWithoutTab">%0% is not in a correct format</key>
  </area>
  <area alias="errors">
    <key alias="receivedErrorFromServer">Received an error from the server</key>
    <key alias="dissallowedMediaType">The specified file type has been disallowed by the administrator</key>
    <key alias="codemirroriewarning">NOTE! Even though CodeMirror is enabled by configuration, it is disabled in Internet Explorer because it's not stable enough.</key>
    <key alias="contentTypeAliasAndNameNotNull">Please fill both alias and name on the new property type!</key>
    <key alias="filePermissionsError">There is a problem with read/write access to a specific file or folder</key>
    <key alias="macroErrorLoadingPartialView">Error loading Partial View script (file: %0%)</key>
    <key alias="macroErrorLoadingUsercontrol">Error loading userControl '%0%'</key>
    <key alias="missingTitle">Please enter a title</key>
    <key alias="missingType">Please choose a type</key>
    <key alias="pictureResizeBiggerThanOrg">You're about to make the picture larger than the original size. Are you sure that you want to proceed?</key>
    <key alias="startNodeDoesNotExists">Startnode deleted, please contact your administrator</key>
    <key alias="stylesMustMarkBeforeSelect">Please mark content before changing style</key>
    <key alias="stylesNoStylesOnPage">No active styles available</key>
    <key alias="tableColMergeLeft">Please place cursor at the left of the two cells you wish to merge</key>
    <key alias="tableSplitNotSplittable">You cannot split a cell that hasn't been merged.</key>
  </area>
  <area alias="general">
    <key alias="options">Options</key>
    <key alias="about">About</key>
    <key alias="action">Action</key>
    <key alias="actions">Actions</key>
    <key alias="add">Add</key>
    <key alias="alias">Alias</key>
    <key alias="all">All</key>
    <key alias="areyousure">Are you sure?</key>
    <key alias="back">Back</key>
    <key alias="border">Border</key>
    <key alias="by">by</key>
    <key alias="cancel">Cancel</key>
    <key alias="cellMargin">Cell margin</key>
    <key alias="choose">Choose</key>
    <key alias="close">Close</key>
    <key alias="closewindow">Close Window</key>
    <key alias="comment">Comment</key>
    <key alias="confirm">Confirm</key>
    <key alias="constrain">Constrain</key>
    <key alias="constrainProportions">Constrain proportions</key>
    <key alias="continue">Continue</key>
    <key alias="copy">Copy</key>
    <key alias="create">Create</key>
    <key alias="database">Database</key>
    <key alias="date">Date</key>
    <key alias="default">Default</key>
    <key alias="delete">Delete</key>
    <key alias="deleted">Deleted</key>
    <key alias="deleting">Deleting...</key>
    <key alias="design">Design</key>
    <key alias="dictionary">Dictionary</key>
    <key alias="dimensions">Dimensions</key>
    <key alias="down">Down</key>
    <key alias="download">Download</key>
    <key alias="edit">Edit</key>
    <key alias="edited">Edited</key>
    <key alias="elements">Elements</key>
    <key alias="email">Email</key>
    <key alias="error">Error</key>
    <key alias="findDocument">Find</key>
    <key alias="first">First</key>
    <key alias="general">General</key>
    <key alias="groups">Groups</key>
    <key alias="height">Height</key>
    <key alias="help">Help</key>
    <key alias="hide">Hide</key>
    <key alias="history">History</key>
    <key alias="icon">Icon</key>
    <key alias="import">Import</key>
    <key alias="info">Info</key>
    <key alias="innerMargin">Inner margin</key>
    <key alias="insert">Insert</key>
    <key alias="install">Install</key>
    <key alias="invalid">Invalid</key>
    <key alias="justify">Justify</key>
    <key alias="label">Label</key>
    <key alias="language">Language</key>
    <key alias="last">Last</key>
    <key alias="layout">Layout</key>
    <key alias="links">Links</key>
    <key alias="loading">Loading</key>
    <key alias="locked">Locked</key>
    <key alias="login">Login</key>
    <key alias="logoff">Log off</key>
    <key alias="logout">Logout</key>
    <key alias="macro">Macro</key>
    <key alias="mandatory">Mandatory</key>
    <key alias="message">Message</key>
    <key alias="move">Move</key>
    <key alias="name">Name</key>
    <key alias="new">New</key>
    <key alias="next">Next</key>
    <key alias="no">No</key>
    <key alias="of">of</key>
    <key alias="off">Off</key>
    <key alias="ok">OK</key>
    <key alias="open">Open</key>
    <key alias="on">On</key>
    <key alias="or">or</key>
    <key alias="orderBy">Order by</key>
    <key alias="password">Password</key>
    <key alias="path">Path</key>
    <key alias="placeHolderID">Placeholder ID</key>
    <key alias="pleasewait">One moment please...</key>
    <key alias="previous">Previous</key>
    <key alias="properties">Properties</key>
    <key alias="reciept">Email to receive form data</key>
    <key alias="recycleBin">Recycle Bin</key>
    <key alias="recycleBinEmpty">Your recycle bin is empty</key>
    <key alias="remaining">Remaining</key>
    <key alias="remove">Remove</key>
    <key alias="rename">Rename</key>
    <key alias="renew">Renew</key>
    <key alias="required" version="7.0">Required</key>
    <key alias="retrieve">Retrieve</key>
    <key alias="retry">Retry</key>
    <key alias="rights">Permissions</key>
    <key alias="scheduledPublishing">Scheduled Publishing</key>
    <key alias="search">Search</key>
    <key alias="searchNoResult">Sorry, we can not find what you are looking for</key>
    <key alias="noItemsInList">No items have been added</key>
    <key alias="server">Server</key>
    <key alias="settings">Settings</key>
    <key alias="show">Show</key>
    <key alias="showPageOnSend">Show page on Send</key>
    <key alias="size">Size</key>
    <key alias="sort">Sort</key>
    <key alias="status">Status</key>
    <key alias="submit">Submit</key>
    <key alias="type">Type</key>
    <key alias="typeToSearch">Type to search...</key>
    <key alias="under">under</key>
    <key alias="up">Up</key>
    <key alias="update">Update</key>
    <key alias="upgrade">Upgrade</key>
    <key alias="upload">Upload</key>
    <key alias="url">Url</key>
    <key alias="user">User</key>
    <key alias="username">Username</key>
    <key alias="value">Value</key>
    <key alias="view">View</key>
    <key alias="welcome">Welcome...</key>
    <key alias="width">Width</key>
    <key alias="yes">Yes</key>
    <key alias="folder">Folder</key>
    <key alias="searchResults">Search results</key>
    <key alias="reorder">Reorder</key>
    <key alias="reorderDone">I am done reordering</key>
    <key alias="preview">Preview</key>
    <key alias="changePassword">Change password</key>
    <key alias="to">to</key>
    <key alias="listView">List view</key>
    <key alias="saving">Saving...</key>
    <key alias="current">current</key>
    <key alias="embed">Embed</key>
    <key alias="selected">selected</key>
    <key alias="includeFromsubFolders">Include subfolders in search</key>
  </area>
  <area alias="colors">
    <key alias="blue">Blue</key>
  </area>
  <area alias="shortcuts">
    <key alias="addTab">Add tab</key>
    <key alias="addProperty">Add property</key>
    <key alias="addEditor">Add editor</key>
    <key alias="addTemplate">Add template</key>
    <key alias="addChildNode">Add child node</key>
    <key alias="addChild">Add child</key>
    <key alias="editDataType">Edit data type</key>
    <key alias="navigateSections">Navigate sections</key>
    <key alias="shortcut">Shortcuts</key>
    <key alias="showShortcuts">show shortcuts</key>
    <key alias="toggleListView">Toggle list view</key>
    <key alias="toggleAllowAsRoot">Toggle allow as root</key>
    <key alias="commentLine">Comment/Uncomment lines</key>
    <key alias="removeLine">Remove line</key>
    <key alias="copyLineUp">Copy Lines Up</key>
    <key alias="copyLineDown">Copy Lines Down</key>
    <key alias="moveLineUp">Move Lines Up</key>
    <key alias="moveLineDown">Move Lines Down</key>
    <key alias="generalHeader">General</key>
    <key alias="editorHeader">Editor</key>
  </area>
  <area alias="graphicheadline">
    <key alias="backgroundcolor">Background color</key>
    <key alias="bold">Bold</key>
    <key alias="color">Text color</key>
    <key alias="font">Font</key>
    <key alias="text">Text</key>
  </area>
  <area alias="headers">
    <key alias="page">Page</key>
  </area>
  <area alias="installer">
    <key alias="databaseErrorCannotConnect">The installer cannot connect to the database.</key>
    <key alias="databaseErrorWebConfig">Could not save the web.config file. Please modify the connection string manually.</key>
    <key alias="databaseFound">Your database has been found and is identified as</key>
    <key alias="databaseHeader">Database configuration</key>
    <key alias="databaseInstall"><![CDATA[
      Press the <strong>install</strong> button to install the Umbraco %0% database
    ]]></key>
    <key alias="databaseInstallDone"><![CDATA[Umbraco %0% has now been copied to your database. Press <strong>Next</strong> to proceed.]]></key>
    <key alias="databaseNotFound"><![CDATA[<p>Database not found! Please check that the information in the "connection string" of the "web.config" file is correct.</p>
              <p>To proceed, please edit the "web.config" file (using Visual Studio or your favourite text editor), scroll to the bottom, add the connection string for your database in the key named "UmbracoDbDSN" and save the file. </p>
              <p>
              Click the <strong>retry</strong> button when
              done.<br /><a href="https://our.umbraco.com/documentation/Using-Umbraco/Config-files/webconfig7" target="_blank">
			              More information on editing web.config here.</a></p>]]></key>
    <key alias="databaseText"><![CDATA[To complete this step, you must know some information regarding your database server ("connection string").<br />
        Please contact your ISP if necessary.
        If you're installing on a local machine or server you might need information from your system administrator.]]></key>
    <key alias="databaseUpgrade"><![CDATA[
      <p>
      Press the <strong>upgrade</strong> button to upgrade your database to Umbraco %0%</p>
      <p>
      Don't worry - no content will be deleted and everything will continue working afterwards!
      </p>
      ]]></key>
    <key alias="databaseUpgradeDone"><![CDATA[Your database has been upgraded to the final version %0%.<br/>Press <strong>Next</strong> to
      proceed. ]]></key>
    <key alias="databaseUpToDate"><![CDATA[Your current database is up-to-date!. Click <strong>next</strong> to continue the configuration wizard]]></key>
    <key alias="defaultUserChangePass"><![CDATA[<strong>The Default users' password needs to be changed!</strong>]]></key>
    <key alias="defaultUserDisabled"><![CDATA[<strong>The Default user has been disabled or has no access to Umbraco!</strong></p><p>No further actions needs to be taken. Click <b>Next</b> to proceed.]]></key>
    <key alias="defaultUserPassChanged"><![CDATA[<strong>The Default user's password has been successfully changed since the installation!</strong></p><p>No further actions needs to be taken. Click <strong>Next</strong> to proceed.]]></key>
    <key alias="defaultUserPasswordChanged">The password is changed!</key>
    <key alias="greatStart">Get a great start, watch our introduction videos</key>
    <key alias="licenseText">By clicking the next button (or modifying the umbracoConfigurationStatus in web.config), you accept the license for this software as specified in the box below. Notice that this Umbraco distribution consists of two different licenses, the open source MIT license for the framework and the Umbraco freeware license that covers the UI.</key>
    <key alias="None">Not installed yet.</key>
    <key alias="permissionsAffectedFolders">Affected files and folders</key>
    <key alias="permissionsAffectedFoldersMoreInfo">More information on setting up permissions for Umbraco here</key>
    <key alias="permissionsAffectedFoldersText">You need to grant ASP.NET modify permissions to the following files/folders</key>
    <key alias="permissionsAlmostPerfect"><![CDATA[<strong>Your permission settings are almost perfect!</strong><br /><br />
        You can run Umbraco without problems, but you will not be able to install packages which are recommended to take full advantage of Umbraco.]]></key>
    <key alias="permissionsHowtoResolve">How to Resolve</key>
    <key alias="permissionsHowtoResolveLink">Click here to read the text version</key>
    <key alias="permissionsHowtoResolveText"><![CDATA[Watch our <strong>video tutorial</strong> on setting up folder permissions for Umbraco or read the text version.]]></key>
    <key alias="permissionsMaybeAnIssue"><![CDATA[<strong>Your permission settings might be an issue!</strong>
      <br/><br />
      You can run Umbraco without problems, but you will not be able to create folders or install packages which are recommended to take full advantage of Umbraco.]]></key>
    <key alias="permissionsNotReady"><![CDATA[<strong>Your permission settings are not ready for Umbraco!</strong>
          <br /><br />
          In order to run Umbraco, you'll need to update your permission settings.]]></key>
    <key alias="permissionsPerfect"><![CDATA[<strong>Your permission settings are perfect!</strong><br /><br />
              You are ready to run Umbraco and install packages!]]></key>
    <key alias="permissionsResolveFolderIssues">Resolving folder issue</key>
    <key alias="permissionsResolveFolderIssuesLink">Follow this link for more information on problems with ASP.NET and creating folders</key>
    <key alias="permissionsSettingUpPermissions">Setting up folder permissions</key>
    <key alias="permissionsText"><![CDATA[
      Umbraco needs write/modify access to certain directories in order to store files like pictures and PDF's.
      It also stores temporary data (aka: cache) for enhancing the performance of your website.
    ]]></key>
    <key alias="runwayFromScratch">I want to start from scratch</key>
    <key alias="runwayFromScratchText"><![CDATA[
        Your website is completely empty at the moment, so that's perfect if you want to start from scratch and create your own document types and templates.
        (<a href="http://Umbraco.tv/documentation/videos/for-site-builders/foundation/document-types">learn how</a>)
        You can still choose to install Runway later on. Please go to the Developer section and choose Packages.
      ]]></key>
    <key alias="runwayHeader">You've just set up a clean Umbraco platform. What do you want to do next?</key>
    <key alias="runwayInstalled">Runway is installed</key>
    <key alias="runwayInstalledText"><![CDATA[
      You have the foundation in place. Select what modules you wish to install on top of it.<br />
      This is our list of recommended modules, check off the ones you would like to install, or view the <a href="#" onclick="toggleModules(); return false;" id="toggleModuleList">full list of modules</a>
      ]]></key>
    <key alias="runwayOnlyProUsers">Only recommended for experienced users</key>
    <key alias="runwaySimpleSite">I want to start with a simple website</key>
    <key alias="runwaySimpleSiteText"><![CDATA[
      <p>
      "Runway" is a simple website providing some basic document types and templates. The installer can set up Runway for you automatically,
        but you can easily edit, extend or remove it. It's not necessary and you can perfectly use Umbraco without it. However,
        Runway offers an easy foundation based on best practices to get you started faster than ever.
        If you choose to install Runway, you can optionally select basic building blocks called Runway Modules to enhance your Runway pages.
        </p>
        <small>
        <em>Included with Runway:</em> Home page, Getting Started page, Installing Modules page.<br />
        <em>Optional Modules:</em> Top Navigation, Sitemap, Contact, Gallery.
        </small>
      ]]></key>
    <key alias="runwayWhatIsRunway">What is Runway</key>
    <key alias="step1">Step 1/5 Accept license</key>
    <key alias="step2">Step 2/5: Database configuration</key>
    <key alias="step3">Step 3/5: Validating File Permissions</key>
    <key alias="step4">Step 4/5: Check Umbraco security</key>
    <key alias="step5">Step 5/5: Umbraco is ready to get you started</key>
    <key alias="thankYou">Thank you for choosing Umbraco</key>
    <key alias="theEndBrowseSite"><![CDATA[<h3>Browse your new site</h3>
You installed Runway, so why not see how your new website looks.]]></key>
    <key alias="theEndFurtherHelp"><![CDATA[<h3>Further help and information</h3>
Get help from our award winning community, browse the documentation or watch some free videos on how to build a simple site, how to use packages and a quick guide to the Umbraco terminology]]></key>
    <key alias="theEndHeader">Umbraco %0% is installed and ready for use</key>
    <key alias="theEndInstallFailed"><![CDATA[To finish the installation, you'll need to
        manually edit the <strong>/web.config file</strong> and update the AppSetting key <strong>UmbracoConfigurationStatus</strong> in the bottom to the value of <strong>'%0%'</strong>.]]></key>
    <key alias="theEndInstallSuccess"><![CDATA[You can get <strong>started instantly</strong> by clicking the "Launch Umbraco" button below. <br />If you are <strong>new to Umbraco</strong>,
you can find plenty of resources on our getting started pages.]]></key>
    <key alias="theEndOpenUmbraco"><![CDATA[<h3>Launch Umbraco</h3>
To manage your website, simply open the Umbraco back office and start adding content, updating the templates and stylesheets or add new functionality]]></key>
    <key alias="Unavailable">Connection to database failed.</key>
    <key alias="Version3">Umbraco Version 3</key>
    <key alias="Version4">Umbraco Version 4</key>
    <key alias="watch">Watch</key>
    <key alias="welcomeIntro"><![CDATA[This wizard will guide you through the process of configuring <strong>Umbraco %0%</strong> for a fresh install or upgrading from version 3.0.
                                <br /><br />
                                Press <strong>"next"</strong> to start the wizard.]]></key>
  </area>
  <area alias="language">
    <key alias="cultureCode">Culture Code</key>
    <key alias="displayName">Culture Name</key>
  </area>
  <area alias="lockout">
    <key alias="lockoutWillOccur">You've been idle and logout will automatically occur in</key>
    <key alias="renewSession">Renew now to save your work</key>
  </area>
  <area alias="login">
    <key alias="greeting1">Happy manic Monday </key>
    <key alias="greeting2">Happy tubular Tuesday</key>
    <key alias="greeting3">Happy wonderful Wednesday</key>
    <key alias="greeting4">Happy thunderous Thursday</key>
    <key alias="greeting5">Happy funky Friday</key>
    <key alias="greeting6">Happy Caturday</key>
    <key alias="instruction">Log in below</key>
    <key alias="signInWith">Sign in with</key>
    <key alias="timeout">Session timed out</key>
    <key alias="bottomText"><![CDATA[<p style="text-align:right;">&copy; 2001 - %0% <br /><a href="http://umbraco.com" style="text-decoration: none" target="_blank">Umbraco.com</a></p> ]]></key>
    <key alias="forgottenPassword">Forgotten password?</key>
    <key alias="forgottenPasswordInstruction">An email will be sent to the address specified with a link to reset your password</key>
    <key alias="requestPasswordResetConfirmation">An email with password reset instructions will be sent to the specified address if it matched our records</key>
    <key alias="showPassword">Show password</key>
    <key alias="hidePassword">Hide password</key>
    <key alias="returnToLogin">Return to login form</key>
    <key alias="setPasswordInstruction">Please provide a new password</key>
    <key alias="setPasswordConfirmation">Your Password has been updated</key>
    <key alias="resetCodeExpired">The link you have clicked on is invalid or has expired</key>
    <key alias="resetPasswordEmailCopySubject">Umbraco: Reset Password</key>
    <key alias="resetPasswordEmailCopyFormat"><![CDATA[
        <html>
			<head>
				<meta name='viewport' content='width=device-width'>
				<meta http-equiv='Content-Type' content='text/html; charset=UTF-8'>
			</head>
			<body class='' style='font-family: sans-serif; -webkit-font-smoothing: antialiased; font-size: 14px; color: #392F54; line-height: 22px; -ms-text-size-adjust: 100%; -webkit-text-size-adjust: 100%; background: #1d1333; margin: 0; padding: 0;' bgcolor='#1d1333'>
				<style type='text/css'> @media only screen and (max-width: 620px) {table[class=body] h1 {font-size: 28px !important; margin-bottom: 10px !important; } table[class=body] .wrapper {padding: 32px !important; } table[class=body] .article {padding: 32px !important; } table[class=body] .content {padding: 24px !important; } table[class=body] .container {padding: 0 !important; width: 100% !important; } table[class=body] .main {border-left-width: 0 !important; border-radius: 0 !important; border-right-width: 0 !important; } table[class=body] .btn table {width: 100% !important; } table[class=body] .btn a {width: 100% !important; } table[class=body] .img-responsive {height: auto !important; max-width: 100% !important; width: auto !important; } } .btn-primary table td:hover {background-color: #34495e !important; } .btn-primary a:hover {background-color: #34495e !important; border-color: #34495e !important; } .btn  a:visited {color:#FFFFFF;} </style>
				<table border="0" cellpadding="0" cellspacing="0" class="body" style="border-collapse: separate; mso-table-lspace: 0pt; mso-table-rspace: 0pt; width: 100%; background: #1d1333;" bgcolor="#1d1333">
					<tr>
						<td style="font-family: sans-serif; font-size: 14px; vertical-align: top; padding: 24px;" valign="top">
							<table style="border-collapse: separate; mso-table-lspace: 0pt; mso-table-rspace: 0pt; width: 100%;">
								<tr>
									<td background="https://umbraco.com/umbraco/assets/img/application/logo.png" bgcolor="#1d1333" width="28" height="28" valign="top" style="font-family: sans-serif; font-size: 14px; vertical-align: top;">
										<!--[if gte mso 9]> <v:rect xmlns:v="urn:schemas-microsoft-com:vml" fill="true" stroke="false" style="width:30px;height:30px;"> <v:fill type="tile" src="https://umbraco.com/umbraco/assets/img/application/logo.png" color="#1d1333" /> <v:textbox inset="0,0,0,0"> <![endif]-->
										<div> </div>
										<!--[if gte mso 9]> </v:textbox> </v:rect> <![endif]-->
									</td>
									<td style="font-family: sans-serif; font-size: 14px; vertical-align: top;" valign="top"></td>
								</tr>
							</table>
						</td>
					</tr>
				</table>
				<table border='0' cellpadding='0' cellspacing='0' class='body' style='border-collapse: separate; mso-table-lspace: 0pt; mso-table-rspace: 0pt; width: 100%; background: #1d1333;' bgcolor='#1d1333'>
					<tr>
						<td style='font-family: sans-serif; font-size: 14px; vertical-align: top;' valign='top'> </td>
						<td class='container' style='font-family: sans-serif; font-size: 14px; vertical-align: top; display: block; max-width: 560px; width: 560px; margin: 0 auto; padding: 10px;' valign='top'>
							<div class='content' style='box-sizing: border-box; display: block; max-width: 560px; margin: 0 auto; padding: 10px;'>
								<br>
								<table class='main' style='border-collapse: separate; mso-table-lspace: 0pt; mso-table-rspace: 0pt; width: 100%; border-radius: 3px; background: #FFFFFF;' bgcolor='#FFFFFF'>
									<tr>
										<td class='wrapper' style='font-family: sans-serif; font-size: 14px; vertical-align: top; box-sizing: border-box; padding: 50px;' valign='top'>
											<table border='0' cellpadding='0' cellspacing='0' style='border-collapse: separate; mso-table-lspace: 0pt; mso-table-rspace: 0pt; width: 100%;'>
												<tr>
													<td style='line-height: 24px; font-family: sans-serif; font-size: 14px; vertical-align: top;' valign='top'>
														<h1 style='color: #392F54; font-family: sans-serif; font-weight: bold; line-height: 1.4; font-size: 24px; text-align: left; text-transform: capitalize; margin: 0 0 30px;' align='left'>
															Password reset requested
														</h1>
														<p style='color: #392F54; font-family: sans-serif; font-size: 14px; font-weight: normal; margin: 0 0 15px;'>
															Your username to login to the Umbraco back-office is: <strong>%0%</strong>
														</p>
														<p style='color: #392F54; font-family: sans-serif; font-size: 14px; font-weight: normal; margin: 0 0 15px;'>
															<table border='0' cellpadding='0' cellspacing='0' style='border-collapse: separate; mso-table-lspace: 0pt; mso-table-rspace: 0pt; width: auto;'>
																<tbody>
																	<tr>
																		<td style='font-family: sans-serif; font-size: 14px; vertical-align: top; border-radius: 5px; text-align: center; background: #35C786;' align='center' bgcolor='#35C786' valign='top'>
																			<a href='%1%' target='_blank' style='color: #FFFFFF; text-decoration: none; -ms-word-break: break-all; word-break: break-all; border-radius: 5px; box-sizing: border-box; cursor: pointer; display: inline-block; font-size: 14px; font-weight: bold; text-transform: capitalize; background: #35C786; margin: 0; padding: 12px 30px; border: 1px solid #35c786;'>
																				Click this link to reset your password
																			</a>
																		</td>
																	</tr>
																</tbody>
															</table>
														</p>
														<p style='max-width: 400px; display: block; color: #392F54; font-family: sans-serif; font-size: 14px; line-height: 20px; font-weight: normal; margin: 15px 0;'>If you cannot click on the link, copy and paste this URL into your browser window:</p>
															<table border='0' cellpadding='0' cellspacing='0'>
																<tr>
																	<td style='-ms-word-break: break-all; word-break: break-all; font-family: sans-serif; font-size: 11px; line-height:14px;'>
																		<font style="-ms-word-break: break-all; word-break: break-all; font-size: 11px; line-height:14px;">
																			<a style='-ms-word-break: break-all; word-break: break-all; color: #392F54; text-decoration: underline; font-size: 11px; line-height:15px;' href='%1%'>%1%</a>
																		</font>
																	</td>
																</tr>
															</table>
														</p>
													</td>
												</tr>
											</table>
										</td>
									</tr>
								</table>
								<br><br><br>
							</div>
						</td>
						<td style='font-family: sans-serif; font-size: 14px; vertical-align: top;' valign='top'> </td>
					</tr>
				</table>
			</body>
		</html>
	]]></key>
  </area>
  <area alias="main">
    <key alias="dashboard">Dashboard</key>
    <key alias="sections">Sections</key>
    <key alias="tree">Content</key>
  </area>
  <area alias="moveOrCopy">
    <key alias="choose">Choose page above...</key>
    <key alias="copyDone">%0% has been copied to %1%</key>
    <key alias="copyTo">Select where the document %0% should be copied to below</key>
    <key alias="moveDone">%0% has been moved to %1%</key>
    <key alias="moveTo">Select where the document %0% should be moved to below</key>
    <key alias="nodeSelected">has been selected as the root of your new content, click 'ok' below.</key>
    <key alias="noNodeSelected">No node selected yet, please select a node in the list above before clicking 'ok'</key>
    <key alias="notAllowedByContentType">The current node is not allowed under the chosen node because of its type</key>
    <key alias="notAllowedByPath">The current node cannot be moved to one of its subpages</key>
    <key alias="notAllowedAtRoot">The current node cannot exist at the root</key>
    <key alias="notValid">The action isn't allowed since you have insufficient permissions on 1 or more child documents.</key>
    <key alias="relateToOriginal">Relate copied items to original</key>
  </area>
  <area alias="notifications">
    <key alias="editNotifications">Edit your notification for %0%</key>
    <key alias="mailBody"><![CDATA[
      Hi %0%

      This is an automated mail to inform you that the task '%1%'
      has been performed on the page '%2%'
      by the user '%3%'

      Go to http://%4%/#/content/content/edit/%5% to edit.

      Have a nice day!

      Cheers from the Umbraco robot
    ]]></key>
    <key alias="mailBodyHtml"><![CDATA[
        <html>
			<head>
				<meta name='viewport' content='width=device-width'>
				<meta http-equiv='Content-Type' content='text/html; charset=UTF-8'>
			</head>
			<body class='' style='font-family: sans-serif; -webkit-font-smoothing: antialiased; font-size: 14px; color: #392F54; line-height: 22px; -ms-text-size-adjust: 100%; -webkit-text-size-adjust: 100%; background: #1d1333; margin: 0; padding: 0;' bgcolor='#1d1333'>
				<style type='text/css'> @media only screen and (max-width: 620px) {table[class=body] h1 {font-size: 28px !important; margin-bottom: 10px !important; } table[class=body] .wrapper {padding: 32px !important; } table[class=body] .article {padding: 32px !important; } table[class=body] .content {padding: 24px !important; } table[class=body] .container {padding: 0 !important; width: 100% !important; } table[class=body] .main {border-left-width: 0 !important; border-radius: 0 !important; border-right-width: 0 !important; } table[class=body] .btn table {width: 100% !important; } table[class=body] .btn a {width: 100% !important; } table[class=body] .img-responsive {height: auto !important; max-width: 100% !important; width: auto !important; } } .btn-primary table td:hover {background-color: #34495e !important; } .btn-primary a:hover {background-color: #34495e !important; border-color: #34495e !important; } .btn  a:visited {color:#FFFFFF;} </style>
				<table border="0" cellpadding="0" cellspacing="0" class="body" style="border-collapse: separate; mso-table-lspace: 0pt; mso-table-rspace: 0pt; width: 100%; background: #1d1333;" bgcolor="#1d1333">
					<tr>
						<td style="font-family: sans-serif; font-size: 14px; vertical-align: top; padding: 24px;" valign="top">
							<table style="border-collapse: separate; mso-table-lspace: 0pt; mso-table-rspace: 0pt; width: 100%;">
								<tr>
									<td background="https://umbraco.com/umbraco/assets/img/application/logo.png" bgcolor="#1d1333" width="28" height="28" valign="top" style="font-family: sans-serif; font-size: 14px; vertical-align: top;">
										<!--[if gte mso 9]> <v:rect xmlns:v="urn:schemas-microsoft-com:vml" fill="true" stroke="false" style="width:30px;height:30px;"> <v:fill type="tile" src="https://umbraco.com/umbraco/assets/img/application/logo.png" color="#1d1333" /> <v:textbox inset="0,0,0,0"> <![endif]-->
										<div> </div>
										<!--[if gte mso 9]> </v:textbox> </v:rect> <![endif]-->
									</td>
									<td style="font-family: sans-serif; font-size: 14px; vertical-align: top;" valign="top"></td>
								</tr>
							</table>
						</td>
					</tr>
				</table>
				<table border='0' cellpadding='0' cellspacing='0' class='body' style='border-collapse: separate; mso-table-lspace: 0pt; mso-table-rspace: 0pt; width: 100%; background: #1d1333;' bgcolor='#1d1333'>
					<tr>
						<td style='font-family: sans-serif; font-size: 14px; vertical-align: top;' valign='top'> </td>
						<td class='container' style='font-family: sans-serif; font-size: 14px; vertical-align: top; display: block; max-width: 560px; width: 560px; margin: 0 auto; padding: 10px;' valign='top'>
							<div class='content' style='box-sizing: border-box; display: block; max-width: 560px; margin: 0 auto; padding: 10px;'>
								<br>
								<table class='main' style='border-collapse: separate; mso-table-lspace: 0pt; mso-table-rspace: 0pt; width: 100%; border-radius: 3px; background: #FFFFFF;' bgcolor='#FFFFFF'>
									<tr>
										<td class='wrapper' style='font-family: sans-serif; font-size: 14px; vertical-align: top; box-sizing: border-box; padding: 50px;' valign='top'>
											<table border='0' cellpadding='0' cellspacing='0' style='border-collapse: separate; mso-table-lspace: 0pt; mso-table-rspace: 0pt; width: 100%;'>
												<tr>
													<td style='line-height: 24px; font-family: sans-serif; font-size: 14px; vertical-align: top;' valign='top'>
														<h1 style='color: #392F54; font-family: sans-serif; font-weight: bold; line-height: 1.4; font-size: 24px; text-align: left; text-transform: capitalize; margin: 0 0 30px;' align='left'>
															Hi %0%,
														</h1>
														<p style='color: #392F54; font-family: sans-serif; font-size: 14px; font-weight: normal; margin: 0 0 15px;'>
															This is an automated mail to inform you that the task <strong>'%1%'</strong> has been performed on the page <a style="color: #392F54; text-decoration: none; -ms-word-break: break-all; word-break: break-all;" href="http://%4%/#/content/content/edit/%5%"><strong>'%2%'</strong></a> by the user <strong>'%3%'</strong>
														</p>
														<table border='0' cellpadding='0' cellspacing='0' class='btn btn-primary' style='border-collapse: separate; mso-table-lspace: 0pt; mso-table-rspace: 0pt; width: 100%; box-sizing: border-box;'>
															<tbody>
																<tr>
																	<td align='left' style='font-family: sans-serif; font-size: 14px; vertical-align: top; padding-bottom: 15px;' valign='top'>
																		<table border='0' cellpadding='0' cellspacing='0' style='border-collapse: separate; mso-table-lspace: 0pt; mso-table-rspace: 0pt; width: auto;'><tbody><tr>
																			<td style='font-family: sans-serif; font-size: 14px; vertical-align: top; border-radius: 5px; text-align: center; background: #35C786;' align='center' bgcolor='#35C786' valign='top'>
																				<a href='http://%4%/#/content/content/edit/%5%' target='_blank' style='color: #FFFFFF; text-decoration: none; -ms-word-break: break-all; word-break: break-all; border-radius: 5px; box-sizing: border-box; cursor: pointer; display: inline-block; font-size: 14px; font-weight: bold; text-transform: capitalize; background: #35C786; margin: 0; padding: 12px 30px; border: 1px solid #35c786;'>EDIT</a> </td> </tr></tbody></table>
																	</td>
																</tr>
															</tbody>
														</table>
														<p style='color: #392F54; font-family: sans-serif; font-size: 14px; font-weight: normal; margin: 0 0 15px;'>
															<h3>Update summary:</h3>
															<table style="width: 100%;">
																 %6%
															</table>
														</p>
														<p style='color: #392F54; font-family: sans-serif; font-size: 14px; font-weight: normal; margin: 0 0 15px;'>
															Have a nice day!<br /><br />
															Cheers from the Umbraco robot
														</p>
													</td>
												</tr>
											</table>
										</td>
									</tr>
								</table>
								<br><br><br>
							</div>
						</td>
						<td style='font-family: sans-serif; font-size: 14px; vertical-align: top;' valign='top'> </td>
					</tr>
				</table>
			</body>
		</html>
	]]></key>
    <key alias="mailSubject">[%0%] Notification about %1% performed on %2%</key>
    <key alias="notifications">Notifications</key>
  </area>
  <area alias="packager">
    <key alias="chooseLocalPackageText"><![CDATA[
      Choose Package from your machine, by clicking the Browse<br />
         button and locating the package. Umbraco packages usually have a ".umb" or ".zip" extension.
      ]]></key>
    <key alias="dropHere">Drop to upload</key>
    <key alias="orClickHereToUpload">or click here to choose package file</key>
    <key alias="uploadPackage">Upload package</key>
    <key alias="localPackageDescription">Install a local package by selecting it from your machine. Only install packages from sources you know and trust</key>
    <key alias="uploadAnother">Upload another package</key>
    <key alias="cancelAndUploadAnother">Cancel and upload another package</key>
    <key alias="packageLicense">License</key>
    <key alias="accept">I accept</key>
    <key alias="termsOfUse">terms of use</key>
    <key alias="packageInstall">Install package</key>
    <key alias="installFinish">Finish</key>
    <key alias="installedPackages">Installed packages</key>
    <key alias="noPackages">You don’t have any packages installed</key>
    <key alias="noPackagesDescription"><![CDATA[You don’t have any packages installed. Either install a local package by selecting it from your machine, or browse through available packages using the <strong>'Packages'</strong> icon in the top right of your screen]]></key>
    <key alias="packageSearch">Search for packages</key>
    <key alias="packageSearchResults">Results for</key>
    <key alias="packageNoResults">We couldn’t find anything for</key>
    <key alias="packageNoResultsDescription">Please try searching for another package or browse through the categories</key>
    <key alias="packagesPopular">Popular</key>
    <key alias="packagesNew">New releases</key>
    <key alias="packageHas">has</key>
    <key alias="packageKarmaPoints">karma points</key>
    <key alias="packageInfo">Information</key>
    <key alias="packageOwner">Owner</key>
    <key alias="packageContrib">Contributors</key>
    <key alias="packageCreated">Created</key>
    <key alias="packageCurrentVersion">Current version</key>
    <key alias="packageNetVersion">.NET version</key>
    <key alias="packageDownloads">Downloads</key>
    <key alias="packageLikes">Likes</key>
    <key alias="packageCompatibility">Compatibility</key>
    <key alias="packageCompatibilityDescription">This package is compatible with the following versions of Umbraco, as reported by community members. Full compatability cannot be gauranteed for versions reported below 100%</key>
    <key alias="packageExternalSources">External sources</key>
    <key alias="packageAuthor">Author</key>
    <key alias="packageDemonstration">Demonstration</key>
    <key alias="packageDocumentation">Documentation</key>
    <key alias="packageMetaData">Package meta data</key>
    <key alias="packageName">Package name</key>
    <key alias="packageNoItemsHeader">Package doesn't contain any items</key>
    <key alias="packageNoItemsText"><![CDATA[This package file doesn't contain any items to uninstall.<br/><br/>
      You can safely remove this from the system by clicking "uninstall package" below.]]></key>
    <key alias="packageNoUpgrades">No upgrades available</key>
    <key alias="packageOptions">Package options</key>
    <key alias="packageReadme">Package readme</key>
    <key alias="packageRepository">Package repository</key>
    <key alias="packageUninstallConfirm">Confirm package uninstall</key>
    <key alias="packageUninstalledHeader">Package was uninstalled</key>
    <key alias="packageUninstalledText">The package was successfully uninstalled</key>
    <key alias="packageUninstallHeader">Uninstall package</key>
    <key alias="packageUninstallText"><![CDATA[You can unselect items you do not wish to remove, at this time, below. When you click "confirm uninstall" all checked-off items will be removed.<br />
      <span style="color: Red; font-weight: bold;">Notice:</span> any documents, media etc depending on the items you remove, will stop working, and could lead to system instability,
      so uninstall with caution. If in doubt, contact the package author.]]></key>
    <key alias="packageUpgradeDownload">Download update from the repository</key>
    <key alias="packageUpgradeHeader">Upgrade package</key>
    <key alias="packageUpgradeInstructions">Upgrade instructions</key>
    <key alias="packageUpgradeText"> There's an upgrade available for this package. You can download it directly from the Umbraco package repository.</key>
    <key alias="packageVersion">Package version</key>
    <key alias="packageVersionHistory">Package version history</key>
    <key alias="viewPackageWebsite">View package website</key>
    <key alias="packageAlreadyInstalled">Package already installed</key>
    <key alias="targetVersionMismatch">This package cannot be installed, it requires a minimum Umbraco version of</key>
    <key alias="installStateUninstalling">Uninstalling...</key>
    <key alias="installStateDownloading">Downloading...</key>
    <key alias="installStateImporting">Importing...</key>
    <key alias="installStateInstalling">Installing...</key>
    <key alias="installStateRestarting">Restarting, please wait...</key>
    <key alias="installStateComplete">All done, your browser will now refresh, please wait...</key>
    <key alias="installStateCompleted">Please click 'Finish' to complete installation and reload the page.</key>
    <key alias="installStateUploading">Uploading package...</key>
  </area>
  <area alias="paste">
    <key alias="doNothing">Paste with full formatting (Not recommended)</key>
    <key alias="errorMessage">The text you're trying to paste contains special characters or formatting. This could be caused by copying text from Microsoft Word. Umbraco can remove special characters or formatting automatically, so the pasted content will be more suitable for the web.</key>
    <key alias="removeAll">Paste as raw text without any formatting at all</key>
    <key alias="removeSpecialFormattering">Paste, but remove formatting (Recommended)</key>
  </area>
  <area alias="publicAccess">
    <key alias="paAdvanced">Role based protection</key>
    <key alias="paAdvancedHelp"><![CDATA[If you wish to control access to the page using role-based authentication,<br /> using Umbraco's member groups.]]></key>
    <key alias="paAdvancedNoGroups">You need to create a membergroup before you can use role-based authentication</key>
    <key alias="paErrorPage">Error Page</key>
    <key alias="paErrorPageHelp">Used when people are logged on, but do not have access</key>
    <key alias="paHowWould">Choose how to restrict access to this page</key>
    <key alias="paIsProtected">%0% is now protected</key>
    <key alias="paIsRemoved">Protection removed from %0%</key>
    <key alias="paLoginPage">Login Page</key>
    <key alias="paLoginPageHelp">Choose the page that contains the login form</key>
    <key alias="paRemoveProtection">Remove Protection</key>
    <key alias="paSelectPages">Select the pages that contain login form and error messages</key>
    <key alias="paSelectRoles">Pick the roles who have access to this page</key>
    <key alias="paSetLogin">Set the login and password for this page</key>
    <key alias="paSimple">Single user protection</key>
    <key alias="paSimpleHelp">If you just want to setup simple protection using a single login and password</key>
  </area>
  <area alias="publish">
    <key alias="contentPublishedFailedAwaitingRelease"><![CDATA[
      %0% could not be published because the item is scheduled for release.
    ]]></key>
    <key alias="contentPublishedFailedExpired"><![CDATA[
      %0% could not be published because the item has expired.
    ]]></key>
    <key alias="contentPublishedFailedInvalid"><![CDATA[
      %0% could not be published because these properties:  %1%  did not pass validation rules.
    ]]></key>
    <key alias="contentPublishedFailedByEvent"><![CDATA[
      %0% could not be published, a 3rd party add-in cancelled the action.
    ]]></key>
    <key alias="contentPublishedFailedByParent"><![CDATA[
      %0% can not be published, because a parent page is not published.
    ]]></key>
    <key alias="includeUnpublished">Include unpublished subpages</key>
    <key alias="inProgress">Publishing in progress - please wait...</key>
    <key alias="inProgressCounter">%0% out of %1% pages have been published...</key>
    <key alias="nodePublish">%0% has been published</key>
    <key alias="nodePublishAll">%0% and subpages have been published</key>
    <key alias="publishAll">Publish %0% and all its subpages</key>
    <key alias="publishHelp"><![CDATA[Click <em>Publish</em> to publish <strong>%0%</strong> and thereby making its content publicly available.<br/><br />
      You can publish this page and all its subpages by checking <em>Include unpublished subpages</em> below.
      ]]></key>
  </area>
  <area alias="colorpicker">
    <key alias="noColors">You have not configured any approved colors</key>
  </area>
  <area alias="contentPicker">
    <key alias="pickedTrashedItem">You have picked a content item currently deleted or in the recycle bin</key>
    <key alias="pickedTrashedItems">You have picked content items currently deleted or in the recycle bin</key>
  </area>
  <area alias="mediaPicker">
    <key alias="pickedTrashedItem">You have picked a media item currently deleted or in the recycle bin</key>
    <key alias="pickedTrashedItems">You have picked media items currently deleted or in the recycle bin</key>
    <key alias="trashed">Trashed</key>
  </area>
  <area alias="relatedlinks">
    <key alias="enterExternal">enter external link</key>
    <key alias="chooseInternal">choose internal page</key>
    <key alias="caption">Caption</key>
    <key alias="link">Link</key>
    <key alias="newWindow">Open in new window</key>
    <key alias="captionPlaceholder">enter the display caption</key>
    <key alias="externalLinkPlaceholder">Enter the link</key>
  </area>
  <area alias="imagecropper">
    <key alias="reset">Reset</key>
    <key alias="defineCrop">Define crop</key>
    <key alias="defineCropDescription">Give the crop an alias and its default width and height</key>
    <key alias="saveCrop">Save crop</key>
    <key alias="addCrop">Add new crop</key>
  </area>
  <area alias="rollback">
    <key alias="currentVersion">Current version</key>
    <key alias="diffHelp"><![CDATA[This shows the differences between the current version and the selected version<br /><del>Red</del> text will not be shown in the selected version. , <ins>green means added</ins>]]></key>
    <key alias="documentRolledBack">Document has been rolled back</key>
    <key alias="htmlHelp">This displays the selected version as HTML, if you wish to see the difference between 2 versions at the same time, use the diff view</key>
    <key alias="rollbackTo">Rollback to</key>
    <key alias="selectVersion">Select version</key>
    <key alias="view">View</key>
  </area>
  <area alias="scripts">
    <key alias="editscript">Edit script file</key>
  </area>
  <area alias="sections">
    <key alias="content">Content</key>
    <key alias="packages">Packages</key>
    <key alias="media">Media</key>
    <key alias="member">Members</key>
    <key alias="settings">Settings</key>
    <key alias="translation">Translation</key>
    <key alias="users">Users</key>
    <key alias="forms">Forms</key>
  </area>
  <area alias="help">
    <key alias="theBestUmbracoVideoTutorials">The best Umbraco video tutorials</key>
  </area>
  <area alias="settings">
    <key alias="defaulttemplate">Default template</key>
    <key alias="dictionary editor egenskab">Dictionary Key</key>
    <key alias="importDocumentTypeHelp">To import a document type, find the ".udt" file on your computer by clicking the "Browse" button and click "Import" (you'll be asked for confirmation on the next screen)</key>
    <key alias="newtabname">New Tab Title</key>
    <key alias="nodetype">Node type</key>
    <key alias="objecttype">Type</key>
    <key alias="stylesheet">Stylesheet</key>
    <key alias="script">Script</key>
    <key alias="stylesheet editor egenskab">Stylesheet property</key>
    <key alias="tab">Tab</key>
    <key alias="tabname">Tab Title</key>
    <key alias="tabs">Tabs</key>
    <key alias="contentTypeEnabled">Master Content Type enabled</key>
    <key alias="contentTypeUses">This Content Type uses</key>
    <key alias="asAContentMasterType">as a Master Content Type. Tabs from Master Content Types are not shown and can only be edited on the Master Content Type itself</key>
    <key alias="noPropertiesDefinedOnTab">No properties defined on this tab. Click on the "add a new property" link at the top to create a new property.</key>
    <key alias="addIcon">Add icon</key>
  </area>
  <area alias="sort">
    <key alias="sortOrder">Sort order</key>
    <key alias="sortCreationDate">Creation date</key>
    <key alias="sortDone">Sorting complete.</key>
    <key alias="sortHelp">Drag the different items up or down below to set how they should be arranged. Or click the column headers to sort the entire collection of items</key>
    <key alias="sortPleaseWait"><![CDATA[Please wait. Items are being sorted, this can take a while.]]></key>
    <key alias="sortEmptyState">This node has no child nodes to sort</key>
  </area>
  <area alias="speechBubbles">
    <key alias="validationFailedHeader">Validation</key>
    <key alias="validationFailedMessage">Validation errors must be fixed before the item can be saved</key>
    <key alias="operationFailedHeader">Failed</key>
    <key alias="operationSavedHeader">Saved</key>
    <key alias="invalidUserPermissionsText">Insufficient user permissions, could not complete the operation</key>
    <key alias="operationCancelledHeader">Cancelled</key>
    <key alias="operationCancelledText">Operation was cancelled by a 3rd party add-in</key>
    <key alias="contentPublishedFailedByEvent">Publishing was cancelled by a 3rd party add-in</key>
    <key alias="contentTypeDublicatePropertyType">Property type already exists</key>
    <key alias="contentTypePropertyTypeCreated">Property type created</key>
    <key alias="contentTypePropertyTypeCreatedText"><![CDATA[Name: %0% <br /> DataType: %1%]]></key>
    <key alias="contentTypePropertyTypeDeleted">Propertytype deleted</key>
    <key alias="contentTypeSavedHeader">Document Type saved</key>
    <key alias="contentTypeTabCreated">Tab created</key>
    <key alias="contentTypeTabDeleted">Tab deleted</key>
    <key alias="contentTypeTabDeletedText">Tab with id: %0% deleted</key>
    <key alias="cssErrorHeader">Stylesheet not saved</key>
    <key alias="cssSavedHeader">Stylesheet saved</key>
    <key alias="cssSavedText">Stylesheet saved without any errors</key>
    <key alias="dataTypeSaved">Datatype saved</key>
    <key alias="dictionaryItemSaved">Dictionary item saved</key>
    <key alias="editContentPublishedFailedByParent">Publishing failed because the parent page isn't published</key>
    <key alias="editContentPublishedHeader">Content published</key>
    <key alias="editContentPublishedText">and is visible on the website</key>
    <key alias="editVariantPublishedText">%0% published and visible on the website</key>
    <key alias="editContentSavedHeader">Content saved</key>
    <key alias="editContentSavedText">Remember to publish to make changes visible</key>
    <key alias="editVariantSavedText">%0% saved</key>
    <key alias="editContentSendToPublish">Sent For Approval</key>
    <key alias="editContentSendToPublishText">Changes have been sent for approval</key>
    <key alias="editVariantSendToPublishText">%0% changes have been sent for approval</key>
    <key alias="editMediaSaved">Media saved</key>
    <key alias="editMediaSavedText">Media saved without any errors</key>
    <key alias="editMemberSaved">Member saved</key>
    <key alias="editStylesheetPropertySaved">Stylesheet Property Saved</key>
    <key alias="editStylesheetSaved">Stylesheet saved</key>
    <key alias="editTemplateSaved">Template saved</key>
    <key alias="editUserError">Error saving user (check log)</key>
    <key alias="editUserSaved">User Saved</key>
    <key alias="editUserTypeSaved">User type saved</key>
    <key alias="editUserGroupSaved">User group saved</key>
    <key alias="fileErrorHeader">File not saved</key>
    <key alias="fileErrorText">file could not be saved. Please check file permissions</key>
    <key alias="fileSavedHeader">File saved</key>
    <key alias="fileSavedText">File saved without any errors</key>
    <key alias="languageSaved">Language saved</key>
    <key alias="mediaTypeSavedHeader">Media Type saved</key>
    <key alias="memberTypeSavedHeader">Member Type saved</key>
    <key alias="templateErrorHeader">Template not saved</key>
    <key alias="templateErrorText">Please make sure that you do not have 2 templates with the same alias</key>
    <key alias="templateSavedHeader">Template saved</key>
    <key alias="templateSavedText">Template saved without any errors!</key>
    <key alias="contentUnpublished">Content unpublished</key>
    <key alias="contentCultureUnpublished">Content variation %0% unpublished</key>
    <key alias="contentMandatoryCultureUnpublished">The mandatory language '%0%' was unpublished. All languages for this content item are now unpublished.</key>
    <key alias="partialViewSavedHeader">Partial view saved</key>
    <key alias="partialViewSavedText">Partial view saved without any errors!</key>
    <key alias="partialViewErrorHeader">Partial view not saved</key>
    <key alias="partialViewErrorText">An error occurred saving the file.</key>
    <key alias="permissionsSavedFor">Permissions saved for</key>
    <key alias="deleteUserGroupsSuccess">Deleted %0% user groups</key>
    <key alias="deleteUserGroupSuccess">%0% was deleted</key>
    <key alias="enableUsersSuccess">Enabled %0% users</key>
    <key alias="disableUsersSuccess">Disabled %0% users</key>
    <key alias="enableUserSuccess">%0% is now enabled</key>
    <key alias="disableUserSuccess">%0% is now disabled</key>
    <key alias="setUserGroupOnUsersSuccess">User groups have been set</key>
    <key alias="unlockUsersSuccess">Unlocked %0% users</key>
    <key alias="unlockUserSuccess">%0% is now unlocked</key>
    <key alias="memberExportedSuccess">Member was exported to file</key>
    <key alias="memberExportedError">An error occurred while exporting the member</key>
    <key alias="deleteUserSuccess">User %0% was deleted</key>
    <key alias="resendInviteHeader">Invite user</key>
    <key alias="resendInviteSuccess">Invitation has been re-sent to %0%</key>
    <key alias="contentReqCulturePublishError">Cannot publish the document since the required '%0%' is not published</key>
    <key alias="contentCultureValidationError">Validation failed for language '%0%'</key>
    <key alias="documentTypeExportedSuccess">Document type was exported to file</key>
    <key alias="documentTypeExportedError">An error occurred while exporting the document type</key>
  </area>
  <area alias="stylesheet">
    <key alias="aliasHelp">Uses CSS syntax ex: h1, .redHeader, .blueTex</key>
    <key alias="editstylesheet">Edit stylesheet</key>
    <key alias="editstylesheetproperty">Edit stylesheet property</key>
    <key alias="nameHelp">Name to identify the style property in the rich text editor  </key>
    <key alias="preview">Preview</key>
    <key alias="styles">Styles</key>
  </area>
  <area alias="template">
    <key alias="edittemplate">Edit template</key>
    <key alias="insertSections">Sections</key>
    <key alias="insertContentArea">Insert content area</key>
    <key alias="insertContentAreaPlaceHolder">Insert content area placeholder</key>
    <key alias="insert">Insert</key>
    <key alias="insertDesc">Choose what to insert into your template</key>
    <key alias="insertDictionaryItem">Dictionary item</key>
    <key alias="insertDictionaryItemDesc">A dictionary item is a placeholder for a translatable piece of text, which makes it easy to create designs for multilingual websites.</key>
    <key alias="insertMacro">Macro</key>
    <key alias="insertMacroDesc">
            A Macro is a configurable component which is great for
            reusable parts of your design, where you need the option to provide parameters,
            such as galleries, forms and lists.
        </key>
    <key alias="insertPageField">Value</key>
    <key alias="insertPageFieldDesc">Displays the value of a named field from the current page, with options to modify the value or fallback to alternative values.</key>
    <key alias="insertPartialView">Partial view</key>
    <key alias="insertPartialViewDesc">
            A partial view is a separate template file which can be rendered inside another
            template, it's great for reusing markup or for separating complex templates into separate files.
        </key>
    <key alias="mastertemplate">Master template</key>
    <key alias="noMaster">No master</key>
    <key alias="renderBody">Render child template</key>
    <key alias="renderBodyDesc"><![CDATA[
     Renders the contents of a child template, by inserting a
     <code>@RenderBody()</code> placeholder.
      ]]></key>
    <key alias="defineSection">Define a named section</key>
    <key alias="defineSectionDesc"><![CDATA[
         Defines a part of your template as a named section by wrapping it in
          <code>@section { ... }</code>. This can be rendered in a
          specific area of the parent of this template, by using <code>@RenderSection</code>.
      ]]></key>
    <key alias="renderSection">Render a named section</key>
    <key alias="renderSectionDesc"><![CDATA[
      Renders a named area of a child template, by inserting a <code>@RenderSection(name)</code> placeholder.
      This renders an area of a child template which is wrapped in a corresponding <code>@section [name]{ ... }</code> definition.
      ]]></key>
    <key alias="sectionName">Section Name</key>
    <key alias="sectionMandatory">Section is mandatory</key>
    <key alias="sectionMandatoryDesc">
            If mandatory, the child template must contain a <code>@section</code> definition, otherwise an error is shown.
        </key>
    <key alias="queryBuilder">Query builder</key>
    <key alias="itemsReturned">items returned, in</key>
    <key alias="iWant">I want</key>
    <key alias="allContent">all content</key>
    <key alias="contentOfType">content of type "%0%"</key>
    <key alias="from">from</key>
    <key alias="websiteRoot">my website</key>
    <key alias="where">where</key>
    <key alias="and">and</key>
    <key alias="is">is</key>
    <key alias="isNot">is not</key>
    <key alias="before">before</key>
    <key alias="beforeIncDate">before (including selected date)</key>
    <key alias="after">after</key>
    <key alias="afterIncDate">after (including selected date)</key>
    <key alias="equals">equals</key>
    <key alias="doesNotEqual">does not equal</key>
    <key alias="contains">contains</key>
    <key alias="doesNotContain">does not contain</key>
    <key alias="greaterThan">greater than</key>
    <key alias="greaterThanEqual">greater than or equal to</key>
    <key alias="lessThan">less than</key>
    <key alias="lessThanEqual">less than or equal to</key>
    <key alias="id">Id</key>
    <key alias="name">Name</key>
    <key alias="createdDate">Created Date</key>
    <key alias="lastUpdatedDate">Last Updated Date</key>
    <key alias="orderBy">order by</key>
    <key alias="ascending">ascending</key>
    <key alias="descending">descending</key>
    <key alias="template">Template</key>
  </area>
  <area alias="grid">
    <key alias="media">Image</key>
    <key alias="macro">Macro</key>
    <key alias="insertControl">Choose type of content</key>
    <key alias="chooseLayout">Choose a layout</key>
    <key alias="addRows">Add a row</key>
    <key alias="addElement">Add content</key>
    <key alias="dropElement">Drop content</key>
    <key alias="settingsApplied">Settings applied</key>
    <key alias="contentNotAllowed">This content is not allowed here</key>
    <key alias="contentAllowed">This content is allowed here</key>
    <key alias="clickToEmbed">Click to embed</key>
    <key alias="clickToInsertImage">Click to insert image</key>
    <key alias="placeholderImageCaption">Image caption...</key>
    <key alias="placeholderWriteHere">Write here...</key>
    <key alias="gridLayouts">Grid Layouts</key>
    <key alias="gridLayoutsDetail">Layouts are the overall work area for the grid editor, usually you only need one or two different layouts</key>
    <key alias="addGridLayout">Add Grid Layout</key>
    <key alias="addGridLayoutDetail">Adjust the layout by setting column widths and adding additional sections</key>
    <key alias="rowConfigurations">Row configurations</key>
    <key alias="rowConfigurationsDetail">Rows are predefined cells arranged horizontally</key>
    <key alias="addRowConfiguration">Add row configuration</key>
    <key alias="addRowConfigurationDetail">Adjust the row by setting cell widths and adding additional cells</key>
    <key alias="columns">Columns</key>
    <key alias="columnsDetails">Total combined number of columns in the grid layout</key>
    <key alias="settings">Settings</key>
    <key alias="settingsDetails">Configure what settings editors can change</key>
    <key alias="styles">Styles</key>
    <key alias="stylesDetails">Configure what styling editors can change</key>
    <key alias="allowAllEditors">Allow all editors</key>
    <key alias="allowAllRowConfigurations">Allow all row configurations</key>
    <key alias="maxItems">Maximum items</key>
    <key alias="maxItemsDescription">Leave blank or set to 0 for unlimited</key>
    <key alias="setAsDefault">Set as default</key>
    <key alias="chooseExtra">Choose extra</key>
    <key alias="chooseDefault">Choose default</key>
    <key alias="areAdded">are added</key>
  </area>
  <area alias="contentTypeEditor">
    <key alias="compositions">Compositions</key>
    <key alias="noTabs">You have not added any tabs</key>
    <key alias="addGroup">Add Group</key>
    <key alias="inheritedFrom">Inherited from</key>
    <key alias="addProperty">Add property</key>
    <key alias="requiredLabel">Required label</key>
    <key alias="enableListViewHeading">Enable list view</key>
    <key alias="enableListViewDescription">Configures the content item to show a sortable and searchable list of its children, the children will not be shown in the tree</key>
    <key alias="allowedTemplatesHeading">Allowed Templates</key>
    <key alias="allowedTemplatesDescription">Choose which templates editors are allowed to use on content of this type</key>
    <key alias="allowAsRootHeading">Allow as root</key>
    <key alias="allowAsRootDescription">Allow editors to create content of this type in the root of the content tree</key>
    <key alias="childNodesHeading">Allowed child node types</key>
    <key alias="childNodesDescription">Allow content of the specified types to be created underneath content of this type</key>
    <key alias="chooseChildNode">Choose child node</key>
    <key alias="compositionsDescription">Inherit tabs and properties from an existing document type. New tabs will be added to the current document type or merged if a tab with an identical name exists.</key>
    <key alias="compositionInUse">This content type is used in a composition, and therefore cannot be composed itself.</key>
    <key alias="noAvailableCompositions">There are no content types available to use as a composition.</key>
    <key alias="availableEditors">Available editors</key>
    <key alias="reuse">Reuse</key>
    <key alias="editorSettings">Editor settings</key>
    <key alias="configuration">Configuration</key>
    <key alias="yesDelete">Yes, delete</key>
    <key alias="movedUnderneath">was moved underneath</key>
    <key alias="copiedUnderneath">was copied underneath</key>
    <key alias="folderToMove">Select the folder to move</key>
    <key alias="folderToCopy">Select the folder to copy</key>
    <key alias="structureBelow">to in the tree structure below</key>
    <key alias="allDocumentTypes">All Document types</key>
    <key alias="allDocuments">All Documents</key>
    <key alias="allMediaItems">All media items</key>
    <key alias="usingThisDocument">using this document type will be deleted permanently, please confirm you want to delete these as well.</key>
    <key alias="usingThisMedia">using this media type will be deleted permanently, please confirm you want to delete these as well.</key>
    <key alias="usingThisMember">using this member type will be deleted permanently, please confirm you want to delete these as well</key>
    <key alias="andAllDocuments">and all documents using this type</key>
    <key alias="andAllMediaItems">and all media items using this type</key>
    <key alias="andAllMembers">and all members using this type</key>
    <key alias="memberCanEdit">Member can edit</key>
    <key alias="memberCanEditDescription">Allow this property value to be edited by the member on their profile page</key>
    <key alias="isSensitiveData">Is sensitive data</key>
    <key alias="isSensitiveDataDescription">Hide this property value from content editors that don't have access to view sensitive information</key>
    <key alias="showOnMemberProfile">Show on member profile</key>
    <key alias="showOnMemberProfileDescription">Allow this property value to be displayed on the member profile page</key>
    <key alias="tabHasNoSortOrder">tab has no sort order</key>
    <key alias="compositionUsageHeading">Where is this composition used?</key>
    <key alias="compositionUsageSpecification">This composition is currently used in the composition of the following content types:</key>
  </area>
  <area alias="languages">
    <key alias="addLanguage">Add language</key>
    <key alias="mandatoryLanguage">Mandatory language</key>
    <key alias="mandatoryLanguageHelp">Properties on this language have to be filled out before the node can be published.</key>
    <key alias="defaultLanguage">Default language</key>
    <key alias="defaultLanguageHelp">An Umbraco site can only have one default language set.</key>
    <key alias="changingDefaultLanguageWarning">Switching default language may result in default content missing.</key>
    <key alias="fallsbackToLabel">Falls back to</key>
    <key alias="noFallbackLanguageOption">No fall back language</key>
    <key alias="fallbackLanguageDescription">To allow multi-lingual content to fall back to another language if not present in the requested language, select it here.</key>
    <key alias="fallbackLanguage">Fall back language</key>
  </area>
  <area alias="modelsBuilder">
    <key alias="buildingModels">Building models</key>
    <key alias="waitingMessage">this can take a bit of time, don't worry</key>
    <key alias="modelsGenerated">Models generated</key>
    <key alias="modelsGeneratedError">Models could not be generated</key>
    <key alias="modelsExceptionInUlog">Models generation has failed, see exception in U log</key>
  </area>
  <area alias="templateEditor">
    <key alias="addFallbackField">Add fallback field</key>
    <key alias="fallbackField">Fallback field</key>
    <key alias="addDefaultValue">Add default value</key>
    <key alias="defaultValue">Default value</key>
    <key alias="alternativeField">Fallback field</key>
    <key alias="alternativeText">Default value</key>
    <key alias="casing">Casing</key>
    <key alias="encoding">Encoding</key>
    <key alias="chooseField">Choose field</key>
    <key alias="convertLineBreaks">Convert line breaks</key>
    <key alias="convertLineBreaksDescription">Yes, convert line breaks</key>
    <key alias="convertLineBreaksHelp">Replaces line breaks with 'br' html tag</key>
    <key alias="customFields">Custom Fields</key>
    <key alias="dateOnly">Date only</key>
    <key alias="formatAndEncoding">Format and encoding</key>
    <key alias="formatAsDate">Format as date</key>
    <key alias="formatAsDateDescr">Format the value as a date, or a date with time, according to the active culture</key>
    <key alias="htmlEncode">HTML encode</key>
    <key alias="htmlEncodeHelp">Will replace special characters by their HTML equivalent.</key>
    <key alias="insertedAfter">Will be inserted after the field value</key>
    <key alias="insertedBefore">Will be inserted before the field value</key>
    <key alias="lowercase">Lowercase</key>
    <key alias="modifyOutput">Modify output</key>
    <key alias="none">None</key>
    <key alias="outputSample">Output sample</key>
    <key alias="postContent">Insert after field</key>
    <key alias="preContent">Insert before field</key>
    <key alias="recursive">Recursive</key>
    <key alias="recursiveDescr">Yes, make it recursive</key>
    <key alias="separator">Separator</key>
    <key alias="standardFields">Standard Fields</key>
    <key alias="uppercase">Uppercase</key>
    <key alias="urlEncode">URL encode</key>
    <key alias="urlEncodeHelp">Will format special characters in URLs</key>
    <key alias="usedIfAllEmpty">Will only be used when the field values above are empty</key>
    <key alias="usedIfEmpty">This field will only be used if the primary field is empty</key>
    <key alias="withTime">Date and time</key>
  </area>
  <area alias="translation">
    <key alias="details">Translation details</key>
    <key alias="DownloadXmlDTD">Download XML DTD</key>
    <key alias="fields">Fields</key>
    <key alias="includeSubpages">Include subpages</key>
    <key alias="mailBody"><![CDATA[
      Hi %0%

      This is an automated mail to inform you that the document '%1%'
      has been requested for translation into '%5%' by %2%.

      Go to http://%3%/translation/details.aspx?id=%4% to edit.

      Or log into Umbraco to get an overview of your translation tasks
      http://%3%

      Have a nice day!

      Cheers from the Umbraco robot
    ]]></key>
    <key alias="noTranslators">No translator users found. Please create a translator user before you start sending content to translation</key>
    <key alias="pageHasBeenSendToTranslation">The page '%0%' has been send to translation</key>
    <key alias="sendToTranslate">Send the page '%0%' to translation</key>
    <key alias="totalWords">Total words</key>
    <key alias="translateTo">Translate to</key>
    <key alias="translationDone">Translation completed.</key>
    <key alias="translationDoneHelp">You can preview the pages, you've just translated, by clicking below. If the original page is found, you will get a comparison of the 2 pages.</key>
    <key alias="translationFailed">Translation failed, the XML file might be corrupt</key>
    <key alias="translationOptions">Translation options</key>
    <key alias="translator">Translator</key>
    <key alias="uploadTranslationXml">Upload translation XML</key>
  </area>
  <area alias="treeHeaders">
    <key alias="content">Content</key>
    <key alias="contentBlueprints">Content Templates</key>
    <key alias="media">Media</key>
    <key alias="cacheBrowser">Cache Browser</key>
    <key alias="contentRecycleBin">Recycle Bin</key>
    <key alias="createdPackages">Created packages</key>
    <key alias="dataTypes">Data Types</key>
    <key alias="dictionary">Dictionary</key>
    <key alias="installedPackages">Installed packages</key>
    <key alias="installSkin">Install skin</key>
    <key alias="installStarterKit">Install starter kit</key>
    <key alias="languages">Languages</key>
    <key alias="localPackage">Install local package</key>
    <key alias="macros">Macros</key>
    <key alias="mediaTypes">Media Types</key>
    <key alias="member">Members</key>
    <key alias="memberGroups">Member Groups</key>
    <key alias="memberRoles">Member Roles</key>
    <key alias="memberTypes">Member Types</key>
    <key alias="documentTypes">Document Types</key>
    <key alias="relationTypes">Relation Types</key>
    <key alias="packager">Packages</key>
    <key alias="packages">Packages</key>
    <key alias="partialViews">Partial Views</key>
    <key alias="partialViewMacros">Partial View Macro Files</key>
    <key alias="repositories">Install from repository</key>
    <key alias="runway">Install Runway</key>
    <key alias="runwayModules">Runway modules</key>
    <key alias="scripting">Scripting Files</key>
    <key alias="scripts">Scripts</key>
    <key alias="stylesheets">Stylesheets</key>
    <key alias="templates">Templates</key>
    <key alias="users">Users</key>
  </area>
  <area alias="update">
    <key alias="updateAvailable">New update ready</key>
    <key alias="updateDownloadText">%0% is ready, click here for download</key>
    <key alias="updateNoServer">No connection to server</key>
    <key alias="updateNoServerError">Error checking for update. Please review trace-stack for further information</key>
  </area>
  <area alias="user">
    <key alias="access">Access</key>
    <key alias="accessHelp">Based on the assigned groups and start nodes, the user has access to the following nodes</key>
    <key alias="assignAccess">Assign access</key>
    <key alias="administrators">Administrator</key>
    <key alias="categoryField">Category field</key>
    <key alias="createDate">User created</key>
    <key alias="changePassword">Change Your Password</key>
    <key alias="changePhoto">Change photo</key>
    <key alias="newPassword">New password</key>
    <key alias="noLockouts">hasn't been locked out</key>
    <key alias="noPasswordChange">The password hasn't been changed</key>
    <key alias="confirmNewPassword">Confirm new password</key>
    <key alias="changePasswordDescription">You can change your password for accessing the Umbraco Back Office by filling out the form below and click the 'Change Password' button</key>
    <key alias="contentChannel">Content Channel</key>
    <key alias="createAnotherUser">Create another user</key>
    <key alias="createUserHelp">Create new users to give them access to Umbraco. When a new user is created a password will be generated that you can share with the user.</key>
    <key alias="descriptionField">Description field</key>
    <key alias="disabled">Disable User</key>
    <key alias="documentType">Document Type</key>
    <key alias="editors">Editor</key>
    <key alias="excerptField">Excerpt field</key>
    <key alias="failedPasswordAttempts">Failed login attempts</key>
    <key alias="goToProfile">Go to user profile</key>
    <key alias="groupsHelp">Add groups to assign access and permissions</key>
    <key alias="inviteAnotherUser">Invite another user</key>
    <key alias="inviteUserHelp">Invite new users to give them access to Umbraco. An invite email will be sent to the user with information on how to log in to Umbraco. Invites last for 72 hours.</key>
    <key alias="language">Language</key>
    <key alias="languageHelp">Set the language you will see in menus and dialogs</key>
    <key alias="lastLockoutDate">Last lockout date</key>
    <key alias="lastLogin">Last login</key>
    <key alias="lastPasswordChangeDate">Password last changed</key>
    <key alias="loginname">Username</key>
    <key alias="mediastartnode">Media start node</key>
    <key alias="mediastartnodehelp">Limit the media library to a specific start node</key>
    <key alias="mediastartnodes">Media start nodes</key>
    <key alias="mediastartnodeshelp">Limit the media library to specific start nodes</key>
    <key alias="modules">Sections</key>
    <key alias="noConsole">Disable Umbraco Access</key>
    <key alias="noLogin">has not logged in yet</key>
    <key alias="oldPassword">Old password</key>
    <key alias="password">Password</key>
    <key alias="resetPassword">Reset password</key>
    <key alias="passwordChanged">Your password has been changed!</key>
    <key alias="passwordConfirm">Please confirm the new password</key>
    <key alias="passwordEnterNew">Enter your new password</key>
    <key alias="passwordIsBlank">Your new password cannot be blank!</key>
    <key alias="passwordCurrent">Current password</key>
    <key alias="passwordInvalid">Invalid current password</key>
    <key alias="passwordIsDifferent">There was a difference between the new password and the confirmed password. Please try again!</key>
    <key alias="passwordMismatch">The confirmed password doesn't match the new password!</key>
    <key alias="permissionReplaceChildren">Replace child node permissions</key>
    <key alias="permissionSelectedPages">You are currently modifying permissions for the pages:</key>
    <key alias="permissionSelectPages">Select pages to modify their permissions</key>
    <key alias="removePhoto">Remove photo</key>
    <key alias="permissionsDefault">Default permissions</key>
    <key alias="permissionsGranular">Granular permissions</key>
    <key alias="permissionsGranularHelp">Set permissions for specific nodes</key>
    <key alias="profile">Profile</key>
    <key alias="searchAllChildren">Search all children</key>
    <key alias="sectionsHelp">Add sections to give users access</key>
    <key alias="selectUserGroups">Select user groups</key>
    <key alias="noStartNode">No start node selected</key>
    <key alias="noStartNodes">No start nodes selected</key>
    <key alias="startnode">Content start node</key>
    <key alias="startnodehelp">Limit the content tree to a specific start node</key>
    <key alias="startnodes">Content start nodes</key>
    <key alias="startnodeshelp">Limit the content tree to specific start nodes</key>
    <key alias="updateDate">User last updated</key>
    <key alias="userCreated">has been created</key>
    <key alias="userCreatedSuccessHelp">The new user has successfully been created. To log in to Umbraco use the password below.</key>
    <key alias="userManagement">User management</key>
    <key alias="username">Name</key>
    <key alias="userPermissions">User permissions</key>
    <key alias="usergroup">User group</key>
    <key alias="userInvited">has been invited</key>
    <key alias="userInvitedSuccessHelp">An invitation has been sent to the new user with details about how to log in to Umbraco.</key>
    <key alias="userinviteWelcomeMessage">Hello there and welcome to Umbraco! In just 1 minute you’ll be good to go, we just need you to setup a password and add a picture for your avatar.</key>
    <key alias="userinviteExpiredMessage">Welcome to Umbraco! Unfortunately your invite has expired. Please contact your administrator and ask them to resend it.</key>
    <key alias="userinviteAvatarMessage">Upload a picture to make it easy for other users to recognize you.</key>
    <key alias="writer">Writer</key>
    <key alias="change">Change</key>
    <key alias="yourProfile" version="7.0">Your profile</key>
    <key alias="yourHistory" version="7.0">Your recent history</key>
    <key alias="sessionExpires" version="7.0">Session expires in</key>
    <key alias="inviteUser">Invite user</key>
    <key alias="createUser">Create user</key>
    <key alias="sendInvite">Send invite</key>
    <key alias="backToUsers">Back to users</key>
    <key alias="inviteEmailCopySubject">Umbraco: Invitation</key>
    <key alias="inviteEmailCopyFormat"><![CDATA[
        <html>
			<head>
				<meta name='viewport' content='width=device-width'>
				<meta http-equiv='Content-Type' content='text/html; charset=UTF-8'>
			</head>
			<body class='' style='font-family: sans-serif; -webkit-font-smoothing: antialiased; font-size: 14px; color: #392F54; line-height: 22px; -ms-text-size-adjust: 100%; -webkit-text-size-adjust: 100%; background: #1d1333; margin: 0; padding: 0;' bgcolor='#1d1333'>
				<style type='text/css'> @media only screen and (max-width: 620px) {table[class=body] h1 {font-size: 28px !important; margin-bottom: 10px !important; } table[class=body] .wrapper {padding: 32px !important; } table[class=body] .article {padding: 32px !important; } table[class=body] .content {padding: 24px !important; } table[class=body] .container {padding: 0 !important; width: 100% !important; } table[class=body] .main {border-left-width: 0 !important; border-radius: 0 !important; border-right-width: 0 !important; } table[class=body] .btn table {width: 100% !important; } table[class=body] .btn a {width: 100% !important; } table[class=body] .img-responsive {height: auto !important; max-width: 100% !important; width: auto !important; } } .btn-primary table td:hover {background-color: #34495e !important; } .btn-primary a:hover {background-color: #34495e !important; border-color: #34495e !important; } .btn  a:visited {color:#FFFFFF;} </style>
				<table border="0" cellpadding="0" cellspacing="0" class="body" style="border-collapse: separate; mso-table-lspace: 0pt; mso-table-rspace: 0pt; width: 100%; background: #1d1333;" bgcolor="#1d1333">
					<tr>
						<td style="font-family: sans-serif; font-size: 14px; vertical-align: top; padding: 24px;" valign="top">
							<table style="border-collapse: separate; mso-table-lspace: 0pt; mso-table-rspace: 0pt; width: 100%;">
								<tr>
									<td background="https://umbraco.com/umbraco/assets/img/application/logo.png" bgcolor="#1d1333" width="28" height="28" valign="top" style="font-family: sans-serif; font-size: 14px; vertical-align: top;">
										<!--[if gte mso 9]> <v:rect xmlns:v="urn:schemas-microsoft-com:vml" fill="true" stroke="false" style="width:30px;height:30px;"> <v:fill type="tile" src="https://umbraco.com/umbraco/assets/img/application/logo.png" color="#1d1333" /> <v:textbox inset="0,0,0,0"> <![endif]-->
										<div> </div>
										<!--[if gte mso 9]> </v:textbox> </v:rect> <![endif]-->
									</td>
									<td style="font-family: sans-serif; font-size: 14px; vertical-align: top;" valign="top"></td>
								</tr>
							</table>
						</td>
					</tr>
				</table>
				<table border='0' cellpadding='0' cellspacing='0' class='body' style='border-collapse: separate; mso-table-lspace: 0pt; mso-table-rspace: 0pt; width: 100%; background: #1d1333;' bgcolor='#1d1333'>
					<tr>
						<td style='font-family: sans-serif; font-size: 14px; vertical-align: top;' valign='top'> </td>
						<td class='container' style='font-family: sans-serif; font-size: 14px; vertical-align: top; display: block; max-width: 560px; width: 560px; margin: 0 auto; padding: 10px;' valign='top'>
							<div class='content' style='box-sizing: border-box; display: block; max-width: 560px; margin: 0 auto; padding: 10px;'>
								<br>
								<table class='main' style='border-collapse: separate; mso-table-lspace: 0pt; mso-table-rspace: 0pt; width: 100%; border-radius: 3px; background: #FFFFFF;' bgcolor='#FFFFFF'>
									<tr>
										<td class='wrapper' style='font-family: sans-serif; font-size: 14px; vertical-align: top; box-sizing: border-box; padding: 50px;' valign='top'>
											<table border='0' cellpadding='0' cellspacing='0' style='border-collapse: separate; mso-table-lspace: 0pt; mso-table-rspace: 0pt; width: 100%;'>
												<tr>
													<td style='line-height: 24px; font-family: sans-serif; font-size: 14px; vertical-align: top;' valign='top'>
														<h1 style='color: #392F54; font-family: sans-serif; font-weight: bold; line-height: 1.4; font-size: 24px; text-align: left; text-transform: capitalize; margin: 0 0 30px;' align='left'>
															Hi %0%,
														</h1>
														<p style='color: #392F54; font-family: sans-serif; font-size: 14px; font-weight: normal; margin: 0 0 15px;'>
															You have been invited by <a href="mailto:%4%" style="text-decoration: underline; color: #392F54; -ms-word-break: break-all; word-break: break-all;">%1%</a> to the Umbraco Back Office.
														</p>
														<p style='color: #392F54; font-family: sans-serif; font-size: 14px; font-weight: normal; margin: 0 0 15px;'>
															Message from <a href="mailto:%1%" style="text-decoration: none; color: #392F54; -ms-word-break: break-all; word-break: break-all;">%1%</a>:
															<br/>
															<em>%2%</em>
														</p>
														<table border='0' cellpadding='0' cellspacing='0' class='btn btn-primary' style='border-collapse: separate; mso-table-lspace: 0pt; mso-table-rspace: 0pt; width: 100%; box-sizing: border-box;'>
															<tbody>
																<tr>
																	<td align='left' style='font-family: sans-serif; font-size: 14px; vertical-align: top; padding-bottom: 15px;' valign='top'>
																		<table border='0' cellpadding='0' cellspacing='0' style='border-collapse: separate; mso-table-lspace: 0pt; mso-table-rspace: 0pt; width: auto;'>
																			<tbody>
																				<tr>
																					<td style='font-family: sans-serif; font-size: 14px; vertical-align: top; border-radius: 5px; text-align: center; background: #35C786;' align='center' bgcolor='#35C786' valign='top'>
																						<a href='%3%' target='_blank' style='color: #FFFFFF; text-decoration: none; -ms-word-break: break-all; word-break: break-all; border-radius: 5px; box-sizing: border-box; cursor: pointer; display: inline-block; font-size: 14px; font-weight: bold; text-transform: capitalize; background: #35C786; margin: 0; padding: 12px 30px; border: 1px solid #35c786;'>
																							Click this link to accept the invite
																						</a>
																					</td>
																				</tr>
																			</tbody>
																		</table>
																	</td>
																</tr>
															</tbody>
														</table>
														<p style='max-width: 400px; display: block; color: #392F54; font-family: sans-serif; font-size: 14px; line-height: 20px; font-weight: normal; margin: 15px 0;'>If you cannot click on the link, copy and paste this URL into your browser window:</p>
															<table border='0' cellpadding='0' cellspacing='0'>
																<tr>
																	<td style='-ms-word-break: break-all; word-break: break-all; font-family: sans-serif; font-size: 11px; line-height:14px;'>
																		<font style="-ms-word-break: break-all; word-break: break-all; font-size: 11px; line-height:14px;">
																			<a style='-ms-word-break: break-all; word-break: break-all; color: #392F54; text-decoration: underline; font-size: 11px; line-height:15px;' href='%3%'>%3%</a>
																		</font>
																	</td>
																</tr>
															</table>
														</p>
													</td>
												</tr>
											</table>
										</td>
									</tr>
								</table>
								<br><br><br>
							</div>
						</td>
						<td style='font-family: sans-serif; font-size: 14px; vertical-align: top;' valign='top'> </td>
					</tr>
				</table>
			</body>
    </html>]]></key>
    <key alias="invite">Invite</key>
    <key alias="defaultInvitationMessage">Resending invitation...</key>
    <key alias="deleteUser">Delete User</key>
    <key alias="deleteUserConfirmation">Are you sure you wish to delete this user account?</key>
  </area>
  <area alias="validation">
    <key alias="validation">Validation</key>
    <key alias="validateAsEmail">Validate as an email address</key>
    <key alias="validateAsNumber">Validate as a number</key>
    <key alias="validateAsUrl">Validate as a URL</key>
    <key alias="enterCustomValidation">...or enter a custom validation</key>
    <key alias="fieldIsMandatory">Field is mandatory</key>
    <key alias="validationRegExp">Enter a regular expression</key>
    <key alias="minCount">You need to add at least</key>
    <key alias="maxCount">You can only have</key>
    <key alias="items">items</key>
    <key alias="itemsSelected">items selected</key>
    <key alias="invalidDate">Invalid date</key>
    <key alias="invalidNumber">Not a number</key>
    <key alias="invalidEmail">Invalid email</key>
    <key alias="invalidNull">Value cannot be null</key>
    <key alias="invalidEmpty">Value cannot be empty</key>
    <key alias="invalidPattern">Value is invalid, it does not match the correct pattern</key>
  </area>
  <area alias="healthcheck">
    <!-- The following keys get these tokens passed in:
	     0: Current value
		   1: Recommended value
		   2: XPath
		   3: Configuration file path
	  -->
    <key alias="checkSuccessMessage">Value is set to the recommended value: '%0%'.</key>
    <key alias="rectifySuccessMessage">Value was set to '%1%' for XPath '%2%' in configuration file '%3%'.</key>
    <key alias="checkErrorMessageDifferentExpectedValue">Expected value '%1%' for '%2%' in configuration file '%3%', but found '%0%'.</key>
    <key alias="checkErrorMessageUnexpectedValue">Found unexpected value '%0%' for '%2%' in configuration file '%3%'.</key>
    <!-- The following keys get these tokens passed in:
	     0: Current value
		   1: Recommended value
	  -->
    <key alias="customErrorsCheckSuccessMessage">Custom errors are set to '%0%'.</key>
    <key alias="customErrorsCheckErrorMessage">Custom errors are currently set to '%0%'. It is recommended to set this to '%1%' before go live.</key>
    <key alias="customErrorsCheckRectifySuccessMessage">Custom errors successfully set to '%0%'.</key>
    <key alias="macroErrorModeCheckSuccessMessage">MacroErrors are set to '%0%'.</key>
    <key alias="macroErrorModeCheckErrorMessage">MacroErrors are set to '%0%' which will prevent some or all pages in your site from loading completely if there are any errors in macros. Rectifying this will set the value to '%1%'.</key>
    <key alias="macroErrorModeCheckRectifySuccessMessage">MacroErrors are now set to '%0%'.</key>
    <!-- The following keys get these tokens passed in:
	     0: Current value
		   1: Recommended value
		   2: Server version
	  -->
    <key alias="trySkipIisCustomErrorsCheckSuccessMessage">Try Skip IIS Custom Errors is set to '%0%' and you're using IIS version '%1%'.</key>
    <key alias="trySkipIisCustomErrorsCheckErrorMessage">Try Skip IIS Custom Errors is currently '%0%'. It is recommended to set this to '%1%' for your IIS version (%2%).</key>
    <key alias="trySkipIisCustomErrorsCheckRectifySuccessMessage">Try Skip IIS Custom Errors successfully set to '%0%'.</key>
    <!-- The following keys get predefined tokens passed in that are not all the same, like above -->
    <key alias="configurationServiceFileNotFound">File does not exist: '%0%'.</key>
    <key alias="configurationServiceNodeNotFound"><![CDATA[Unable to find <strong>'%0%'</strong> in config file <strong>'%1%'</strong>.]]></key>
    <key alias="configurationServiceError">There was an error, check log for full error: %0%.</key>
    <key alias="xmlDataIntegrityCheckMembers">Members - Total XML: %0%, Total: %1%, Total invalid: %2%</key>
    <key alias="xmlDataIntegrityCheckMedia">Media - Total XML: %0%, Total: %1%, Total invalid: %2%</key>
    <key alias="xmlDataIntegrityCheckContent">Content - Total XML: %0%, Total published: %1%, Total invalid: %2%</key>
    <key alias="databaseSchemaValidationCheckDatabaseOk">Database - The database schema is correct for this version of Umbraco</key>
    <key alias="databaseSchemaValidationCheckDatabaseErrors">%0% problems were detected with your database schema (Check the log for details)</key>
    <key alias="databaseSchemaValidationCheckDatabaseLogMessage">Some errors were detected while validating the database schema against the current version of Umbraco.</key>
    <key alias="httpsCheckValidCertificate">Your website's certificate is valid.</key>
    <key alias="httpsCheckInvalidCertificate">Certificate validation error: '%0%'</key>
    <key alias="httpsCheckExpiredCertificate">Your website's SSL certificate has expired.</key>
    <key alias="httpsCheckExpiringCertificate">Your website's SSL certificate is expiring in %0% days.</key>
    <key alias="healthCheckInvalidUrl">Error pinging the URL %0% - '%1%'</key>
    <key alias="httpsCheckIsCurrentSchemeHttps">You are currently %0% viewing the site using the HTTPS scheme.</key>
    <key alias="httpsCheckConfigurationRectifyNotPossible">The appSetting 'umbracoUseSSL' is set to 'false' in your web.config file. Once you access this site using the HTTPS scheme, that should be set to 'true'.</key>
    <key alias="httpsCheckConfigurationCheckResult">The appSetting 'umbracoUseSSL' is set to '%0%' in your web.config file, your cookies are %1% marked as secure.</key>
    <key alias="httpsCheckEnableHttpsError">Could not update the 'umbracoUseSSL' setting in your web.config file. Error: %0%</key>
    <!-- The following keys don't get tokens passed in -->
    <key alias="httpsCheckEnableHttpsButton">Enable HTTPS</key>
    <key alias="httpsCheckEnableHttpsDescription">Sets umbracoSSL setting to true in the appSettings of the web.config file.</key>
    <key alias="httpsCheckEnableHttpsSuccess">The appSetting 'umbracoUseSSL' is now set to 'true' in your web.config file, your cookies will be marked as secure.</key>
    <key alias="rectifyButton">Fix</key>
    <key alias="cannotRectifyShouldNotEqual">Cannot fix a check with a value comparison type of 'ShouldNotEqual'.</key>
    <key alias="cannotRectifyShouldEqualWithValue">Cannot fix a check with a value comparison type of 'ShouldEqual' with a provided value.</key>
    <key alias="valueToRectifyNotProvided">Value to fix check not provided.</key>
    <key alias="compilationDebugCheckSuccessMessage">Debug compilation mode is disabled.</key>
    <key alias="compilationDebugCheckErrorMessage">Debug compilation mode is currently enabled. It is recommended to disable this setting before go live.</key>
    <key alias="compilationDebugCheckRectifySuccessMessage">Debug compilation mode successfully disabled.</key>
    <key alias="traceModeCheckSuccessMessage">Trace mode is disabled.</key>
    <key alias="traceModeCheckErrorMessage">Trace mode is currently enabled. It is recommended to disable this setting before go live.</key>
    <key alias="traceModeCheckRectifySuccessMessage">Trace mode successfully disabled.</key>
    <key alias="folderPermissionsCheckMessage">All folders have the correct permissions set.</key>
    <!-- The following keys get these tokens passed in:
	    0: Comma delimitted list of failed folder paths
  	-->
    <key alias="requiredFolderPermissionFailed"><![CDATA[The following folders must be set up with modify permissions but could not be acccessed: <strong>%0%</strong>.]]></key>
    <key alias="optionalFolderPermissionFailed"><![CDATA[The following folders must be set up with modify permissions for certain Umbraco operations to function but could not be acccessed: <strong>%0%</strong>. If they aren't being written to no action need be taken.]]></key>
    <key alias="filePermissionsCheckMessage">All files have the correct permissions set.</key>
    <!-- The following keys get these tokens passed in:
	    0: Comma delimitted list of failed folder paths
  	-->
    <key alias="requiredFilePermissionFailed"><![CDATA[The following files must be set up with write permissions but could not be acccessed: <strong>%0%</strong>.]]></key>
    <key alias="optionalFilePermissionFailed"><![CDATA[The following files must be set up with write permissions for certain Umbraco operations to function but could not be acccessed: <strong>%0%</strong>. If they aren't being written to no action need be taken.]]></key>
    <key alias="clickJackingCheckHeaderFound"><![CDATA[The header or meta-tag <strong>X-Frame-Options</strong> used to control whether a site can be IFRAMEd by another was found.]]></key>
    <key alias="clickJackingCheckHeaderNotFound"><![CDATA[The header or meta-tag <strong>X-Frame-Options</strong> used to control whether a site can be IFRAMEd by another was not found.]]></key>
    <key alias="setHeaderInConfig">Set Header in Config</key>
    <key alias="clickJackingSetHeaderInConfigDescription">Adds a value to the httpProtocol/customHeaders section of web.config to prevent the site being IFRAMEd by other websites.</key>
    <key alias="clickJackingSetHeaderInConfigSuccess">A setting to create a header preventing IFRAMEing of the site by other websites has been added to your web.config file.</key>
    <key alias="setHeaderInConfigError">Could not update web.config file. Error: %0%</key>
    <key alias="noSniffCheckHeaderFound"><![CDATA[The header or meta-tag <strong>X-Content-Type-Options</strong> used to protect against MIME sniffing vulnerabilities was found.]]></key>
    <key alias="noSniffCheckHeaderNotFound"><![CDATA[The header or meta-tag <strong>X-Content-Type-Options</strong> used to protect against MIME sniffing vulnerabilities was not found.]]></key>
    <key alias="noSniffSetHeaderInConfigDescription">Adds a value to the httpProtocol/customHeaders section of web.config to protect against MIME sniffing vulnerabilities.</key>
    <key alias="noSniffSetHeaderInConfigSuccess">A setting to create a header protecting against MIME sniffing vulnerabilities has been added to your web.config file.</key>
    <key alias="hSTSCheckHeaderFound"><![CDATA[The header <strong>Strict-Transport-Security</strong>, also known as the HSTS-header, was found.]]></key>
    <key alias="hSTSCheckHeaderNotFound"><![CDATA[The header <strong>Strict-Transport-Security</strong> was not found.]]></key>
    <key alias="hSTSSetHeaderInConfigDescription">Adds the header 'Strict-Transport-Security' with the value 'max-age=10886400; preload' to the httpProtocol/customHeaders section of web.config. Use this fix only if you will have your domains running with https for the next 18 weeks (minimum).</key>
    <key alias="hSTSSetHeaderInConfigSuccess">The HSTS header has been added to your web.config file.</key>
    <key alias="xssProtectionCheckHeaderFound"><![CDATA[The header <strong>X-XSS-Protection</strong> was found.]]></key>
    <key alias="xssProtectionCheckHeaderNotFound"><![CDATA[The header <strong>X-XSS-Protection</strong> was not found.]]></key>
    <key alias="xssProtectionSetHeaderInConfigDescription">Adds the header 'X-XSS-Protection' with the value '1; mode=block' to the httpProtocol/customHeaders section of web.config. </key>
    <key alias="xssProtectionSetHeaderInConfigSuccess">The X-XSS-Protection header has been added to your web.config file.</key>
    <!-- The following key get these tokens passed in:
	    0: Comma delimitted list of headers found
  	-->
    <key alias="excessiveHeadersFound"><![CDATA[The following headers revealing information about the website technology were found: <strong>%0%</strong>.]]></key>
    <key alias="excessiveHeadersNotFound">No headers revealing information about the website technology were found.</key>
    <key alias="smtpMailSettingsNotFound">In the Web.config file, system.net/mailsettings could not be found.</key>
    <key alias="smtpMailSettingsHostNotConfigured">In the Web.config file system.net/mailsettings section, the host is not configured.</key>
    <key alias="smtpMailSettingsConnectionSuccess">SMTP settings are configured correctly and the service is operating as expected.</key>
    <key alias="smtpMailSettingsConnectionFail">The SMTP server configured with host '%0%' and port '%1%' could not be reached. Please check to ensure the SMTP settings in the Web.config file system.net/mailsettings are correct.</key>
    <key alias="notificationEmailsCheckSuccessMessage"><![CDATA[Notification email has been set to <strong>%0%</strong>.]]></key>
    <key alias="notificationEmailsCheckErrorMessage"><![CDATA[Notification email is still set to the default value of <strong>%0%</strong>.]]></key>
    <key alias="scheduledHealthCheckEmailBody"><![CDATA[<html><body><p>Results of the scheduled Umbraco Health Checks run on %0% at %1% are as follows:</p>%2%</body></html>]]></key>
    <key alias="scheduledHealthCheckEmailSubject">Umbraco Health Check Status</key>
  </area>
  <area alias="redirectUrls">
    <key alias="disableUrlTracker">Disable URL tracker</key>
    <key alias="enableUrlTracker">Enable URL tracker</key>
    <key alias="originalUrl">Original URL</key>
    <key alias="redirectedTo">Redirected To</key>
    <key alias="redirectUrlManagement">Redirect Url Management</key>
    <key alias="panelInformation">The following URLs redirect to this content item:</key>
    <key alias="noRedirects">No redirects have been made</key>
    <key alias="noRedirectsDescription">When a published page gets renamed or moved a redirect will automatically be made to the new page.</key>
    <key alias="removeButton">Remove</key>
    <key alias="confirmRemove">Are you sure you want to remove the redirect from '%0%' to '%1%'?</key>
    <key alias="redirectRemoved">Redirect URL removed.</key>
    <key alias="redirectRemoveError">Error removing redirect URL.</key>
    <key alias="confirmDisable">Are you sure you want to disable the URL tracker?</key>
    <key alias="disabledConfirm">URL tracker has now been disabled.</key>
    <key alias="disableError">Error disabling the URL tracker, more information can be found in your log file.</key>
    <key alias="enabledConfirm">URL tracker has now been enabled.</key>
    <key alias="enableError">Error enabling the URL tracker, more information can be found in your log file.</key>
  </area>
  <area alias="emptyStates">
    <key alias="emptyDictionaryTree">No Dictionary items to choose from</key>
  </area>
  <area alias="textbox">
    <key alias="characters_left">characters left</key>
  </area>
  <area alias="recycleBin">
    <key alias="contentTrashed">Trashed content with Id: {0} related to original parent content with Id: {1}</key>
    <key alias="mediaTrashed">Trashed media with Id: {0} related to original parent media item with Id: {1}</key>
    <key alias="itemCannotBeRestored">Cannot automatically restore this item</key>
    <key alias="noRestoreRelation">There is no 'restore' relation found for this node. Use the Move menu item to move it manually.</key>
    <key alias="restoreUnderRecycled">The item you want to restore it under ('%0%') is in the recycle bin. Use the Move menu item to move the item manually.</key>
  </area>
  <area alias="notify">
    <key alias="notifySet">Select your notifications for</key>
    <key alias="notificationsSavedFor">Notification settings saved for </key>
  </area>
</language><|MERGE_RESOLUTION|>--- conflicted
+++ resolved
@@ -90,373 +90,6 @@
     <key alias="orEdit">Edit Current Domains</key>
     <key alias="domainHelp"><![CDATA[Valid domain names are: "example.com", "www.example.com", "example.com:8080" or
         "https://www.example.com/". One-level paths in domains are supported, eg. "example.com/en". However, they
-<<<<<<< HEAD
-        should be avoided. Better use the culture setting above.]]>
-        </key>
-        <key alias="inherit">Inherit</key>
-        <key alias="setLanguage">Culture</key>
-        <key alias="setLanguageHelp">
-            <![CDATA[Set the culture for nodes below the current node,<br /> or inherit culture from parent nodes. Will also apply<br />
-      to the current node, unless a domain below applies too.]]>
-        </key>
-        <key alias="setDomains">Domains</key>
-    </area>
-    <area alias="buttons">
-        <key alias="clearSelection">Clear selection</key>
-        <key alias="select">Select</key>
-        <key alias="selectCurrentFolder">Select current folder</key>
-        <key alias="somethingElse">Do something else</key>
-        <key alias="bold">Bold</key>
-        <key alias="deindent">Cancel Paragraph Indent</key>
-        <key alias="formFieldInsert">Insert form field</key>
-        <key alias="graphicHeadline">Insert graphic headline</key>
-        <key alias="htmlEdit">Edit Html</key>
-        <key alias="indent">Indent Paragraph</key>
-        <key alias="italic">Italic</key>
-        <key alias="justifyCenter">Center</key>
-        <key alias="justifyLeft">Justify Left</key>
-        <key alias="justifyRight">Justify Right</key>
-        <key alias="linkInsert">Insert Link</key>
-        <key alias="linkLocal">Insert local link (anchor)</key>
-        <key alias="listBullet">Bullet List</key>
-        <key alias="listNumeric">Numeric List</key>
-        <key alias="macroInsert">Insert macro</key>
-        <key alias="pictureInsert">Insert picture</key>
-        <key alias="publishAndClose">Publish and close</key>
-        <key alias="relations">Edit relations</key>
-        <key alias="returnToList">Return to list</key>
-        <key alias="save">Save</key>
-        <key alias="saveAndClose">Save and close</key>
-        <key alias="saveAndPublish">Publish</key>
-        <key alias="saveAndSchedule">Save and schedule</key>
-        <key alias="saveToPublish">Send for approval</key>
-        <key alias="saveListView">Save list view</key>
-        <key alias="schedulePublish">Schedule publish</key>
-        <key alias="showPage">Preview</key>
-        <key alias="showPageDisabled">Preview is disabled because there's no template assigned</key>
-        <key alias="styleChoose">Choose style</key>
-        <key alias="styleShow">Show styles</key>
-        <key alias="tableInsert">Insert table</key>
-        <key alias="generateModels">Generate models</key>
-        <key alias="generateModelsAndClose">Generate models and close</key>
-        <key alias="saveAndGenerateModels">Save and generate models</key>
-        <key alias="undo">Undo</key>
-        <key alias="redo">Redo</key>
-        <key alias="rollback">Rollback</key>
-        <key alias="deleteTag">Delete tag</key>
-        <key alias="confirmActionCancel">Cancel</key>
-        <key alias="confirmActionConfirm">Confirm</key>
-    </area>
-    <area alias="auditTrails">
-        <key alias="atViewingFor">Viewing for</key>
-        <key alias="delete">Delete Content performed by user</key>
-        <key alias="unpublish">Unpublish performed by user</key>
-        <key alias="publish">Save and Publish performed by user</key>
-        <key alias="save">Save Content performed by user</key>
-        <key alias="move">Move Content performed by user</key>
-        <key alias="copy">Copy Content performed by user</key>
-        <key alias="rollback">Content rollback performed by user</key>
-        <key alias="sendtopublish">Content Send To Publish performed by user</key>
-        <key alias="sendtotranslate">Content Send To Translation performed by user</key>
-        <key alias="smallCopy">Copy</key>
-        <key alias="smallPublish">Publish</key>
-        <key alias="smallMove">Move</key>
-        <key alias="smallSave">Save</key>
-        <key alias="smallDelete">Delete</key>
-        <key alias="smallUnpublish">Unpublish</key>
-        <key alias="smallRollBack">Rollback</key>
-        <key alias="smallSendToPublish">Send To Publish</key>
-        <key alias="smallSendToTranslate">Send To Translation</key>
-    </area>
-
-    <area alias="changeDocType">
-        <key alias="changeDocTypeInstruction">To change the document type for the selected content, first select from the list of valid types for this location.</key>
-        <key alias="changeDocTypeInstruction2">Then confirm and/or amend the mapping of properties from the current type to the new, and click Save.</key>
-        <key alias="contentRepublished">The content has been re-published.</key>
-        <key alias="currentProperty">Current Property</key>
-        <key alias="currentType">Current type</key>
-        <key alias="docTypeCannotBeChanged">The document type cannot be changed, as there are no alternatives valid for this location.  An alternative will be valid if it is allowed under the parent of the selected content item and that all existing child content items are allowed to be created under it.</key>
-        <key alias="docTypeChanged">Document Type Changed</key>
-        <key alias="mapProperties">Map Properties</key>
-        <key alias="mapToProperty">Map to Property</key>
-        <key alias="newTemplate">New Template</key>
-        <key alias="newType">New Type</key>
-        <key alias="none">none</key>
-        <key alias="selectedContent">Content</key>
-        <key alias="selectNewDocType">Select New Document Type</key>
-        <key alias="successMessage">The document type of the selected content has been successfully changed to [new type] and the following properties mapped:</key>
-        <key alias="to">to</key>
-        <key alias="validationErrorPropertyWithMoreThanOneMapping">Could not complete property mapping as one or more properties have more than one mapping defined.</key>
-        <key alias="validDocTypesNote">Only alternate types valid for the current location are displayed.</key>
-    </area>
-    <area alias="content">
-        <key alias="isPublished" version="7.2">Is Published</key>
-        <key alias="about">About this page</key>
-        <key alias="alias">Alias</key>
-        <key alias="alternativeTextHelp">(how would you describe the picture over the phone)</key>
-        <key alias="alternativeUrls">Alternative Links</key>
-        <key alias="clickToEdit">Click to edit this item</key>
-        <key alias="createBy">Created by</key>
-        <key alias="createByDesc" version="7.0">Original author</key>
-        <key alias="updatedBy" version="7.0">Updated by</key>
-        <key alias="createDate">Created</key>
-        <key alias="createDateDesc" version="7.0">Date/time this document was created</key>
-        <key alias="documentType">Document Type</key>
-        <key alias="editing">Editing</key>
-        <key alias="expireDate">Remove at</key>
-        <key alias="itemChanged">This item has been changed after publication</key>
-        <key alias="itemNotPublished">This item is not published</key>
-        <key alias="itemCultureNotPublished">Culture '%0%' for this item is not published</key>
-        <key alias="itemCultureNotAvailable">Culture '%0%' for this item is not available</key>
-        <key alias="lastPublished">Last published</key>
-        <key alias="noItemsToShow">There are no items to show</key>
-        <key alias="listViewNoItems" version="7.1.5">There are no items to show in the list.</key>
-        <key alias="listViewNoContent">No child items have been added</key>
-        <key alias="listViewNoMembers">No members have been added</key>
-        <key alias="mediatype">Media Type</key>
-        <key alias="mediaLinks">Link to media item(s)</key>
-        <key alias="membergroup">Member Group</key>
-        <key alias="memberrole">Role</key>
-        <key alias="membertype">Member Type</key>
-        <key alias="noChanges">No changes have been made</key>
-        <key alias="noDate">No date chosen</key>
-        <key alias="nodeName">Page title</key>
-        <key alias="noMediaLink">This media item has no link</key>
-        <key alias="noProperties">No content can be added for this item</key>
-        <key alias="otherElements">Properties</key>
-        <key alias="parentNotPublished">This document is published but is not visible because the parent '%0%' is unpublished</key>
-        <key alias="parentCultureNotPublished">This culture is published but is not visible because it is unpublished on parent '%0%'</key>
-        <key alias="parentNotPublishedAnomaly">This document is published but is not in the cache</key>
-        <key alias="getUrlException">Could not get the url</key>
-        <key alias="routeError">This document is published but its url would collide with content %0%</key>
-        <key alias="routeErrorCannotRoute">This document is published but its url cannot be routed</key>
-        <key alias="publish">Publish</key>
-        <key alias="published">Published</key>
-        <key alias="publishedPendingChanges">Published (pending changes)</key>>
-        <key alias="publishStatus">Publication Status</key>
-        <key alias="releaseDate">Publish at</key>
-        <key alias="unpublishDate">Unpublish at</key>
-        <key alias="removeDate">Clear Date</key>
-        <key alias="setDate">Set date</key>
-        <key alias="sortDone">Sortorder is updated</key>
-        <key alias="sortHelp">To sort the nodes, simply drag the nodes or click one of the column headers. You can select multiple nodes by holding the "shift" or "control" key while selecting</key>
-        <key alias="statistics">Statistics</key>
-        <key alias="titleOptional">Title (optional)</key>
-        <key alias="altTextOptional">Alternative text (optional)</key>
-        <key alias="type">Type</key>
-        <key alias="unpublish">Unpublish</key>
-        <key alias="unpublished">Draft</key>
-        <key alias="notCreated">Not created</key>
-        <key alias="updateDate">Last edited</key>
-        <key alias="updateDateDesc" version="7.0">Date/time this document was edited</key>
-        <key alias="uploadClear">Remove file(s)</key>
-        <key alias="urls">Link to document</key>
-        <key alias="memberof">Member of group(s)</key>
-        <key alias="notmemberof">Not a member of group(s)</key>
-        <key alias="childItems" version="7.0">Child items</key>
-        <key alias="target" version="7.0">Target</key>
-        <key alias="scheduledPublishServerTime">This translates to the following time on the server:</key>
-        <key alias="scheduledPublishDocumentation"><![CDATA[<a href="https://our.umbraco.com/documentation/Getting-Started/Data/Scheduled-Publishing/#timezones" target="_blank">What does this mean?</a>]]></key>
-        <key alias="nestedContentDeleteItem">Are you sure you want to delete this item?</key>
-        <key alias="nestedContentEditorNotSupported">Property %0% uses editor %1% which is not supported by Nested Content.</key>
-        <key alias="addTextBox">Add another text box</key>
-        <key alias="removeTextBox">Remove this text box</key>
-        <key alias="contentRoot">Content root</key>
-        <key alias="isSensitiveValue">This value is hidden. If you need access to view this value please contact your website administrator.</key>
-        <key alias="isSensitiveValue_short">This value is hidden.</key>
-        <key alias="languagesToPublish">What languages would you like to publish?</key>
-        <key alias="languagesToSave">What languages would you like to save?</key>
-        <key alias="languagesToSchedule">What languages would you like to schedule?</key>
-        <key alias="languagesToSendForApproval">What languages would you like to send for approval?</key>
-        <key alias="languagesToUnpublish">Select the languages to unpublish. Unpublishing a mandatory language will unpublish all languages.</key>
-        <key alias="publishedLanguages">Published Languages</key>
-        <key alias="unpublishedLanguages">Unpublished Languages</key>
-        <key alias="unmodifiedLanguages">Unmodified Languages</key>
-        <key alias="readyToPublish">Ready to Publish?</key>
-        <key alias="readyToSave">Ready to Save?</key>
-        <key alias="sendForApproval">Send for approval</key>
-    </area>
-    <area alias="blueprints">
-        <key alias="createBlueprintFrom">Create a new Content Template from '%0%'</key>
-        <key alias="blankBlueprint">Blank</key>
-        <key alias="selectBlueprint">Select a Content Template</key>
-        <key alias="createdBlueprintHeading">Content Template created</key>
-        <key alias="createdBlueprintMessage">A Content Template was created from '%0%'</key>
-        <key alias="duplicateBlueprintMessage">Another Content Template with the same name already exists</key>
-        <key alias="blueprintDescription">A Content Template is pre-defined content that an editor can select to use as the basis for creating new content</key>
-    </area>
-    <area alias="media">
-        <key alias="clickToUpload">Click to upload</key>
-        <key alias="dropFilesHere">Drop your files here...</key>
-        <key alias="urls">Link to media</key>
-        <key alias="orClickHereToUpload">or click here to choose files</key>
-        <key alias="dragFilesHereToUpload">You can drag files here to upload</key>
-        <key alias="onlyAllowedFiles">Only allowed file types are</key>
-        <key alias="disallowedFileType">Cannot upload this file, it does not have an approved file type</key>
-        <key alias="maxFileSize">Max file size is</key>
-        <key alias="mediaRoot">Media root</key>
-    </area>
-    <area alias="member">
-        <key alias="createNewMember">Create a new member</key>
-        <key alias="allMembers">All Members</key>
-    </area>
-    <area alias="create">
-        <key alias="chooseNode">Where do you want to create the new %0%</key>
-        <key alias="createUnder">Create an item under</key>
-        <key alias="createContentBlueprint">Select the document type you want to make a content template for</key>
-        <key alias="updateData">Choose a type and a title</key>
-        <key alias="noDocumentTypes" version="7.0"><![CDATA[There are no allowed document types available. You must enable these in the settings section under <strong>"document types"</strong>.]]></key>
-        <key alias="noMediaTypes" version="7.0"><![CDATA[There are no allowed media types available. You must enable these in the settings section under <strong>"media types"</strong>.]]></key>
-        <key alias="documentTypeWithoutTemplate">Document Type without a template</key>
-        <key alias="newFolder">New folder</key>
-        <key alias="newDataType">New data type</key>
-        <key alias="newJavascriptFile">New javascript file</key>
-        <key alias="newEmptyPartialView">New empty partial view</key>
-        <key alias="newPartialViewMacro">New partial view macro</key>
-        <key alias="newPartialViewFromSnippet">New partial view from snippet</key>
-        <key alias="newEmptyPartialViewMacro">New empty partial view macro</key>
-        <key alias="newPartialViewMacroFromSnippet">New partial view macro from snippet</key>
-        <key alias="newPartialViewMacroNoMacro">New partial view macro (without macro)</key>
-    </area>
-    <area alias="dashboard">
-        <key alias="browser">Browse your website</key>
-        <key alias="dontShowAgain">- Hide</key>
-        <key alias="nothinghappens">If Umbraco isn't opening, you might need to allow popups from this site</key>
-        <key alias="openinnew">has opened in a new window</key>
-        <key alias="restart">Restart</key>
-        <key alias="visit">Visit</key>
-        <key alias="welcome">Welcome</key>
-    </area>
-    <area alias="prompt">
-        <key alias="stay">Stay</key>
-        <key alias="discardChanges">Discard changes</key>
-        <key alias="unsavedChanges">You have unsaved changes</key>
-        <key alias="unsavedChangesWarning">Are you sure you want to navigate away from this page? - you have unsaved changes</key>
-        <key alias="confirmUnpublish">Unpublishing will remove this page and all its descendants from the site.</key>
-    </area>
-    <area alias="bulk">
-        <key alias="done">Done</key>
-
-        <key alias="deletedItem">Deleted %0% item</key>
-        <key alias="deletedItems">Deleted %0% items</key>
-        <key alias="deletedItemOfItem">Deleted %0% out of %1% item</key>
-        <key alias="deletedItemOfItems">Deleted %0% out of %1% items</key>
-
-        <key alias="publishedItem">Published %0% item</key>
-        <key alias="publishedItems">Published %0% items</key>
-        <key alias="publishedItemOfItem">Published %0% out of %1% item</key>
-        <key alias="publishedItemOfItems">Published %0% out of %1% items</key>
-
-        <key alias="unpublishedItem">Unpublished %0% item</key>
-        <key alias="unpublishedItems">Unpublished %0% items</key>
-        <key alias="unpublishedItemOfItem">Unpublished %0% out of %1% item</key>
-        <key alias="unpublishedItemOfItems">Unpublished %0% out of %1% items</key>
-
-        <key alias="movedItem">Moved %0% item</key>
-        <key alias="movedItems">Moved %0% items</key>
-        <key alias="movedItemOfItem">Moved %0% out of %1% item</key>
-        <key alias="movedItemOfItems">Moved %0% out of %1% items</key>
-
-        <key alias="copiedItem">Copied %0% item</key>
-        <key alias="copiedItems">Copied %0% items</key>
-        <key alias="copiedItemOfItem">Copied %0% out of %1% item</key>
-        <key alias="copiedItemOfItems">Copied %0% out of %1% items</key>
-    </area>
-    <area alias="defaultdialogs">
-        <key alias="nodeNameLinkPicker">Link title</key>
-        <key alias="urlLinkPicker">Link</key>
-        <key alias="anchorLinkPicker">Anchor / querystring</key>
-        <key alias="anchorInsert">Name</key>
-        <key alias="closeThisWindow">Close this window</key>
-        <key alias="confirmdelete">Are you sure you want to delete</key>
-        <key alias="confirmdisable">Are you sure you want to disable</key>
-        <key alias="confirmEmptyTrashcan">Please check this box to confirm deletion of %0% item(s)</key>
-        <key alias="confirmlogout">Are you sure?</key>
-        <key alias="confirmSure">Are you sure?</key>
-        <key alias="cut">Cut</key>
-        <key alias="editdictionary">Edit Dictionary Item</key>
-        <key alias="editlanguage">Edit Language</key>
-        <key alias="insertAnchor">Insert local link</key>
-        <key alias="insertCharacter">Insert character</key>
-        <key alias="insertgraphicheadline">Insert graphic headline</key>
-        <key alias="insertimage">Insert picture</key>
-        <key alias="insertlink">Insert link</key>
-        <key alias="insertMacro">Click to add a Macro</key>
-        <key alias="inserttable">Insert table</key>
-        <key alias="lastEdited">Last Edited</key>
-        <key alias="link">Link</key>
-        <key alias="linkinternal">Internal link:</key>
-        <key alias="linklocaltip">When using local links, insert "#" in front of link</key>
-        <key alias="linknewwindow">Open in new window?</key>
-        <key alias="macroContainerSettings">Macro Settings</key>
-        <key alias="macroDoesNotHaveProperties">This macro does not contain any properties you can edit</key>
-        <key alias="paste">Paste</key>
-        <key alias="permissionsEdit">Edit permissions for</key>
-        <key alias="permissionsSet">Set permissions for</key>
-        <key alias="permissionsSetForGroup">Set permissions for %0% for user group %1%</key>
-        <key alias="permissionsHelp">Select the users groups you want to set permissions for</key>
-        <key alias="recycleBinDeleting">The items in the recycle bin are now being deleted. Please do not close this window while this operation takes place</key>
-        <key alias="recycleBinIsEmpty">The recycle bin is now empty</key>
-        <key alias="recycleBinWarning">When items are deleted from the recycle bin, they will be gone forever</key>
-        <key alias="regexSearchError"><![CDATA[<a target='_blank' href='http://regexlib.com'>regexlib.com</a>'s webservice is currently experiencing some problems, which we have no control over. We are very sorry for this inconvenience.]]></key>
-        <key alias="regexSearchHelp">Search for a regular expression to add validation to a form field. Example: 'email, 'zip-code' 'url'</key>
-        <key alias="removeMacro">Remove Macro</key>
-        <key alias="requiredField">Required Field</key>
-        <key alias="sitereindexed">Site is reindexed</key>
-        <key alias="siterepublished">The website cache has been refreshed. All publish content is now up to date. While all unpublished content is still unpublished</key>
-        <key alias="siterepublishHelp">The website cache will be refreshed. All published content will be updated, while unpublished content will stay unpublished.</key>
-        <key alias="tableColumns">Number of columns</key>
-        <key alias="tableRows">Number of rows</key>
-        <key alias="templateContentAreaHelp">
-            <![CDATA[<strong>Set a placeholder id</strong> by setting an ID on your placeholder you can inject content into this template from child templates,
-      by referring this ID using a <code>&lt;asp:content /&gt;</code> element.]]>
-        </key>
-        <key alias="templateContentPlaceHolderHelp">
-            <![CDATA[<strong>Select a placeholder id</strong> from the list below. You can only
-      choose Id's from the current template's master.]]>
-        </key>
-        <key alias="thumbnailimageclickfororiginal">Click on the image to see full size</key>
-        <key alias="treepicker">Pick item</key>
-        <key alias="viewCacheItem">View Cache Item</key>
-        <key alias="createFolder">Create folder...</key>
-        <key alias="relateToOriginalLabel">Relate to original</key>
-        <key alias="includeDescendants">Include descendants</key>
-        <key alias="theFriendliestCommunity">The friendliest community</key>
-        <key alias="linkToPage">Link to page</key>
-        <key alias="openInNewWindow">Opens the linked document in a new window or tab</key>
-        <key alias="linkToMedia">Link to media</key>
-        <key alias="linkToFile">Link to file</key>
-        <key alias="selectContentStartNode">Select content start node</key>
-        <key alias="selectMedia">Select media</key>
-        <key alias="selectIcon">Select icon</key>
-        <key alias="selectItem">Select item</key>
-        <key alias="selectLink">Select link</key>
-        <key alias="selectMacro">Select macro</key>
-        <key alias="selectContent">Select content</key>
-        <key alias="selectMediaStartNode">Select media start node</key>
-        <key alias="selectMember">Select member</key>
-        <key alias="selectMemberGroup">Select member group</key>
-        <key alias="selectNode">Select node</key>
-        <key alias="selectSections">Select sections</key>
-        <key alias="selectUsers">Select users</key>
-        <key alias="noIconsFound">No icons were found</key>
-        <key alias="noMacroParams">There are no parameters for this macro</key>
-        <key alias="noMacros">There are no macros available to insert</key>
-        <key alias="externalLoginProviders">External login providers</key>
-        <key alias="exceptionDetail">Exception Details</key>
-        <key alias="stacktrace">Stacktrace</key>
-        <key alias="innerException">Inner Exception</key>
-        <key alias="linkYour">Link your</key>
-        <key alias="unLinkYour">Un-link your</key>
-        <key alias="account">account</key>
-        <key alias="selectEditor">Select editor</key>
-        <key alias="selectSnippet">Select snippet</key>
-        <key alias="variantdeletewarning">This will delete the node and all its languages. If you only want to delete one language go and unpublish it instead.</key>
-    </area>
-    <area alias="dictionaryItem">
-        <key alias="description">
-            <![CDATA[
-=======
         should be avoided. Better use the culture setting above.]]></key>
     <key alias="inherit">Inherit</key>
     <key alias="setLanguage">Culture</key>
@@ -755,7 +388,6 @@
   </area>
   <area alias="dictionaryItem">
     <key alias="description"><![CDATA[
->>>>>>> 69f4f0c8
       Edit the different language versions for the dictionary item '<em>%0%</em>' below<br/>You can add additional languages under the 'languages' in the menu on the left
    ]]></key>
     <key alias="displayName">Culture Name</key>
