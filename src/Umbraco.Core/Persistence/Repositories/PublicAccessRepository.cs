using System;
using System.Collections.Generic;
using System.Linq;
using Umbraco.Core.Cache;
using Umbraco.Core.Logging;
using Umbraco.Core.Models;
using Umbraco.Core.Models.Rdbms;
using Umbraco.Core.Persistence.Factories;
using Umbraco.Core.Persistence.Mappers;
using Umbraco.Core.Persistence.Querying;
using Umbraco.Core.Persistence.Relators;
using Umbraco.Core.Persistence.SqlSyntax;
using Umbraco.Core.Persistence.UnitOfWork;

namespace Umbraco.Core.Persistence.Repositories
{
    internal class PublicAccessRepository : PetaPocoRepositoryBase<Guid, PublicAccessEntry>, IPublicAccessRepository
    {
<<<<<<< HEAD
        public PublicAccessRepository(IDatabaseUnitOfWork work, CacheHelper cache, ILogger logger, ISqlSyntaxProvider sqlSyntax, IMappingResolver mappingResolver)
            : base(work, cache, logger, sqlSyntax, mappingResolver)
=======
        public PublicAccessRepository(IDatabaseUnitOfWork work, CacheHelper cache, ILogger logger, ISqlSyntaxProvider sqlSyntax)
            : base(work, cache, logger, sqlSyntax)
        {            
        }

        private FullDataSetRepositoryCachePolicyFactory<PublicAccessEntry, Guid> _cachePolicyFactory;
        protected override IRepositoryCachePolicyFactory<PublicAccessEntry, Guid> CachePolicyFactory
>>>>>>> d9f38a20
        {
            get
            {
                //Use a FullDataSet cache policy - this will cache the entire GetAll result in a single collection
                return _cachePolicyFactory ?? (_cachePolicyFactory = new FullDataSetRepositoryCachePolicyFactory<PublicAccessEntry, Guid>(
                    RuntimeCache, GetEntityId, () => PerformGetAll(), false));
            }
        }

        protected override PublicAccessEntry PerformGet(Guid id)
        {
            //return from GetAll - this will be cached as a collection
            return GetAll().FirstOrDefault(x => x.Key == id);
        }

        protected override IEnumerable<PublicAccessEntry> PerformGetAll(params Guid[] ids)
        {
            var sql = GetBaseQuery(false);

            if (ids.Any())
            {
                sql.Where("umbracoAccess.id IN (@ids)", new { ids = ids });
            }

            var factory = new PublicAccessEntryFactory();
            var dtos = Database.Fetch<AccessDto, AccessRuleDto, AccessDto>(new AccessRulesRelator().Map, sql);
            return dtos.Select(factory.BuildEntity);
        }

        protected override IEnumerable<PublicAccessEntry> PerformGetByQuery(IQuery<PublicAccessEntry> query)
        {
            var sqlClause = GetBaseQuery(false);
            var translator = new SqlTranslator<PublicAccessEntry>(sqlClause, query);
            var sql = translator.Translate();

            var factory = new PublicAccessEntryFactory();
            var dtos = Database.Fetch<AccessDto, AccessRuleDto, AccessDto>(new AccessRulesRelator().Map, sql);
            return dtos.Select(factory.BuildEntity);
        }

       protected override Sql GetBaseQuery(bool isCount)
        {
            var sql = new Sql();
            sql.Select("*")
                .From<AccessDto>(SqlSyntax)
                .LeftJoin<AccessRuleDto>(SqlSyntax)
                .On<AccessDto, AccessRuleDto>(SqlSyntax, left => left.Id, right => right.AccessId);
                
            return sql;
        }

        protected override string GetBaseWhereClause()
        {
            return "umbracoAccess.id = @Id";
        }

        protected override IEnumerable<string> GetDeleteClauses()
        {
            var list = new List<string>
            {
                "DELETE FROM umbracoAccessRule WHERE accessId = @Id",
                "DELETE FROM umbracoAccess WHERE id = @Id"
            };
            return list;
        }

        protected override Guid NodeObjectTypeId
        {
            get { throw new NotImplementedException(); }
        }

        protected override void PersistNewItem(PublicAccessEntry entity)
        {
            entity.AddingEntity();
            entity.Rules.ForEach(x => x.AddingEntity());

            var factory = new PublicAccessEntryFactory();
            var dto = factory.BuildDto(entity);

            Database.Insert(dto);
            //update the id so HasEntity is correct
            entity.Id = entity.Key.GetHashCode();

            foreach (var rule in dto.Rules)
            {
                rule.AccessId = entity.Key;
                Database.Insert(rule);
            }

            entity.ResetDirtyProperties();
        }

        protected override void PersistUpdatedItem(PublicAccessEntry entity)
        {
            entity.UpdatingEntity();
            entity.Rules.Where(x => x.HasIdentity).ForEach(x => x.UpdatingEntity());
            entity.Rules.Where(x => x.HasIdentity == false).ForEach(x => x.AddingEntity());

            var factory = new PublicAccessEntryFactory();
            var dto = factory.BuildDto(entity);

            Database.Update(dto);

            foreach (var rule in entity.Rules)
            {
                if (rule.HasIdentity)
                {
                    var count = Database.Update(dto.Rules.Single(x => x.Id == rule.Key));
                    if (count == 0)
                    {
                        throw new InvalidOperationException("No rows were updated for the access rule");
                    }
                }
                else
                {
                    Database.Insert(new AccessRuleDto
                    {
                        Id = rule.Key,
                        AccessId = dto.Id,
                        RuleValue = rule.RuleValue,
                        RuleType = rule.RuleType,
                        CreateDate = rule.CreateDate,
                        UpdateDate = rule.UpdateDate
                    });
                    //update the id so HasEntity is correct
                    rule.Id = rule.Key.GetHashCode();
                }
            }
            foreach (var removedRule in entity.RemovedRules)
            {
                Database.Delete<AccessRuleDto>("WHERE id=@Id", new {Id = removedRule});
            }

            entity.ResetDirtyProperties();
        }

        protected override Guid GetEntityId(PublicAccessEntry entity)
        {
            return entity.Key;
        }

    
    }
}<|MERGE_RESOLUTION|>--- conflicted
+++ resolved
@@ -16,18 +16,13 @@
 {
     internal class PublicAccessRepository : PetaPocoRepositoryBase<Guid, PublicAccessEntry>, IPublicAccessRepository
     {
-<<<<<<< HEAD
         public PublicAccessRepository(IDatabaseUnitOfWork work, CacheHelper cache, ILogger logger, ISqlSyntaxProvider sqlSyntax, IMappingResolver mappingResolver)
             : base(work, cache, logger, sqlSyntax, mappingResolver)
-=======
-        public PublicAccessRepository(IDatabaseUnitOfWork work, CacheHelper cache, ILogger logger, ISqlSyntaxProvider sqlSyntax)
-            : base(work, cache, logger, sqlSyntax)
         {            
         }
 
         private FullDataSetRepositoryCachePolicyFactory<PublicAccessEntry, Guid> _cachePolicyFactory;
         protected override IRepositoryCachePolicyFactory<PublicAccessEntry, Guid> CachePolicyFactory
->>>>>>> d9f38a20
         {
             get
             {
