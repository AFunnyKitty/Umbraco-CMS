--- conflicted
+++ resolved
@@ -1,346 +1,337 @@
-<%@ Page Language="c#" MasterPageFile="../../masterpages/umbracoPage.Master"
-    AutoEventWireup="True" Inherits="umbraco.presentation.developer.packages.Installer"
-    Trace="false" ValidateRequest="false" %>
-<%@ Import Namespace="umbraco" %>
-<%@ Register TagPrefix="cc1" Namespace="umbraco.uicontrols" Assembly="controls" %>
-
-<asp:Content ContentPlaceHolderID="head" runat="server">
-
-    <script type="text/javascript">
-        function enableButton() {
-
-            var f = jQuery("#<%= file1.ClientID %>");
-            var b = jQuery("#<%= ButtonLoadPackage.ClientID %>");
-            var cb = jQuery("#cb");
-
-
-            if (f.val() != "" && cb.attr("checked"))
-                b.attr("disabled", false);
-            else
-                b.attr("disabled", true);
-        }
-        
-        $(document).ready(function () {
-            $('.toggle-report').click(function () {
-                $(this).next().toggle();
-            });
-        });
-    </script>
-
-</asp:Content>
-
-<asp:Content ContentPlaceHolderID="body" runat="server">
-    <cc1:UmbracoPanel ID="Panel1" Text="Install package" runat="server" Width="496px"
-        Height="584px">
-       
-
-        <cc1:Feedback ID="fb" Style="margin-top: 7px;" runat="server" />
-        <cc1:Pane ID="pane_upload" runat="server" Text="Install from local package file">
-
-            <cc1:PropertyPanel runat="server" Text="">
-                <div class="alert alert-warning">
-                    <h4>
-                        Only install packages from sources you know and trust!</h4>
-                    <p>
-                        When installing an Umbraco package you should use the same caution as when you install
-                        an application on your computer.</p>
-                    <p>
-                        A malicious package could damage your Umbraco installation just like a malicious
-                        application can damage your computer.
-                    </p>
-                    <p>
-                        It is <strong>recommended</strong> to install from the official Umbraco package
-                        repository or a custom repository whenever it's possible.
-                    </p>
-                    <p>
-                        <input type="checkbox" id="cb" onchange="enableButton();" />
-                        <label for="cb" style="font-weight: bold">
-                            I understand the security risks associated with installing a local package</label>
-                    </p>
-                </div>
-            </cc1:PropertyPanel>
-
-            <cc1:PropertyPanel ID="PropertyPanel9" Text="Choose a file" runat="server">
-                <p>
-                    <input id="file1" type="file" class="btn" name="file1" onchange="enableButton();"
-                        runat="server" />
-                    <br />
-
-                    <small>
-                        <%= umbraco.ui.Text("packager", "chooseLocalPackageText") %>
-                    </small>
-                </p>
-            </cc1:PropertyPanel>
-            <cc1:PropertyPanel runat="server" Text="&nbsp;">
-                <asp:Button ID="ButtonLoadPackage" runat="server" Enabled="false" Text="Load Package"
-                    OnClick="uploadFile"></asp:Button>
-<<<<<<< HEAD
-                <div id="loadingbar" style="display: none; overflow: hidden; margin-left: -100%; margin-right: -20px;">
-                    <cc1:ProgressBar ID="progbar1" runat="server" Title="Please wait..." />
-=======
-                <div id="loadingbar" style="display: none;">
-                    <div class="umb-loader-wrapper">
-                        <cc1:ProgressBar ID="progbar1" runat="server" Title="Please wait..." />
-                    </div>
->>>>>>> 7f3ab15e
-                </div>
-            </cc1:PropertyPanel>
-        </cc1:Pane>
-        <cc1:Pane ID="pane_authenticate" runat="server" Visible="false" Text="Repository authentication">
-            <cc1:PropertyPanel runat="server">
-                <div class="alert alert-warning">
-                    <p>
-                        This repository requires authentication before you can download any packages from
-                        it.<br />
-                        Please enter email and password to login.
-                    </p>
-                </div>
-            </cc1:PropertyPanel>
-            <cc1:PropertyPanel runat="server" Text="Email">
-                <asp:TextBox ID="tb_email" runat="server" /></cc1:PropertyPanel>
-            <cc1:PropertyPanel ID="PropertyPanel1" runat="server" Text="Password">
-                <asp:TextBox ID="tb_password" TextMode="Password" runat="server" /></cc1:PropertyPanel>
-            <cc1:PropertyPanel ID="PropertyPanel2" runat="server">
-                <asp:Button ID="Button1" OnClick="fetchProtectedPackage" Text="Login" runat="server" /></cc1:PropertyPanel>
-        </cc1:Pane>
-
-        <asp:Panel ID="pane_acceptLicense" runat="server" Visible="false">
-            
-            <cc1:Pane ID="pane_acceptLicenseInner" runat="server">
-                
-                <div class="alert alert-warning">
-                    <p>
-                        <strong>Please note:</strong> Installing a package containing several items and
-                        files can take some time. Do not refresh the page or navigate away before, the installer
-                        notifies you the install is completed.
-                    </p>
-                </div>
-
-                <cc1:PropertyPanel ID="PropertyPanel3" runat="server" Text="Name">
-                    <asp:Label ID="LabelName" runat="server" /></cc1:PropertyPanel>
-                <cc1:PropertyPanel ID="PropertyPanel5" runat="server" Text="Author">
-                    <asp:Label ID="LabelAuthor" runat="server" /></cc1:PropertyPanel>
-                <cc1:PropertyPanel ID="PropertyPanel4" runat="server" Text="More info">
-                    <asp:Label ID="LabelMore" runat="server" /></cc1:PropertyPanel>
-                <cc1:PropertyPanel ID="PropertyPanel6" runat="server" Text="License">
-                    <asp:Label ID="LabelLicense" runat="server" /></cc1:PropertyPanel>
-                <cc1:PropertyPanel ID="PropertyPanel7" runat="server" Text="Accept license">
-                    <asp:CheckBox Text="Accept license" runat="server" ID="acceptCheckbox" /></cc1:PropertyPanel>
-                <cc1:PropertyPanel ID="PropertyPanel8" runat="server" Text="Read me">
-                    <asp:Literal ID="readme" runat="server"></asp:Literal>
-                </cc1:PropertyPanel>
-
-                <cc1:PropertyPanel ID="pp_unsecureFiles" runat="server" Visible="false" Text="&nbsp;">
-                    
-                    <div class="alert alert-error" style="width: 370px;">
-                        <h4>Binary files in the package!</h4>
-                        
-                        <a class="toggle-report" href="#">Read more...</a>
-                        <div style="display:none;">
-                            <p>
-                                This package contains .NET code. This is <strong>not unusual</strong> as .NET code
-                                is used for any advanced functionality on an Umbraco powered website.</p>
-                            <p>
-                                However, if you <strong>don't know the author</strong> of the package or are unsure why this package
-                                contains these files, it is adviced <strong>not to continue the installation</strong>.
-                            </p>
-                            <p>
-                                <strong>The Files in question:</strong><br />
-                                <ul>
-                                    <asp:Literal ID="lt_files" runat="server" />
-                                </ul>
-                            </p>
-                        </div>
-                    </div>
-
-                </cc1:PropertyPanel>
-
-                <cc1:PropertyPanel ID="LegacyPropertyEditorPanel" runat="server" Visible="false" Text="&nbsp;">
-                    <div class="alert alert-error" style="width: 370px;">
-                        <h4>
-                            Legacy Property editors detected</h4>
-                        <a class="toggle-report" href="#">Read more...</a>
-                        <div style="display:none;">
-                            <p>
-                                This package contains legacy property editors which are not compatible with Umbraco 7</p>
-                            <p>
-                                This package may not function correctly if the package developer has not indicated that 
-                                it is compatible with version 7. Any DataTypes this package creates that do not have
-                                a Version 7 compatible property editor will be converted to use a Label/NoEdit property editor.
-                            </p>                            
-                        </div>
-                    </div>
-                </cc1:PropertyPanel>
-
-                <cc1:PropertyPanel ID="BinaryFileErrorsPanel" runat="server" Visible="false" Text="&nbsp;">
-                    <div class="alert alert-error" style="width: 370px;">
-                        <h4>
-                            Binary file errors detected</h4>                        
-                        <a class="toggle-report" href="#">Read more...</a>
-                        <div style="display:none;">
-                            <p>
-                                This package contains .NET binary files that might not be compatible with this version of Umbraco.
-                                If you aren't sure what these errors mean or why they are listed please contact the package creator.
-                            </p>                            
-                            <p>
-                                <strong>Error report</strong><br />
-                                <ul>
-                                    <asp:Literal ID="BinaryFileErrorReport" runat="server" />
-                                </ul>
-                            </p>
-                        </div>
-                    </div>
-                </cc1:PropertyPanel>
-                <cc1:PropertyPanel ID="pp_macroConflicts" runat="server" Visible="false" Text="&nbsp;">
-                    <div class="alert alert-error" style="width: 370px;">
-                        <h4>
-                            Macro Conflicts in the package!</h4>
-                        <a class="toggle-report" href="#">Read more...</a>
-                        <div style="display:none">
-                            <p>
-                                This package contains one or more macros which have the same alias as an existing one on your site, based on the Macro Alias.
-                                </p>
-                            <p>
-                                If you choose to continue your existing macros will be replaced with the ones from this package. If you do not want to overwrite your existing macros you will need to change their alias.
-                            </p>
-                            <p>
-                                <strong>The Macros in question:</strong><br />
-                                <ul>
-                                    <asp:Literal ID="ltrMacroAlias" runat="server" />
-                                </ul>
-                            </p>
-                        </div>
-                    </div>
-                </cc1:PropertyPanel>
-
-                <cc1:PropertyPanel ID="pp_templateConflicts" runat="server" Visible="false" Text="&nbsp;">
-                    <div class="alert alert-error" style="width: 370px;">
-                        <h4>
-                            Template Conflicts in the package!</h4>
-                        <a class="toggle-report" href="#">Read more...</a>
-                        <div style="display:none">
-                            <p>
-                                This package contains one or more templates which have the same alias as an existing one on your site, based on the Template Alias.
-                                </p>
-                            <p>
-                                If you choose to continue your existing template will be replaced with the ones from this package. If you do not want to overwrite your existing templates you will need to change their alias.
-                            </p>
-                            <p>
-                                <strong>The Templates in question:</strong><br />
-                                <ul>
-                                    <asp:Literal ID="ltrTemplateAlias" runat="server" />
-                                </ul>
-                            </p>
-                        </div>
-                    </div>
-                </cc1:PropertyPanel>
-
-                <cc1:PropertyPanel ID="pp_stylesheetConflicts" runat="server" Visible="false" Text="&nbsp;">
-                    <div class="alert alert-error" style="width: 370px;">
-                        <h4>
-                            Stylesheet Conflicts in the package!</h4>
-                        <a class="toggle-report" href="#">Read more...</a>
-                        <div style="display:none">
-                            <p>
-                                This package contains one or more stylesheets which have the same alias as an existing one on your site, based on the Stylesheet Name.
-                                </p>
-                            <p>
-                                If you choose to continue your existing stylesheets will be replaced with the ones from this package. If you do not want to overwrite your existing stylesheets you will need to change their name.
-                            </p>
-                            <p>
-                                <strong>The Stylesheets in question:</strong><br />
-                                <ul>
-                                    <asp:Literal ID="ltrStylesheetNames" runat="server" />
-                                </ul>
-                            </p>
-                        </div>
-                    </div>
-                </cc1:PropertyPanel>
-
-                <cc1:PropertyPanel runat="server" Text=" ">
-                    <br />
-                    <div id="installingMessage" style="display: none;">
-<<<<<<< HEAD
-                        <div style="overflow: hidden; margin-left: -100%; margin-right: -20px;">
-=======
-                        <div class="umb-loader-wrapper">
->>>>>>> 7f3ab15e
-                            <cc1:ProgressBar runat="server" ID="_progbar1" />
-                        </div>
-                        <em>Installing package, please wait...</em><br /><br />
-                    </div>
-                    <asp:Button ID="ButtonInstall" runat="server" Text="Install Package" CssClass="btn btn-primary" Enabled="False"
-                        OnClick="startInstall"></asp:Button>
-                </cc1:PropertyPanel>
-            </cc1:Pane>
-
-        </asp:Panel>
-        <cc1:Pane ID="pane_installing" runat="server" Visible="false" Text="Installing package">
-            <cc1:PropertyPanel runat="server">
-                <cc1:ProgressBar runat="server" ID="progBar2" />
-                <asp:Literal ID="lit_installStatus" runat="server" />
-            </cc1:PropertyPanel>
-        </cc1:Pane>
-
-        <cc1:Pane ID="pane_optional" runat="server" Visible="false" />
-        
-        <cc1:Pane ID="pane_success" runat="server" Text="Package is installed" Visible="false">
-            <cc1:PropertyPanel runat="server">
-              
-                <p>
-                    All items in the package has been installed</p>
-                <p>
-                    Overview of what was installed can found under "installed package" in the developer
-                    section.</p>
-                <p>
-                    Uninstall is available at the same location.</p>
-                <p>
-                    <asp:Button Text="View installed package" ID="bt_viewInstalledPackage" runat="server" />
-                    <asp:Literal ID="lit_authorUrl" runat="server" />
-                </p>               
-
-            </cc1:PropertyPanel>
-        </cc1:Pane>
-
-        <cc1:Pane ID="pane_refresh" runat="server" Text="Browser is reloading" Visible="false">
-            <cc1:PropertyPanel runat="server">
-                
-                <div class="alert alert-block">
-                    Please wait while the browser is reloaded...
-                </div>
-
-                <script type="text/javascript">
-                    
-                    //This is all a bit zany with double encoding because we have a URL in a hash (#) url part
-                    // but it works and maintains query strings
-
-                    var refreshQuery = decodeURIComponent("<%=RefreshQueryString%>");
-                    var umbPath = "<%=GlobalSettings.Path%>";
-                    setTimeout(function () {
-
-                       
-
-                        var mainWindow = UmbClientMgr.mainWindow();
-
-                        //kill the tree and template cache
-                        if (mainWindow.UmbClientMgr) {
-                            mainWindow.UmbClientMgr._packageInstalled();
-                        }
-
-                        var baseUrl = mainWindow.location.href.substr(0, mainWindow.location.href.indexOf("#/developer/framed/"));
-                        var framedUrl = baseUrl + "#/developer/framed/";
-                        var refreshUrl = framedUrl + encodeURIComponent(encodeURIComponent(umbPath + "/developer/packages/installer.aspx?" + refreshQuery));
-
-                        var redirectUrl = umbPath + "/ClientRedirect.aspx?redirectUrl=" + refreshUrl;
-
-                        mainWindow.location.href = redirectUrl;
-
-                    }, 2000);
-                </script>
-
-            </cc1:PropertyPanel>
-        </cc1:Pane>
-        <input id="tempFile" type="hidden" name="tempFile" runat="server" /><input id="processState"
-            type="hidden" name="processState" runat="server" />
-    </cc1:UmbracoPanel>
-</asp:Content>
+<%@ Page Language="c#" MasterPageFile="../../masterpages/umbracoPage.Master"
+    AutoEventWireup="True" Inherits="umbraco.presentation.developer.packages.Installer"
+    Trace="false" ValidateRequest="false" %>
+<%@ Import Namespace="umbraco" %>
+<%@ Register TagPrefix="cc1" Namespace="umbraco.uicontrols" Assembly="controls" %>
+
+<asp:Content ContentPlaceHolderID="head" runat="server">
+
+    <script type="text/javascript">
+        function enableButton() {
+
+            var f = jQuery("#<%= file1.ClientID %>");
+            var b = jQuery("#<%= ButtonLoadPackage.ClientID %>");
+            var cb = jQuery("#cb");
+
+
+            if (f.val() != "" && cb.attr("checked"))
+                b.attr("disabled", false);
+            else
+                b.attr("disabled", true);
+        }
+        
+        $(document).ready(function () {
+            $('.toggle-report').click(function () {
+                $(this).next().toggle();
+            });
+        });
+    </script>
+
+</asp:Content>
+
+<asp:Content ContentPlaceHolderID="body" runat="server">
+    <cc1:UmbracoPanel ID="Panel1" Text="Install package" runat="server" Width="496px"
+        Height="584px">
+       
+
+        <cc1:Feedback ID="fb" Style="margin-top: 7px;" runat="server" />
+        <cc1:Pane ID="pane_upload" runat="server" Text="Install from local package file">
+
+            <cc1:PropertyPanel runat="server" Text="">
+                <div class="alert alert-warning">
+                    <h4>
+                        Only install packages from sources you know and trust!</h4>
+                    <p>
+                        When installing an Umbraco package you should use the same caution as when you install
+                        an application on your computer.</p>
+                    <p>
+                        A malicious package could damage your Umbraco installation just like a malicious
+                        application can damage your computer.
+                    </p>
+                    <p>
+                        It is <strong>recommended</strong> to install from the official Umbraco package
+                        repository or a custom repository whenever it's possible.
+                    </p>
+                    <p>
+                        <input type="checkbox" id="cb" onchange="enableButton();" />
+                        <label for="cb" style="font-weight: bold">
+                            I understand the security risks associated with installing a local package</label>
+                    </p>
+                </div>
+            </cc1:PropertyPanel>
+
+            <cc1:PropertyPanel ID="PropertyPanel9" Text="Choose a file" runat="server">
+                <p>
+                    <input id="file1" type="file" class="btn" name="file1" onchange="enableButton();"
+                        runat="server" />
+                    <br />
+
+                    <small>
+                        <%= umbraco.ui.Text("packager", "chooseLocalPackageText") %>
+                    </small>
+                </p>
+            </cc1:PropertyPanel>
+            <cc1:PropertyPanel runat="server" Text="&nbsp;">
+                <asp:Button ID="ButtonLoadPackage" runat="server" Enabled="false" Text="Load Package"
+                    OnClick="uploadFile"></asp:Button>
+                <div id="loadingbar" style="display: none;">
+                    <div class="umb-loader-wrapper">
+                        <cc1:ProgressBar ID="progbar1" runat="server" Title="Please wait..." />
+                    </div>
+                </div>
+            </cc1:PropertyPanel>
+        </cc1:Pane>
+        <cc1:Pane ID="pane_authenticate" runat="server" Visible="false" Text="Repository authentication">
+            <cc1:PropertyPanel runat="server">
+                <div class="alert alert-warning">
+                    <p>
+                        This repository requires authentication before you can download any packages from
+                        it.<br />
+                        Please enter email and password to login.
+                    </p>
+                </div>
+            </cc1:PropertyPanel>
+            <cc1:PropertyPanel runat="server" Text="Email">
+                <asp:TextBox ID="tb_email" runat="server" /></cc1:PropertyPanel>
+            <cc1:PropertyPanel ID="PropertyPanel1" runat="server" Text="Password">
+                <asp:TextBox ID="tb_password" TextMode="Password" runat="server" /></cc1:PropertyPanel>
+            <cc1:PropertyPanel ID="PropertyPanel2" runat="server">
+                <asp:Button ID="Button1" OnClick="fetchProtectedPackage" Text="Login" runat="server" /></cc1:PropertyPanel>
+        </cc1:Pane>
+
+        <asp:Panel ID="pane_acceptLicense" runat="server" Visible="false">
+            
+            <cc1:Pane ID="pane_acceptLicenseInner" runat="server">
+                
+                <div class="alert alert-warning">
+                    <p>
+                        <strong>Please note:</strong> Installing a package containing several items and
+                        files can take some time. Do not refresh the page or navigate away before, the installer
+                        notifies you the install is completed.
+                    </p>
+                </div>
+
+                <cc1:PropertyPanel ID="PropertyPanel3" runat="server" Text="Name">
+                    <asp:Label ID="LabelName" runat="server" /></cc1:PropertyPanel>
+                <cc1:PropertyPanel ID="PropertyPanel5" runat="server" Text="Author">
+                    <asp:Label ID="LabelAuthor" runat="server" /></cc1:PropertyPanel>
+                <cc1:PropertyPanel ID="PropertyPanel4" runat="server" Text="More info">
+                    <asp:Label ID="LabelMore" runat="server" /></cc1:PropertyPanel>
+                <cc1:PropertyPanel ID="PropertyPanel6" runat="server" Text="License">
+                    <asp:Label ID="LabelLicense" runat="server" /></cc1:PropertyPanel>
+                <cc1:PropertyPanel ID="PropertyPanel7" runat="server" Text="Accept license">
+                    <asp:CheckBox Text="Accept license" runat="server" ID="acceptCheckbox" /></cc1:PropertyPanel>
+                <cc1:PropertyPanel ID="PropertyPanel8" runat="server" Text="Read me">
+                    <asp:Literal ID="readme" runat="server"></asp:Literal>
+                </cc1:PropertyPanel>
+
+                <cc1:PropertyPanel ID="pp_unsecureFiles" runat="server" Visible="false" Text="&nbsp;">
+                    
+                    <div class="alert alert-error" style="width: 370px;">
+                        <h4>Binary files in the package!</h4>
+                        
+                        <a class="toggle-report" href="#">Read more...</a>
+                        <div style="display:none;">
+                            <p>
+                                This package contains .NET code. This is <strong>not unusual</strong> as .NET code
+                                is used for any advanced functionality on an Umbraco powered website.</p>
+                            <p>
+                                However, if you <strong>don't know the author</strong> of the package or are unsure why this package
+                                contains these files, it is adviced <strong>not to continue the installation</strong>.
+                            </p>
+                            <p>
+                                <strong>The Files in question:</strong><br />
+                                <ul>
+                                    <asp:Literal ID="lt_files" runat="server" />
+                                </ul>
+                            </p>
+                        </div>
+                    </div>
+
+                </cc1:PropertyPanel>
+
+                <cc1:PropertyPanel ID="LegacyPropertyEditorPanel" runat="server" Visible="false" Text="&nbsp;">
+                    <div class="alert alert-error" style="width: 370px;">
+                        <h4>
+                            Legacy Property editors detected</h4>
+                        <a class="toggle-report" href="#">Read more...</a>
+                        <div style="display:none;">
+                            <p>
+                                This package contains legacy property editors which are not compatible with Umbraco 7</p>
+                            <p>
+                                This package may not function correctly if the package developer has not indicated that 
+                                it is compatible with version 7. Any DataTypes this package creates that do not have
+                                a Version 7 compatible property editor will be converted to use a Label/NoEdit property editor.
+                            </p>                            
+                        </div>
+                    </div>
+                </cc1:PropertyPanel>
+
+                <cc1:PropertyPanel ID="BinaryFileErrorsPanel" runat="server" Visible="false" Text="&nbsp;">
+                    <div class="alert alert-error" style="width: 370px;">
+                        <h4>
+                            Binary file errors detected</h4>                        
+                        <a class="toggle-report" href="#">Read more...</a>
+                        <div style="display:none;">
+                            <p>
+                                This package contains .NET binary files that might not be compatible with this version of Umbraco.
+                                If you aren't sure what these errors mean or why they are listed please contact the package creator.
+                            </p>                            
+                            <p>
+                                <strong>Error report</strong><br />
+                                <ul>
+                                    <asp:Literal ID="BinaryFileErrorReport" runat="server" />
+                                </ul>
+                            </p>
+                        </div>
+                    </div>
+                </cc1:PropertyPanel>
+                <cc1:PropertyPanel ID="pp_macroConflicts" runat="server" Visible="false" Text="&nbsp;">
+                    <div class="alert alert-error" style="width: 370px;">
+                        <h4>
+                            Macro Conflicts in the package!</h4>
+                        <a class="toggle-report" href="#">Read more...</a>
+                        <div style="display:none">
+                            <p>
+                                This package contains one or more macros which have the same alias as an existing one on your site, based on the Macro Alias.
+                                </p>
+                            <p>
+                                If you choose to continue your existing macros will be replaced with the ones from this package. If you do not want to overwrite your existing macros you will need to change their alias.
+                            </p>
+                            <p>
+                                <strong>The Macros in question:</strong><br />
+                                <ul>
+                                    <asp:Literal ID="ltrMacroAlias" runat="server" />
+                                </ul>
+                            </p>
+                        </div>
+                    </div>
+                </cc1:PropertyPanel>
+
+                <cc1:PropertyPanel ID="pp_templateConflicts" runat="server" Visible="false" Text="&nbsp;">
+                    <div class="alert alert-error" style="width: 370px;">
+                        <h4>
+                            Template Conflicts in the package!</h4>
+                        <a class="toggle-report" href="#">Read more...</a>
+                        <div style="display:none">
+                            <p>
+                                This package contains one or more templates which have the same alias as an existing one on your site, based on the Template Alias.
+                                </p>
+                            <p>
+                                If you choose to continue your existing template will be replaced with the ones from this package. If you do not want to overwrite your existing templates you will need to change their alias.
+                            </p>
+                            <p>
+                                <strong>The Templates in question:</strong><br />
+                                <ul>
+                                    <asp:Literal ID="ltrTemplateAlias" runat="server" />
+                                </ul>
+                            </p>
+                        </div>
+                    </div>
+                </cc1:PropertyPanel>
+
+                <cc1:PropertyPanel ID="pp_stylesheetConflicts" runat="server" Visible="false" Text="&nbsp;">
+                    <div class="alert alert-error" style="width: 370px;">
+                        <h4>
+                            Stylesheet Conflicts in the package!</h4>
+                        <a class="toggle-report" href="#">Read more...</a>
+                        <div style="display:none">
+                            <p>
+                                This package contains one or more stylesheets which have the same alias as an existing one on your site, based on the Stylesheet Name.
+                                </p>
+                            <p>
+                                If you choose to continue your existing stylesheets will be replaced with the ones from this package. If you do not want to overwrite your existing stylesheets you will need to change their name.
+                            </p>
+                            <p>
+                                <strong>The Stylesheets in question:</strong><br />
+                                <ul>
+                                    <asp:Literal ID="ltrStylesheetNames" runat="server" />
+                                </ul>
+                            </p>
+                        </div>
+                    </div>
+                </cc1:PropertyPanel>
+
+                <cc1:PropertyPanel runat="server" Text=" ">
+                    <br />
+                    <div id="installingMessage" style="display: none;">
+                        <div class="umb-loader-wrapper">
+                            <cc1:ProgressBar runat="server" ID="_progbar1" />
+                        </div>
+                        <em>Installing package, please wait...</em><br /><br />
+                    </div>
+                    <asp:Button ID="ButtonInstall" runat="server" Text="Install Package" CssClass="btn btn-primary" Enabled="False"
+                        OnClick="startInstall"></asp:Button>
+                </cc1:PropertyPanel>
+            </cc1:Pane>
+
+        </asp:Panel>
+        <cc1:Pane ID="pane_installing" runat="server" Visible="false" Text="Installing package">
+            <cc1:PropertyPanel runat="server">
+                <cc1:ProgressBar runat="server" ID="progBar2" />
+                <asp:Literal ID="lit_installStatus" runat="server" />
+            </cc1:PropertyPanel>
+        </cc1:Pane>
+
+        <cc1:Pane ID="pane_optional" runat="server" Visible="false" />
+        
+        <cc1:Pane ID="pane_success" runat="server" Text="Package is installed" Visible="false">
+            <cc1:PropertyPanel runat="server">
+              
+                <p>
+                    All items in the package has been installed</p>
+                <p>
+                    Overview of what was installed can found under "installed package" in the developer
+                    section.</p>
+                <p>
+                    Uninstall is available at the same location.</p>
+                <p>
+                    <asp:Button Text="View installed package" ID="bt_viewInstalledPackage" runat="server" />
+                    <asp:Literal ID="lit_authorUrl" runat="server" />
+                </p>               
+
+            </cc1:PropertyPanel>
+        </cc1:Pane>
+
+        <cc1:Pane ID="pane_refresh" runat="server" Text="Browser is reloading" Visible="false">
+            <cc1:PropertyPanel runat="server">
+                
+                <div class="alert alert-block">
+                    Please wait while the browser is reloaded...
+                </div>
+
+                <script type="text/javascript">
+                    
+                    //This is all a bit zany with double encoding because we have a URL in a hash (#) url part
+                    // but it works and maintains query strings
+
+                    var refreshQuery = decodeURIComponent("<%=RefreshQueryString%>");
+                    var umbPath = "<%=GlobalSettings.Path%>";
+                    setTimeout(function () {
+
+                       
+
+                        var mainWindow = UmbClientMgr.mainWindow();
+
+                        //kill the tree and template cache
+                        if (mainWindow.UmbClientMgr) {
+                            mainWindow.UmbClientMgr._packageInstalled();
+                        }
+
+                        var baseUrl = mainWindow.location.href.substr(0, mainWindow.location.href.indexOf("#/developer/framed/"));
+                        var framedUrl = baseUrl + "#/developer/framed/";
+                        var refreshUrl = framedUrl + encodeURIComponent(encodeURIComponent(umbPath + "/developer/packages/installer.aspx?" + refreshQuery));
+
+                        var redirectUrl = umbPath + "/ClientRedirect.aspx?redirectUrl=" + refreshUrl;
+
+                        mainWindow.location.href = redirectUrl;
+
+                    }, 2000);
+                </script>
+
+            </cc1:PropertyPanel>
+        </cc1:Pane>
+        <input id="tempFile" type="hidden" name="tempFile" runat="server" /><input id="processState"
+            type="hidden" name="processState" runat="server" />
+    </cc1:UmbracoPanel>
+</asp:Content>