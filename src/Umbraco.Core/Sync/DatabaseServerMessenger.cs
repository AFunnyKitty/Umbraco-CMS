--- conflicted
+++ resolved
@@ -250,14 +250,7 @@
         {
             lock (_locko)
             {
-<<<<<<< HEAD
                 if (_syncing || _released || _syncEnabled == false) 
-=======
-                if (_syncing)
-                    return;
-
-                if (_released)
->>>>>>> 5b92b30f
                     return;
 
                 if ((DateTime.UtcNow - _lastSync).TotalSeconds <= _options.ThrottleSeconds)
