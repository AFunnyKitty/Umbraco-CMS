--- conflicted
+++ resolved
@@ -1,420 +1,412 @@
-﻿using System;
-using System.Collections.Generic;
-using System.Linq;
-using Moq;
-using NUnit.Framework;
-using Umbraco.Core.Configuration.UmbracoSettings;
-using Umbraco.Tests.TestHelpers;
-using Umbraco.Web.PublishedCache.XmlPublishedCache;
-using Umbraco.Web.Routing;
-using umbraco.cms.businesslogic.web;
-using umbraco.cms.businesslogic.language;
-
-namespace Umbraco.Tests.Routing
-{
-    [DatabaseTestBehavior(DatabaseBehavior.NewDbFileAndSchemaPerFixture)]
-	[TestFixture]
-	public class NiceUrlsProviderWithDomainsTests : BaseRoutingTest
-	{
-        public override void Initialize()
-        {
-            base.Initialize();
-
-            //generate new mock settings and assign so we can configure in individual tests
-            _umbracoSettings = SettingsForTests.GenerateMockSettings();
-            SettingsForTests.ConfigureSettings(_umbracoSettings);
-
-            // ensure we can create them although the content is not in the database
-            TestHelper.DropForeignKeys("umbracoDomains");            
-        }
-
-<<<<<<< HEAD
-        private IUmbracoSettingsSection _umbracoSettings;
-
-        protected override DatabaseBehavior DatabaseTestBehavior
-        {
-            get { return DatabaseBehavior.NewSchemaPerFixture; }
-        }
-
-=======
->>>>>>> d19d1b3a
-        protected override void FreezeResolution()
-        {
-            SiteDomainHelperResolver.Current = new SiteDomainHelperResolver(new SiteDomainHelper());
-            base.FreezeResolution();
-        }
-
-		void InitializeLanguagesAndDomains()
-		{
-			var domains = Domain.GetDomains();
-			foreach (var d in domains)
-				d.Delete();
-
-			var langs = Language.GetAllAsList();
-			foreach (var l in langs.Skip(1))
-				l.Delete();
-
-			Language.MakeNew("fr-FR");
-		}
-
-		void SetDomains1()
-		{
-			var langEn = Language.GetByCultureCode("en-US");
-			var langFr = Language.GetByCultureCode("fr-FR");
-
-			Domain.MakeNew("domain1.com", 1001, langFr.id);
-		}
-
-		void SetDomains2()
-		{
-			var langEn = Language.GetByCultureCode("en-US");
-			var langFr = Language.GetByCultureCode("fr-FR");
-
-			Domain.MakeNew("http://domain1.com/foo", 1001, langFr.id);
-		}
-
-		void SetDomains3()
-		{
-			var langEn = Language.GetByCultureCode("en-US");
-			var langFr = Language.GetByCultureCode("fr-FR");
-
-			Domain.MakeNew("http://domain1.com/", 10011, langFr.id);
-		}
-
-		void SetDomains4()
-		{
-			var langEn = Language.GetByCultureCode("en-US");
-			var langFr = Language.GetByCultureCode("fr-FR");
-
-			Domain.MakeNew("http://domain1.com/", 1001, langEn.id);
-			Domain.MakeNew("http://domain1.com/en", 10011, langEn.id);
-			Domain.MakeNew("http://domain1.com/fr", 10012, langFr.id);
-
-			Domain.MakeNew("http://domain3.com/", 1003, langEn.id);
-			Domain.MakeNew("http://domain3.com/en", 10031, langEn.id);
-			Domain.MakeNew("http://domain3.com/fr", 10032, langFr.id);
-		}
-
-		void SetDomains5()
-		{
-			var langEn = Language.GetByCultureCode("en-US");
-			var langFr = Language.GetByCultureCode("fr-FR");
-
-			Domain.MakeNew("http://domain1.com/en", 10011, langEn.id);
-			Domain.MakeNew("http://domain1a.com/en", 10011, langEn.id);
-			Domain.MakeNew("http://domain1b.com/en", 10011, langEn.id);
-			Domain.MakeNew("http://domain1.com/fr", 10012, langFr.id);
-			Domain.MakeNew("http://domain1a.com/fr", 10012, langFr.id);
-			Domain.MakeNew("http://domain1b.com/fr", 10012, langFr.id);
-
-			Domain.MakeNew("http://domain3.com/en", 10031, langEn.id);
-			Domain.MakeNew("http://domain3.com/fr", 10032, langFr.id);
-		}
-
-		protected override string GetXmlContent(int templateId)
-		{
-			return @"<?xml version=""1.0"" encoding=""utf-8""?>
-<!DOCTYPE root[ 
-<!ELEMENT Doc ANY>
-<!ATTLIST Doc id ID #REQUIRED>
-]>
-<root id=""-1"">
-	<Doc id=""1001"" parentID=""-1"" level=""1"" writerID=""0"" creatorID=""0"" nodeType=""1044"" template=""" + templateId + @""" sortOrder=""1"" createDate=""2012-06-12T14:13:17"" updateDate=""2012-07-20T18:50:43"" nodeName=""Home"" urlName=""1001"" writerName=""admin"" creatorName=""admin"" path=""-1,1001"" isDoc="""">
-		<content><![CDATA[]]></content>
-		<Doc id=""10011"" parentID=""1001"" level=""2"" writerID=""0"" creatorID=""0"" nodeType=""1044"" template=""" + templateId + @""" sortOrder=""1"" createDate=""2012-07-20T18:06:45"" updateDate=""2012-07-20T19:07:31"" nodeName=""Sub1"" urlName=""1001-1"" writerName=""admin"" creatorName=""admin"" path=""-1,1001,10011"" isDoc="""">
-			<content><![CDATA[<div>This is some content</div>]]></content>
-			<Doc id=""100111"" parentID=""10011"" level=""3"" writerID=""0"" creatorID=""0"" nodeType=""1044"" template=""" + templateId + @""" sortOrder=""1"" createDate=""2012-07-20T18:07:54"" updateDate=""2012-07-20T19:10:27"" nodeName=""Sub2"" urlName=""1001-1-1"" writerName=""admin"" creatorName=""admin"" path=""-1,1001,10011,100111"" isDoc="""">
-				<content><![CDATA[]]></content>
-			</Doc>
-			<Doc id=""100112"" parentID=""10011"" level=""3"" writerID=""0"" creatorID=""0"" nodeType=""1044"" template=""" + templateId + @""" sortOrder=""2"" createDate=""2012-07-20T18:08:08"" updateDate=""2012-07-20T19:10:52"" nodeName=""Sub 3"" urlName=""1001-1-2"" writerName=""admin"" creatorName=""admin"" path=""-1,1001,10011,100112"" isDoc="""">
-				<content><![CDATA[]]></content>
-				<Doc id=""1001121"" parentID=""100112"" level=""4"" writerID=""0"" creatorID=""0"" nodeType=""1044"" template=""" + templateId + @""" sortOrder=""2"" createDate=""2012-07-20T18:08:08"" updateDate=""2012-07-20T19:10:52"" nodeName=""Sub 3"" urlName=""1001-1-2-1"" writerName=""admin"" creatorName=""admin"" path=""-1,1001,10011,100112,1001121"" isDoc="""">
-					<content><![CDATA[]]></content>
-				</Doc>
-				<Doc id=""1001122"" parentID=""100112"" level=""4"" writerID=""0"" creatorID=""0"" nodeType=""1044"" template=""" + templateId + @""" sortOrder=""2"" createDate=""2012-07-20T18:08:08"" updateDate=""2012-07-20T19:10:52"" nodeName=""Sub 3"" urlName=""1001-1-2-2"" writerName=""admin"" creatorName=""admin"" path=""-1,1001,10011,100112,1001122"" isDoc="""">
-					<content><![CDATA[]]></content>
-				</Doc>
-			</Doc>
-		</Doc>
-		<Doc id=""10012"" parentID=""1001"" level=""2"" writerID=""0"" creatorID=""0"" nodeType=""1044"" template=""" + templateId + @""" sortOrder=""2"" createDate=""2012-07-20T18:08:01"" updateDate=""2012-07-20T18:49:32"" nodeName=""Sub 2"" urlName=""1001-2"" writerName=""admin"" creatorName=""admin"" path=""-1,1001,10012"" isDoc="""">
-			<content><![CDATA[<div>This is some content</div>]]></content>
-			<Doc id=""100121"" parentID=""10012"" level=""3"" writerID=""0"" creatorID=""0"" nodeType=""1044"" template=""" + templateId + @""" sortOrder=""1"" createDate=""2012-07-20T18:07:54"" updateDate=""2012-07-20T19:10:27"" nodeName=""Sub2"" urlName=""1001-2-1"" writerName=""admin"" creatorName=""admin"" path=""-1,1001,10012,100121"" isDoc="""">
-				<content><![CDATA[]]></content>
-			</Doc>
-			<Doc id=""100122"" parentID=""10012"" level=""3"" writerID=""0"" creatorID=""0"" nodeType=""1044"" template=""" + templateId + @""" sortOrder=""2"" createDate=""2012-07-20T18:08:08"" updateDate=""2012-07-20T19:10:52"" nodeName=""Sub 3"" urlName=""1001-2-2"" writerName=""admin"" creatorName=""admin"" path=""-1,1001,10012,100122"" isDoc="""">
-				<content><![CDATA[]]></content>
-				<Doc id=""1001221"" parentID=""100122"" level=""4"" writerID=""0"" creatorID=""0"" nodeType=""1044"" template=""" + templateId + @""" sortOrder=""2"" createDate=""2012-07-20T18:08:08"" updateDate=""2012-07-20T19:10:52"" nodeName=""Sub 3"" urlName=""1001-2-2-1"" writerName=""admin"" creatorName=""admin"" path=""-1,1001,10012,100122,1001221"" isDoc="""">
-					<content><![CDATA[]]></content>
-				</Doc>
-				<Doc id=""1001222"" parentID=""100122"" level=""4"" writerID=""0"" creatorID=""0"" nodeType=""1044"" template=""" + templateId + @""" sortOrder=""2"" createDate=""2012-07-20T18:08:08"" updateDate=""2012-07-20T19:10:52"" nodeName=""Sub 3"" urlName=""1001-2-2-2"" writerName=""admin"" creatorName=""admin"" path=""-1,1001,10012,100122,1001222"" isDoc="""">
-					<content><![CDATA[]]></content>
-				</Doc>
-			</Doc>
-		</Doc>
-		<Doc id=""10013"" parentID=""1001"" level=""2"" writerID=""0"" creatorID=""0"" nodeType=""1044"" template=""" + templateId + @""" sortOrder=""3"" createDate=""2012-07-20T18:08:01"" updateDate=""2012-07-20T18:49:32"" nodeName=""Sub 2"" urlName=""1001-3"" writerName=""admin"" creatorName=""admin"" path=""-1,1001,10013"" isDoc="""">
-		</Doc>
-	</Doc>
-	<Doc id=""1002"" parentID=""-1"" level=""1"" writerID=""0"" creatorID=""0"" nodeType=""1234"" template=""" + templateId + @""" sortOrder=""3"" createDate=""2012-07-16T15:26:59"" updateDate=""2012-07-18T14:23:35"" nodeName=""Test"" urlName=""1002"" writerName=""admin"" creatorName=""admin"" path=""-1,1002"" isDoc="""">
-	</Doc>
-	<Doc id=""1003"" parentID=""-1"" level=""1"" writerID=""0"" creatorID=""0"" nodeType=""1044"" template=""" + templateId + @""" sortOrder=""1"" createDate=""2012-06-12T14:13:17"" updateDate=""2012-07-20T18:50:43"" nodeName=""Home"" urlName=""1003"" writerName=""admin"" creatorName=""admin"" path=""-1,1003"" isDoc="""">
-		<content><![CDATA[]]></content>
-		<Doc id=""10031"" parentID=""1003"" level=""2"" writerID=""0"" creatorID=""0"" nodeType=""1044"" template=""" + templateId + @""" sortOrder=""1"" createDate=""2012-07-20T18:06:45"" updateDate=""2012-07-20T19:07:31"" nodeName=""Sub1"" urlName=""1003-1"" writerName=""admin"" creatorName=""admin"" path=""-1,1003,10031"" isDoc="""">
-			<content><![CDATA[<div>This is some content</div>]]></content>
-			<Doc id=""100311"" parentID=""10031"" level=""3"" writerID=""0"" creatorID=""0"" nodeType=""1044"" template=""" + templateId + @""" sortOrder=""1"" createDate=""2012-07-20T18:07:54"" updateDate=""2012-07-20T19:10:27"" nodeName=""Sub2"" urlName=""1003-1-1"" writerName=""admin"" creatorName=""admin"" path=""-1,1003,10031,100311"" isDoc="""">
-				<content><![CDATA[]]></content>
-			</Doc>
-			<Doc id=""100312"" parentID=""10031"" level=""3"" writerID=""0"" creatorID=""0"" nodeType=""1044"" template=""" + templateId + @""" sortOrder=""2"" createDate=""2012-07-20T18:08:08"" updateDate=""2012-07-20T19:10:52"" nodeName=""Sub 3"" urlName=""1003-1-2"" writerName=""admin"" creatorName=""admin"" path=""-1,1003,10031,100312"" isDoc="""">
-				<content><![CDATA[]]></content>
-				<Doc id=""1003121"" parentID=""100312"" level=""4"" writerID=""0"" creatorID=""0"" nodeType=""1044"" template=""" + templateId + @""" sortOrder=""2"" createDate=""2012-07-20T18:08:08"" updateDate=""2012-07-20T19:10:52"" nodeName=""Sub 3"" urlName=""1003-1-2-1"" writerName=""admin"" creatorName=""admin"" path=""-1,1003,10031,100312,1003121"" isDoc="""">
-					<content><![CDATA[]]></content>
-				</Doc>
-				<Doc id=""1003122"" parentID=""100312"" level=""4"" writerID=""0"" creatorID=""0"" nodeType=""1044"" template=""" + templateId + @""" sortOrder=""2"" createDate=""2012-07-20T18:08:08"" updateDate=""2012-07-20T19:10:52"" nodeName=""Sub 3"" urlName=""1003-1-2-2"" writerName=""admin"" creatorName=""admin"" path=""-1,1003,10031,100312,1003122"" isDoc="""">
-					<content><![CDATA[]]></content>
-				</Doc>
-			</Doc>
-		</Doc>
-		<Doc id=""10032"" parentID=""1003"" level=""2"" writerID=""0"" creatorID=""0"" nodeType=""1044"" template=""" + templateId + @""" sortOrder=""2"" createDate=""2012-07-20T18:08:01"" updateDate=""2012-07-20T18:49:32"" nodeName=""Sub 2"" urlName=""1003-2"" writerName=""admin"" creatorName=""admin"" path=""-1,1003,10032"" isDoc="""">
-			<content><![CDATA[<div>This is some content</div>]]></content>
-			<Doc id=""100321"" parentID=""10032"" level=""3"" writerID=""0"" creatorID=""0"" nodeType=""1044"" template=""" + templateId + @""" sortOrder=""1"" createDate=""2012-07-20T18:07:54"" updateDate=""2012-07-20T19:10:27"" nodeName=""Sub2"" urlName=""1003-2-1"" writerName=""admin"" creatorName=""admin"" path=""-1,1003,10032,100321"" isDoc="""">
-				<content><![CDATA[]]></content>
-			</Doc>
-			<Doc id=""100322"" parentID=""10032"" level=""3"" writerID=""0"" creatorID=""0"" nodeType=""1044"" template=""" + templateId + @""" sortOrder=""2"" createDate=""2012-07-20T18:08:08"" updateDate=""2012-07-20T19:10:52"" nodeName=""Sub 3"" urlName=""1003-2-2"" writerName=""admin"" creatorName=""admin"" path=""-1,1003,10032,100322"" isDoc="""">
-				<content><![CDATA[]]></content>
-				<Doc id=""1003221"" parentID=""100322"" level=""4"" writerID=""0"" creatorID=""0"" nodeType=""1044"" template=""" + templateId + @""" sortOrder=""2"" createDate=""2012-07-20T18:08:08"" updateDate=""2012-07-20T19:10:52"" nodeName=""Sub 3"" urlName=""1003-2-2-1"" writerName=""admin"" creatorName=""admin"" path=""-1,1003,10032,100322,1003221"" isDoc="""">
-					<content><![CDATA[]]></content>
-				</Doc>
-				<Doc id=""1003222"" parentID=""100322"" level=""4"" writerID=""0"" creatorID=""0"" nodeType=""1044"" template=""" + templateId + @""" sortOrder=""2"" createDate=""2012-07-20T18:08:08"" updateDate=""2012-07-20T19:10:52"" nodeName=""Sub 3"" urlName=""1003-2-2-2"" writerName=""admin"" creatorName=""admin"" path=""-1,1003,10032,100322,1003222"" isDoc="""">
-					<content><![CDATA[]]></content>
-				</Doc>
-			</Doc>
-		</Doc>
-		<Doc id=""10033"" parentID=""1003"" level=""2"" writerID=""0"" creatorID=""0"" nodeType=""1044"" template=""" + templateId + @""" sortOrder=""3"" createDate=""2012-07-20T18:08:01"" updateDate=""2012-07-20T18:49:32"" nodeName=""Sub 2"" urlName=""1003-3"" writerName=""admin"" creatorName=""admin"" path=""-1,1003,10033"" isDoc="""">
-		</Doc>
-	</Doc>
-</root>";
-		}
-
-		// with one simple domain "domain1.com"
-		// basic tests
-		[TestCase(1001, "http://domain1.com", false, "/")]
-		[TestCase(10011, "http://domain1.com", false, "/1001-1/")]
-		[TestCase(1002, "http://domain1.com", false, "/1002/")]
-		// absolute tests
-		[TestCase(1001, "http://domain1.com", true, "http://domain1.com/")]
-		[TestCase(10011, "http://domain1.com", true, "http://domain1.com/1001-1/")]
-		// different current tests
-		[TestCase(1001, "http://domain2.com", false, "http://domain1.com/")]
-		[TestCase(10011, "http://domain2.com", false, "http://domain1.com/1001-1/")]
-		[TestCase(1001, "https://domain1.com", false, "/")]
-		[TestCase(10011, "https://domain1.com", false, "/1001-1/")]
-		public void Get_Nice_Url_SimpleDomain(int nodeId, string currentUrl, bool absolute, string expected)
-		{
-			var routingContext = GetRoutingContext("/test", 1111);
-
-		    SettingsForTests.UseDirectoryUrls = true;
-		    SettingsForTests.HideTopLevelNodeFromPath = false; // ignored w/domains
-            var requestMock = Mock.Get(_umbracoSettings.RequestHandler);
-            requestMock.Setup(x => x.UseDomainPrefixes).Returns(false);
-
-			InitializeLanguagesAndDomains();
-			SetDomains1();
-
-			var currentUri = new Uri(currentUrl);
-			var result = routingContext.UrlProvider.GetUrl(nodeId, currentUri, absolute);
-			Assert.AreEqual(expected, result);
-		}
-
-		// with one complete domain "http://domain1.com/foo"
-		// basic tests
-		[TestCase(1001, "http://domain1.com", false, "/foo/")]
-		[TestCase(10011, "http://domain1.com", false, "/foo/1001-1/")]
-		[TestCase(1002, "http://domain1.com", false, "/1002/")]
-		// absolute tests
-		[TestCase(1001, "http://domain1.com", true, "http://domain1.com/foo/")]
-		[TestCase(10011, "http://domain1.com", true, "http://domain1.com/foo/1001-1/")]
-		// different current tests
-		[TestCase(1001, "http://domain2.com", false, "http://domain1.com/foo/")]
-		[TestCase(10011, "http://domain2.com", false, "http://domain1.com/foo/1001-1/")]
-		[TestCase(1001, "https://domain1.com", false, "http://domain1.com/foo/")]
-		[TestCase(10011, "https://domain1.com", false, "http://domain1.com/foo/1001-1/")]
-		public void Get_Nice_Url_SimpleWithSchemeAndPath(int nodeId, string currentUrl, bool absolute, string expected)
-		{
-			var routingContext = GetRoutingContext("/test", 1111);
-
-            SettingsForTests.UseDirectoryUrls = true;
-            SettingsForTests.HideTopLevelNodeFromPath = false; // ignored w/domains
-            var requestMock = Mock.Get(_umbracoSettings.RequestHandler);
-            requestMock.Setup(x => x.UseDomainPrefixes).Returns(false);
-
-			InitializeLanguagesAndDomains();
-			SetDomains2();
-
-			var currentUri = new Uri(currentUrl);
-			var result = routingContext.UrlProvider.GetUrl(nodeId, currentUri, absolute);
-			Assert.AreEqual(expected, result);
-		}
-
-		// with one domain, not at root
-		[TestCase(1001, "http://domain1.com", false, "/1001/")]
-		[TestCase(10011, "http://domain1.com", false, "/")]
-		[TestCase(100111, "http://domain1.com", false, "/1001-1-1/")]
-		[TestCase(1002, "http://domain1.com", false, "/1002/")]
-		public void Get_Nice_Url_DeepDomain(int nodeId, string currentUrl, bool absolute, string expected)
-		{
-			var routingContext = GetRoutingContext("/test", 1111);
-
-            SettingsForTests.UseDirectoryUrls = true;
-            SettingsForTests.HideTopLevelNodeFromPath = false; // ignored w/domains
-            var requestMock = Mock.Get(_umbracoSettings.RequestHandler);
-            requestMock.Setup(x => x.UseDomainPrefixes).Returns(false);
-
-			InitializeLanguagesAndDomains();
-			SetDomains3();
-
-			var currentUri = new Uri(currentUrl);
-			var result = routingContext.UrlProvider.GetUrl(nodeId, currentUri, absolute);
-			Assert.AreEqual(expected, result);
-		}
-
-		// with nested domains
-		[TestCase(1001, "http://domain1.com", false, "/")]
-		[TestCase(10011, "http://domain1.com", false, "/en/")]
-		[TestCase(100111, "http://domain1.com", false, "/en/1001-1-1/")]
-		[TestCase(10012, "http://domain1.com", false, "/fr/")]
-		[TestCase(100121, "http://domain1.com", false, "/fr/1001-2-1/")]
-		[TestCase(10013, "http://domain1.com", false, "/1001-3/")]
-		[TestCase(1002, "http://domain1.com", false, "/1002/")]
-		[TestCase(1003, "http://domain3.com", false, "/")]
-		[TestCase(10031, "http://domain3.com", false, "/en/")]
-		[TestCase(100321, "http://domain3.com", false, "/fr/1003-2-1/")]
-		public void Get_Nice_Url_NestedDomains(int nodeId, string currentUrl, bool absolute, string expected)
-		{
-			var routingContext = GetRoutingContext("/test", 1111);
-
-            SettingsForTests.UseDirectoryUrls = true;
-            SettingsForTests.HideTopLevelNodeFromPath = false; // ignored w/domains
-            var requestMock = Mock.Get(_umbracoSettings.RequestHandler);
-            requestMock.Setup(x => x.UseDomainPrefixes).Returns(false);
-            
-			InitializeLanguagesAndDomains();
-			SetDomains4();
-
-			var currentUri = new Uri(currentUrl);
-			var result = routingContext.UrlProvider.GetUrl(nodeId, currentUri, absolute);
-			Assert.AreEqual(expected, result);
-		}
-
-		[Test]
-		public void Get_Nice_Url_DomainsAndCache()
-		{
-			var routingContext = GetRoutingContext("/test", 1111);
-
-            SettingsForTests.UseDirectoryUrls = true;
-            SettingsForTests.HideTopLevelNodeFromPath = false; // ignored w/domains
-            var requestMock = Mock.Get(_umbracoSettings.RequestHandler);
-            requestMock.Setup(x => x.UseDomainPrefixes).Returns(false);
-
-			InitializeLanguagesAndDomains();
-			SetDomains4();
-
-			string ignore;
-			ignore = routingContext.UrlProvider.GetUrl(1001, new Uri("http://domain1.com"), false);
-			ignore = routingContext.UrlProvider.GetUrl(10011, new Uri("http://domain1.com"), false);
-			ignore = routingContext.UrlProvider.GetUrl(100111, new Uri("http://domain1.com"), false);
-			ignore = routingContext.UrlProvider.GetUrl(10012, new Uri("http://domain1.com"), false);
-			ignore = routingContext.UrlProvider.GetUrl(100121, new Uri("http://domain1.com"), false);
-			ignore = routingContext.UrlProvider.GetUrl(10013, new Uri("http://domain1.com"), false);
-			ignore = routingContext.UrlProvider.GetUrl(1002, new Uri("http://domain1.com"), false);
-			ignore = routingContext.UrlProvider.GetUrl(1001, new Uri("http://domain2.com"), false);
-			ignore = routingContext.UrlProvider.GetUrl(10011, new Uri("http://domain2.com"), false);
-			ignore = routingContext.UrlProvider.GetUrl(100111, new Uri("http://domain2.com"), false);
-			ignore = routingContext.UrlProvider.GetUrl(1002, new Uri("http://domain2.com"), false);
-
-            var cache = routingContext.UmbracoContext.ContentCache.InnerCache as PublishedContentCache;
-            if (cache == null) throw new Exception("Unsupported IPublishedContentCache, only the Xml one is supported.");
-            var cachedRoutes = cache.RoutesCache.GetCachedRoutes();
-            Assert.AreEqual(7, cachedRoutes.Count);
-
-			var cachedIds = cache.RoutesCache.GetCachedIds();
-			Assert.AreEqual(7, cachedIds.Count);
-
-			CheckRoute(cachedRoutes, cachedIds, 1001, "1001/");
-			CheckRoute(cachedRoutes, cachedIds, 10011, "10011/");
-			CheckRoute(cachedRoutes, cachedIds, 100111, "10011/1001-1-1");
-			CheckRoute(cachedRoutes, cachedIds, 10012, "10012/");
-			CheckRoute(cachedRoutes, cachedIds, 100121, "10012/1001-2-1");
-			CheckRoute(cachedRoutes, cachedIds, 10013, "1001/1001-3");
-			CheckRoute(cachedRoutes, cachedIds, 1002, "/1002");
-
-			// use the cache
-			Assert.AreEqual("/", routingContext.UrlProvider.GetUrl(1001, new Uri("http://domain1.com"), false));
-			Assert.AreEqual("/en/", routingContext.UrlProvider.GetUrl(10011, new Uri("http://domain1.com"), false));
-			Assert.AreEqual("/en/1001-1-1/", routingContext.UrlProvider.GetUrl(100111, new Uri("http://domain1.com"), false));
-			Assert.AreEqual("/fr/", routingContext.UrlProvider.GetUrl(10012, new Uri("http://domain1.com"), false));
-			Assert.AreEqual("/fr/1001-2-1/", routingContext.UrlProvider.GetUrl(100121, new Uri("http://domain1.com"), false));
-			Assert.AreEqual("/1001-3/", routingContext.UrlProvider.GetUrl(10013, new Uri("http://domain1.com"), false));
-			Assert.AreEqual("/1002/", routingContext.UrlProvider.GetUrl(1002, new Uri("http://domain1.com"), false));
-
-			Assert.AreEqual("http://domain1.com/fr/1001-2-1/", routingContext.UrlProvider.GetUrl(100121, new Uri("http://domain2.com"), false));
-		}
-
-		void CheckRoute(IDictionary<int, string> routes, IDictionary<string, int> ids, int id, string route)
-		{
-			Assert.IsTrue(routes.ContainsKey(id));
-			Assert.AreEqual(route, routes[id]);
-			Assert.IsTrue(ids.ContainsKey(route));
-			Assert.AreEqual(id, ids[route]);
-		}
-
-		[Test]
-		public void Get_Nice_Url_Relative_Or_Absolute()
-		{
-			var routingContext = GetRoutingContext("http://domain1.com/test", 1111);
-
-            SettingsForTests.UseDirectoryUrls = true;
-            SettingsForTests.HideTopLevelNodeFromPath = false;
-
-			InitializeLanguagesAndDomains();
-			SetDomains4();
-
-            //mock the Umbraco settings that we need
-            var requestMock = Mock.Get(_umbracoSettings.RequestHandler);
-            requestMock.Setup(x => x.UseDomainPrefixes).Returns(false);
-            
-            Assert.AreEqual("/en/1001-1-1/", routingContext.UrlProvider.GetUrl(100111));
-			Assert.AreEqual("http://domain3.com/en/1003-1-1/", routingContext.UrlProvider.GetUrl(100311));
-
-            requestMock.Setup(x => x.UseDomainPrefixes).Returns(true);
-
-            Assert.AreEqual("http://domain1.com/en/1001-1-1/", routingContext.UrlProvider.GetUrl(100111));
-			Assert.AreEqual("http://domain3.com/en/1003-1-1/", routingContext.UrlProvider.GetUrl(100311));
-
-            requestMock.Setup(x => x.UseDomainPrefixes).Returns(false);
-            routingContext.UrlProvider.Mode = UrlProviderMode.Absolute;
-
-			Assert.AreEqual("http://domain1.com/en/1001-1-1/", routingContext.UrlProvider.GetUrl(100111));
-			Assert.AreEqual("http://domain3.com/en/1003-1-1/", routingContext.UrlProvider.GetUrl(100311));
-		}
-
-		[Test]
-		public void Get_Nice_Url_Alternate()
-		{
-			var routingContext = GetRoutingContext("http://domain1.com/en/test", 1111);
-
-            SettingsForTests.UseDirectoryUrls = true;
-            SettingsForTests.HideTopLevelNodeFromPath = false;
-
-			InitializeLanguagesAndDomains();
-			SetDomains5();
-
-		    var url = routingContext.UrlProvider.GetUrl(100111, true);
-            Assert.AreEqual("http://domain1.com/en/1001-1-1/", url);
-
-			var result = routingContext.UrlProvider.GetOtherUrls(100111).ToArray();
-			
-			Assert.AreEqual(2, result.Count());
-			Assert.IsTrue(result.Contains("http://domain1a.com/en/1001-1-1/"));
-			Assert.IsTrue(result.Contains("http://domain1b.com/en/1001-1-1/"));
-		}
-	}
-}
+﻿using System;
+using System.Collections.Generic;
+using System.Linq;
+using Moq;
+using NUnit.Framework;
+using Umbraco.Core.Configuration.UmbracoSettings;
+using Umbraco.Tests.TestHelpers;
+using Umbraco.Web.PublishedCache.XmlPublishedCache;
+using Umbraco.Web.Routing;
+using umbraco.cms.businesslogic.web;
+using umbraco.cms.businesslogic.language;
+
+namespace Umbraco.Tests.Routing
+{
+    [DatabaseTestBehavior(DatabaseBehavior.NewDbFileAndSchemaPerFixture)]
+	[TestFixture]
+	public class NiceUrlsProviderWithDomainsTests : BaseRoutingTest
+	{
+        public override void Initialize()
+        {
+            base.Initialize();
+
+            //generate new mock settings and assign so we can configure in individual tests
+            _umbracoSettings = SettingsForTests.GenerateMockSettings();
+            SettingsForTests.ConfigureSettings(_umbracoSettings);
+
+            // ensure we can create them although the content is not in the database
+            TestHelper.DropForeignKeys("umbracoDomains");            
+        }
+
+        private IUmbracoSettingsSection _umbracoSettings;
+
+        protected override void FreezeResolution()
+        {
+            SiteDomainHelperResolver.Current = new SiteDomainHelperResolver(new SiteDomainHelper());
+            base.FreezeResolution();
+        }
+
+		void InitializeLanguagesAndDomains()
+		{
+			var domains = Domain.GetDomains();
+			foreach (var d in domains)
+				d.Delete();
+
+			var langs = Language.GetAllAsList();
+			foreach (var l in langs.Skip(1))
+				l.Delete();
+
+			Language.MakeNew("fr-FR");
+		}
+
+		void SetDomains1()
+		{
+			var langEn = Language.GetByCultureCode("en-US");
+			var langFr = Language.GetByCultureCode("fr-FR");
+
+			Domain.MakeNew("domain1.com", 1001, langFr.id);
+		}
+
+		void SetDomains2()
+		{
+			var langEn = Language.GetByCultureCode("en-US");
+			var langFr = Language.GetByCultureCode("fr-FR");
+
+			Domain.MakeNew("http://domain1.com/foo", 1001, langFr.id);
+		}
+
+		void SetDomains3()
+		{
+			var langEn = Language.GetByCultureCode("en-US");
+			var langFr = Language.GetByCultureCode("fr-FR");
+
+			Domain.MakeNew("http://domain1.com/", 10011, langFr.id);
+		}
+
+		void SetDomains4()
+		{
+			var langEn = Language.GetByCultureCode("en-US");
+			var langFr = Language.GetByCultureCode("fr-FR");
+
+			Domain.MakeNew("http://domain1.com/", 1001, langEn.id);
+			Domain.MakeNew("http://domain1.com/en", 10011, langEn.id);
+			Domain.MakeNew("http://domain1.com/fr", 10012, langFr.id);
+
+			Domain.MakeNew("http://domain3.com/", 1003, langEn.id);
+			Domain.MakeNew("http://domain3.com/en", 10031, langEn.id);
+			Domain.MakeNew("http://domain3.com/fr", 10032, langFr.id);
+		}
+
+		void SetDomains5()
+		{
+			var langEn = Language.GetByCultureCode("en-US");
+			var langFr = Language.GetByCultureCode("fr-FR");
+
+			Domain.MakeNew("http://domain1.com/en", 10011, langEn.id);
+			Domain.MakeNew("http://domain1a.com/en", 10011, langEn.id);
+			Domain.MakeNew("http://domain1b.com/en", 10011, langEn.id);
+			Domain.MakeNew("http://domain1.com/fr", 10012, langFr.id);
+			Domain.MakeNew("http://domain1a.com/fr", 10012, langFr.id);
+			Domain.MakeNew("http://domain1b.com/fr", 10012, langFr.id);
+
+			Domain.MakeNew("http://domain3.com/en", 10031, langEn.id);
+			Domain.MakeNew("http://domain3.com/fr", 10032, langFr.id);
+		}
+
+		protected override string GetXmlContent(int templateId)
+		{
+			return @"<?xml version=""1.0"" encoding=""utf-8""?>
+<!DOCTYPE root[ 
+<!ELEMENT Doc ANY>
+<!ATTLIST Doc id ID #REQUIRED>
+]>
+<root id=""-1"">
+	<Doc id=""1001"" parentID=""-1"" level=""1"" writerID=""0"" creatorID=""0"" nodeType=""1044"" template=""" + templateId + @""" sortOrder=""1"" createDate=""2012-06-12T14:13:17"" updateDate=""2012-07-20T18:50:43"" nodeName=""Home"" urlName=""1001"" writerName=""admin"" creatorName=""admin"" path=""-1,1001"" isDoc="""">
+		<content><![CDATA[]]></content>
+		<Doc id=""10011"" parentID=""1001"" level=""2"" writerID=""0"" creatorID=""0"" nodeType=""1044"" template=""" + templateId + @""" sortOrder=""1"" createDate=""2012-07-20T18:06:45"" updateDate=""2012-07-20T19:07:31"" nodeName=""Sub1"" urlName=""1001-1"" writerName=""admin"" creatorName=""admin"" path=""-1,1001,10011"" isDoc="""">
+			<content><![CDATA[<div>This is some content</div>]]></content>
+			<Doc id=""100111"" parentID=""10011"" level=""3"" writerID=""0"" creatorID=""0"" nodeType=""1044"" template=""" + templateId + @""" sortOrder=""1"" createDate=""2012-07-20T18:07:54"" updateDate=""2012-07-20T19:10:27"" nodeName=""Sub2"" urlName=""1001-1-1"" writerName=""admin"" creatorName=""admin"" path=""-1,1001,10011,100111"" isDoc="""">
+				<content><![CDATA[]]></content>
+			</Doc>
+			<Doc id=""100112"" parentID=""10011"" level=""3"" writerID=""0"" creatorID=""0"" nodeType=""1044"" template=""" + templateId + @""" sortOrder=""2"" createDate=""2012-07-20T18:08:08"" updateDate=""2012-07-20T19:10:52"" nodeName=""Sub 3"" urlName=""1001-1-2"" writerName=""admin"" creatorName=""admin"" path=""-1,1001,10011,100112"" isDoc="""">
+				<content><![CDATA[]]></content>
+				<Doc id=""1001121"" parentID=""100112"" level=""4"" writerID=""0"" creatorID=""0"" nodeType=""1044"" template=""" + templateId + @""" sortOrder=""2"" createDate=""2012-07-20T18:08:08"" updateDate=""2012-07-20T19:10:52"" nodeName=""Sub 3"" urlName=""1001-1-2-1"" writerName=""admin"" creatorName=""admin"" path=""-1,1001,10011,100112,1001121"" isDoc="""">
+					<content><![CDATA[]]></content>
+				</Doc>
+				<Doc id=""1001122"" parentID=""100112"" level=""4"" writerID=""0"" creatorID=""0"" nodeType=""1044"" template=""" + templateId + @""" sortOrder=""2"" createDate=""2012-07-20T18:08:08"" updateDate=""2012-07-20T19:10:52"" nodeName=""Sub 3"" urlName=""1001-1-2-2"" writerName=""admin"" creatorName=""admin"" path=""-1,1001,10011,100112,1001122"" isDoc="""">
+					<content><![CDATA[]]></content>
+				</Doc>
+			</Doc>
+		</Doc>
+		<Doc id=""10012"" parentID=""1001"" level=""2"" writerID=""0"" creatorID=""0"" nodeType=""1044"" template=""" + templateId + @""" sortOrder=""2"" createDate=""2012-07-20T18:08:01"" updateDate=""2012-07-20T18:49:32"" nodeName=""Sub 2"" urlName=""1001-2"" writerName=""admin"" creatorName=""admin"" path=""-1,1001,10012"" isDoc="""">
+			<content><![CDATA[<div>This is some content</div>]]></content>
+			<Doc id=""100121"" parentID=""10012"" level=""3"" writerID=""0"" creatorID=""0"" nodeType=""1044"" template=""" + templateId + @""" sortOrder=""1"" createDate=""2012-07-20T18:07:54"" updateDate=""2012-07-20T19:10:27"" nodeName=""Sub2"" urlName=""1001-2-1"" writerName=""admin"" creatorName=""admin"" path=""-1,1001,10012,100121"" isDoc="""">
+				<content><![CDATA[]]></content>
+			</Doc>
+			<Doc id=""100122"" parentID=""10012"" level=""3"" writerID=""0"" creatorID=""0"" nodeType=""1044"" template=""" + templateId + @""" sortOrder=""2"" createDate=""2012-07-20T18:08:08"" updateDate=""2012-07-20T19:10:52"" nodeName=""Sub 3"" urlName=""1001-2-2"" writerName=""admin"" creatorName=""admin"" path=""-1,1001,10012,100122"" isDoc="""">
+				<content><![CDATA[]]></content>
+				<Doc id=""1001221"" parentID=""100122"" level=""4"" writerID=""0"" creatorID=""0"" nodeType=""1044"" template=""" + templateId + @""" sortOrder=""2"" createDate=""2012-07-20T18:08:08"" updateDate=""2012-07-20T19:10:52"" nodeName=""Sub 3"" urlName=""1001-2-2-1"" writerName=""admin"" creatorName=""admin"" path=""-1,1001,10012,100122,1001221"" isDoc="""">
+					<content><![CDATA[]]></content>
+				</Doc>
+				<Doc id=""1001222"" parentID=""100122"" level=""4"" writerID=""0"" creatorID=""0"" nodeType=""1044"" template=""" + templateId + @""" sortOrder=""2"" createDate=""2012-07-20T18:08:08"" updateDate=""2012-07-20T19:10:52"" nodeName=""Sub 3"" urlName=""1001-2-2-2"" writerName=""admin"" creatorName=""admin"" path=""-1,1001,10012,100122,1001222"" isDoc="""">
+					<content><![CDATA[]]></content>
+				</Doc>
+			</Doc>
+		</Doc>
+		<Doc id=""10013"" parentID=""1001"" level=""2"" writerID=""0"" creatorID=""0"" nodeType=""1044"" template=""" + templateId + @""" sortOrder=""3"" createDate=""2012-07-20T18:08:01"" updateDate=""2012-07-20T18:49:32"" nodeName=""Sub 2"" urlName=""1001-3"" writerName=""admin"" creatorName=""admin"" path=""-1,1001,10013"" isDoc="""">
+		</Doc>
+	</Doc>
+	<Doc id=""1002"" parentID=""-1"" level=""1"" writerID=""0"" creatorID=""0"" nodeType=""1234"" template=""" + templateId + @""" sortOrder=""3"" createDate=""2012-07-16T15:26:59"" updateDate=""2012-07-18T14:23:35"" nodeName=""Test"" urlName=""1002"" writerName=""admin"" creatorName=""admin"" path=""-1,1002"" isDoc="""">
+	</Doc>
+	<Doc id=""1003"" parentID=""-1"" level=""1"" writerID=""0"" creatorID=""0"" nodeType=""1044"" template=""" + templateId + @""" sortOrder=""1"" createDate=""2012-06-12T14:13:17"" updateDate=""2012-07-20T18:50:43"" nodeName=""Home"" urlName=""1003"" writerName=""admin"" creatorName=""admin"" path=""-1,1003"" isDoc="""">
+		<content><![CDATA[]]></content>
+		<Doc id=""10031"" parentID=""1003"" level=""2"" writerID=""0"" creatorID=""0"" nodeType=""1044"" template=""" + templateId + @""" sortOrder=""1"" createDate=""2012-07-20T18:06:45"" updateDate=""2012-07-20T19:07:31"" nodeName=""Sub1"" urlName=""1003-1"" writerName=""admin"" creatorName=""admin"" path=""-1,1003,10031"" isDoc="""">
+			<content><![CDATA[<div>This is some content</div>]]></content>
+			<Doc id=""100311"" parentID=""10031"" level=""3"" writerID=""0"" creatorID=""0"" nodeType=""1044"" template=""" + templateId + @""" sortOrder=""1"" createDate=""2012-07-20T18:07:54"" updateDate=""2012-07-20T19:10:27"" nodeName=""Sub2"" urlName=""1003-1-1"" writerName=""admin"" creatorName=""admin"" path=""-1,1003,10031,100311"" isDoc="""">
+				<content><![CDATA[]]></content>
+			</Doc>
+			<Doc id=""100312"" parentID=""10031"" level=""3"" writerID=""0"" creatorID=""0"" nodeType=""1044"" template=""" + templateId + @""" sortOrder=""2"" createDate=""2012-07-20T18:08:08"" updateDate=""2012-07-20T19:10:52"" nodeName=""Sub 3"" urlName=""1003-1-2"" writerName=""admin"" creatorName=""admin"" path=""-1,1003,10031,100312"" isDoc="""">
+				<content><![CDATA[]]></content>
+				<Doc id=""1003121"" parentID=""100312"" level=""4"" writerID=""0"" creatorID=""0"" nodeType=""1044"" template=""" + templateId + @""" sortOrder=""2"" createDate=""2012-07-20T18:08:08"" updateDate=""2012-07-20T19:10:52"" nodeName=""Sub 3"" urlName=""1003-1-2-1"" writerName=""admin"" creatorName=""admin"" path=""-1,1003,10031,100312,1003121"" isDoc="""">
+					<content><![CDATA[]]></content>
+				</Doc>
+				<Doc id=""1003122"" parentID=""100312"" level=""4"" writerID=""0"" creatorID=""0"" nodeType=""1044"" template=""" + templateId + @""" sortOrder=""2"" createDate=""2012-07-20T18:08:08"" updateDate=""2012-07-20T19:10:52"" nodeName=""Sub 3"" urlName=""1003-1-2-2"" writerName=""admin"" creatorName=""admin"" path=""-1,1003,10031,100312,1003122"" isDoc="""">
+					<content><![CDATA[]]></content>
+				</Doc>
+			</Doc>
+		</Doc>
+		<Doc id=""10032"" parentID=""1003"" level=""2"" writerID=""0"" creatorID=""0"" nodeType=""1044"" template=""" + templateId + @""" sortOrder=""2"" createDate=""2012-07-20T18:08:01"" updateDate=""2012-07-20T18:49:32"" nodeName=""Sub 2"" urlName=""1003-2"" writerName=""admin"" creatorName=""admin"" path=""-1,1003,10032"" isDoc="""">
+			<content><![CDATA[<div>This is some content</div>]]></content>
+			<Doc id=""100321"" parentID=""10032"" level=""3"" writerID=""0"" creatorID=""0"" nodeType=""1044"" template=""" + templateId + @""" sortOrder=""1"" createDate=""2012-07-20T18:07:54"" updateDate=""2012-07-20T19:10:27"" nodeName=""Sub2"" urlName=""1003-2-1"" writerName=""admin"" creatorName=""admin"" path=""-1,1003,10032,100321"" isDoc="""">
+				<content><![CDATA[]]></content>
+			</Doc>
+			<Doc id=""100322"" parentID=""10032"" level=""3"" writerID=""0"" creatorID=""0"" nodeType=""1044"" template=""" + templateId + @""" sortOrder=""2"" createDate=""2012-07-20T18:08:08"" updateDate=""2012-07-20T19:10:52"" nodeName=""Sub 3"" urlName=""1003-2-2"" writerName=""admin"" creatorName=""admin"" path=""-1,1003,10032,100322"" isDoc="""">
+				<content><![CDATA[]]></content>
+				<Doc id=""1003221"" parentID=""100322"" level=""4"" writerID=""0"" creatorID=""0"" nodeType=""1044"" template=""" + templateId + @""" sortOrder=""2"" createDate=""2012-07-20T18:08:08"" updateDate=""2012-07-20T19:10:52"" nodeName=""Sub 3"" urlName=""1003-2-2-1"" writerName=""admin"" creatorName=""admin"" path=""-1,1003,10032,100322,1003221"" isDoc="""">
+					<content><![CDATA[]]></content>
+				</Doc>
+				<Doc id=""1003222"" parentID=""100322"" level=""4"" writerID=""0"" creatorID=""0"" nodeType=""1044"" template=""" + templateId + @""" sortOrder=""2"" createDate=""2012-07-20T18:08:08"" updateDate=""2012-07-20T19:10:52"" nodeName=""Sub 3"" urlName=""1003-2-2-2"" writerName=""admin"" creatorName=""admin"" path=""-1,1003,10032,100322,1003222"" isDoc="""">
+					<content><![CDATA[]]></content>
+				</Doc>
+			</Doc>
+		</Doc>
+		<Doc id=""10033"" parentID=""1003"" level=""2"" writerID=""0"" creatorID=""0"" nodeType=""1044"" template=""" + templateId + @""" sortOrder=""3"" createDate=""2012-07-20T18:08:01"" updateDate=""2012-07-20T18:49:32"" nodeName=""Sub 2"" urlName=""1003-3"" writerName=""admin"" creatorName=""admin"" path=""-1,1003,10033"" isDoc="""">
+		</Doc>
+	</Doc>
+</root>";
+		}
+
+		// with one simple domain "domain1.com"
+		// basic tests
+		[TestCase(1001, "http://domain1.com", false, "/")]
+		[TestCase(10011, "http://domain1.com", false, "/1001-1/")]
+		[TestCase(1002, "http://domain1.com", false, "/1002/")]
+		// absolute tests
+		[TestCase(1001, "http://domain1.com", true, "http://domain1.com/")]
+		[TestCase(10011, "http://domain1.com", true, "http://domain1.com/1001-1/")]
+		// different current tests
+		[TestCase(1001, "http://domain2.com", false, "http://domain1.com/")]
+		[TestCase(10011, "http://domain2.com", false, "http://domain1.com/1001-1/")]
+		[TestCase(1001, "https://domain1.com", false, "/")]
+		[TestCase(10011, "https://domain1.com", false, "/1001-1/")]
+		public void Get_Nice_Url_SimpleDomain(int nodeId, string currentUrl, bool absolute, string expected)
+		{
+			var routingContext = GetRoutingContext("/test", 1111);
+
+		    SettingsForTests.UseDirectoryUrls = true;
+		    SettingsForTests.HideTopLevelNodeFromPath = false; // ignored w/domains
+            var requestMock = Mock.Get(_umbracoSettings.RequestHandler);
+            requestMock.Setup(x => x.UseDomainPrefixes).Returns(false);
+
+			InitializeLanguagesAndDomains();
+			SetDomains1();
+
+			var currentUri = new Uri(currentUrl);
+			var result = routingContext.UrlProvider.GetUrl(nodeId, currentUri, absolute);
+			Assert.AreEqual(expected, result);
+		}
+
+		// with one complete domain "http://domain1.com/foo"
+		// basic tests
+		[TestCase(1001, "http://domain1.com", false, "/foo/")]
+		[TestCase(10011, "http://domain1.com", false, "/foo/1001-1/")]
+		[TestCase(1002, "http://domain1.com", false, "/1002/")]
+		// absolute tests
+		[TestCase(1001, "http://domain1.com", true, "http://domain1.com/foo/")]
+		[TestCase(10011, "http://domain1.com", true, "http://domain1.com/foo/1001-1/")]
+		// different current tests
+		[TestCase(1001, "http://domain2.com", false, "http://domain1.com/foo/")]
+		[TestCase(10011, "http://domain2.com", false, "http://domain1.com/foo/1001-1/")]
+		[TestCase(1001, "https://domain1.com", false, "http://domain1.com/foo/")]
+		[TestCase(10011, "https://domain1.com", false, "http://domain1.com/foo/1001-1/")]
+		public void Get_Nice_Url_SimpleWithSchemeAndPath(int nodeId, string currentUrl, bool absolute, string expected)
+		{
+			var routingContext = GetRoutingContext("/test", 1111);
+
+            SettingsForTests.UseDirectoryUrls = true;
+            SettingsForTests.HideTopLevelNodeFromPath = false; // ignored w/domains
+            var requestMock = Mock.Get(_umbracoSettings.RequestHandler);
+            requestMock.Setup(x => x.UseDomainPrefixes).Returns(false);
+
+			InitializeLanguagesAndDomains();
+			SetDomains2();
+
+			var currentUri = new Uri(currentUrl);
+			var result = routingContext.UrlProvider.GetUrl(nodeId, currentUri, absolute);
+			Assert.AreEqual(expected, result);
+		}
+
+		// with one domain, not at root
+		[TestCase(1001, "http://domain1.com", false, "/1001/")]
+		[TestCase(10011, "http://domain1.com", false, "/")]
+		[TestCase(100111, "http://domain1.com", false, "/1001-1-1/")]
+		[TestCase(1002, "http://domain1.com", false, "/1002/")]
+		public void Get_Nice_Url_DeepDomain(int nodeId, string currentUrl, bool absolute, string expected)
+		{
+			var routingContext = GetRoutingContext("/test", 1111);
+
+            SettingsForTests.UseDirectoryUrls = true;
+            SettingsForTests.HideTopLevelNodeFromPath = false; // ignored w/domains
+            var requestMock = Mock.Get(_umbracoSettings.RequestHandler);
+            requestMock.Setup(x => x.UseDomainPrefixes).Returns(false);
+
+			InitializeLanguagesAndDomains();
+			SetDomains3();
+
+			var currentUri = new Uri(currentUrl);
+			var result = routingContext.UrlProvider.GetUrl(nodeId, currentUri, absolute);
+			Assert.AreEqual(expected, result);
+		}
+
+		// with nested domains
+		[TestCase(1001, "http://domain1.com", false, "/")]
+		[TestCase(10011, "http://domain1.com", false, "/en/")]
+		[TestCase(100111, "http://domain1.com", false, "/en/1001-1-1/")]
+		[TestCase(10012, "http://domain1.com", false, "/fr/")]
+		[TestCase(100121, "http://domain1.com", false, "/fr/1001-2-1/")]
+		[TestCase(10013, "http://domain1.com", false, "/1001-3/")]
+		[TestCase(1002, "http://domain1.com", false, "/1002/")]
+		[TestCase(1003, "http://domain3.com", false, "/")]
+		[TestCase(10031, "http://domain3.com", false, "/en/")]
+		[TestCase(100321, "http://domain3.com", false, "/fr/1003-2-1/")]
+		public void Get_Nice_Url_NestedDomains(int nodeId, string currentUrl, bool absolute, string expected)
+		{
+			var routingContext = GetRoutingContext("/test", 1111);
+
+            SettingsForTests.UseDirectoryUrls = true;
+            SettingsForTests.HideTopLevelNodeFromPath = false; // ignored w/domains
+            var requestMock = Mock.Get(_umbracoSettings.RequestHandler);
+            requestMock.Setup(x => x.UseDomainPrefixes).Returns(false);
+            
+			InitializeLanguagesAndDomains();
+			SetDomains4();
+
+			var currentUri = new Uri(currentUrl);
+			var result = routingContext.UrlProvider.GetUrl(nodeId, currentUri, absolute);
+			Assert.AreEqual(expected, result);
+		}
+
+		[Test]
+		public void Get_Nice_Url_DomainsAndCache()
+		{
+			var routingContext = GetRoutingContext("/test", 1111);
+
+            SettingsForTests.UseDirectoryUrls = true;
+            SettingsForTests.HideTopLevelNodeFromPath = false; // ignored w/domains
+            var requestMock = Mock.Get(_umbracoSettings.RequestHandler);
+            requestMock.Setup(x => x.UseDomainPrefixes).Returns(false);
+
+			InitializeLanguagesAndDomains();
+			SetDomains4();
+
+			string ignore;
+			ignore = routingContext.UrlProvider.GetUrl(1001, new Uri("http://domain1.com"), false);
+			ignore = routingContext.UrlProvider.GetUrl(10011, new Uri("http://domain1.com"), false);
+			ignore = routingContext.UrlProvider.GetUrl(100111, new Uri("http://domain1.com"), false);
+			ignore = routingContext.UrlProvider.GetUrl(10012, new Uri("http://domain1.com"), false);
+			ignore = routingContext.UrlProvider.GetUrl(100121, new Uri("http://domain1.com"), false);
+			ignore = routingContext.UrlProvider.GetUrl(10013, new Uri("http://domain1.com"), false);
+			ignore = routingContext.UrlProvider.GetUrl(1002, new Uri("http://domain1.com"), false);
+			ignore = routingContext.UrlProvider.GetUrl(1001, new Uri("http://domain2.com"), false);
+			ignore = routingContext.UrlProvider.GetUrl(10011, new Uri("http://domain2.com"), false);
+			ignore = routingContext.UrlProvider.GetUrl(100111, new Uri("http://domain2.com"), false);
+			ignore = routingContext.UrlProvider.GetUrl(1002, new Uri("http://domain2.com"), false);
+
+            var cache = routingContext.UmbracoContext.ContentCache.InnerCache as PublishedContentCache;
+            if (cache == null) throw new Exception("Unsupported IPublishedContentCache, only the Xml one is supported.");
+            var cachedRoutes = cache.RoutesCache.GetCachedRoutes();
+            Assert.AreEqual(7, cachedRoutes.Count);
+
+			var cachedIds = cache.RoutesCache.GetCachedIds();
+			Assert.AreEqual(7, cachedIds.Count);
+
+			CheckRoute(cachedRoutes, cachedIds, 1001, "1001/");
+			CheckRoute(cachedRoutes, cachedIds, 10011, "10011/");
+			CheckRoute(cachedRoutes, cachedIds, 100111, "10011/1001-1-1");
+			CheckRoute(cachedRoutes, cachedIds, 10012, "10012/");
+			CheckRoute(cachedRoutes, cachedIds, 100121, "10012/1001-2-1");
+			CheckRoute(cachedRoutes, cachedIds, 10013, "1001/1001-3");
+			CheckRoute(cachedRoutes, cachedIds, 1002, "/1002");
+
+			// use the cache
+			Assert.AreEqual("/", routingContext.UrlProvider.GetUrl(1001, new Uri("http://domain1.com"), false));
+			Assert.AreEqual("/en/", routingContext.UrlProvider.GetUrl(10011, new Uri("http://domain1.com"), false));
+			Assert.AreEqual("/en/1001-1-1/", routingContext.UrlProvider.GetUrl(100111, new Uri("http://domain1.com"), false));
+			Assert.AreEqual("/fr/", routingContext.UrlProvider.GetUrl(10012, new Uri("http://domain1.com"), false));
+			Assert.AreEqual("/fr/1001-2-1/", routingContext.UrlProvider.GetUrl(100121, new Uri("http://domain1.com"), false));
+			Assert.AreEqual("/1001-3/", routingContext.UrlProvider.GetUrl(10013, new Uri("http://domain1.com"), false));
+			Assert.AreEqual("/1002/", routingContext.UrlProvider.GetUrl(1002, new Uri("http://domain1.com"), false));
+
+			Assert.AreEqual("http://domain1.com/fr/1001-2-1/", routingContext.UrlProvider.GetUrl(100121, new Uri("http://domain2.com"), false));
+		}
+
+		void CheckRoute(IDictionary<int, string> routes, IDictionary<string, int> ids, int id, string route)
+		{
+			Assert.IsTrue(routes.ContainsKey(id));
+			Assert.AreEqual(route, routes[id]);
+			Assert.IsTrue(ids.ContainsKey(route));
+			Assert.AreEqual(id, ids[route]);
+		}
+
+		[Test]
+		public void Get_Nice_Url_Relative_Or_Absolute()
+		{
+			var routingContext = GetRoutingContext("http://domain1.com/test", 1111);
+
+            SettingsForTests.UseDirectoryUrls = true;
+            SettingsForTests.HideTopLevelNodeFromPath = false;
+
+			InitializeLanguagesAndDomains();
+			SetDomains4();
+
+            //mock the Umbraco settings that we need
+            var requestMock = Mock.Get(_umbracoSettings.RequestHandler);
+            requestMock.Setup(x => x.UseDomainPrefixes).Returns(false);
+            
+            Assert.AreEqual("/en/1001-1-1/", routingContext.UrlProvider.GetUrl(100111));
+			Assert.AreEqual("http://domain3.com/en/1003-1-1/", routingContext.UrlProvider.GetUrl(100311));
+
+            requestMock.Setup(x => x.UseDomainPrefixes).Returns(true);
+
+            Assert.AreEqual("http://domain1.com/en/1001-1-1/", routingContext.UrlProvider.GetUrl(100111));
+			Assert.AreEqual("http://domain3.com/en/1003-1-1/", routingContext.UrlProvider.GetUrl(100311));
+
+            requestMock.Setup(x => x.UseDomainPrefixes).Returns(false);
+            routingContext.UrlProvider.Mode = UrlProviderMode.Absolute;
+
+			Assert.AreEqual("http://domain1.com/en/1001-1-1/", routingContext.UrlProvider.GetUrl(100111));
+			Assert.AreEqual("http://domain3.com/en/1003-1-1/", routingContext.UrlProvider.GetUrl(100311));
+		}
+
+		[Test]
+		public void Get_Nice_Url_Alternate()
+		{
+			var routingContext = GetRoutingContext("http://domain1.com/en/test", 1111);
+
+            SettingsForTests.UseDirectoryUrls = true;
+            SettingsForTests.HideTopLevelNodeFromPath = false;
+
+			InitializeLanguagesAndDomains();
+			SetDomains5();
+
+		    var url = routingContext.UrlProvider.GetUrl(100111, true);
+            Assert.AreEqual("http://domain1.com/en/1001-1-1/", url);
+
+			var result = routingContext.UrlProvider.GetOtherUrls(100111).ToArray();
+			
+			Assert.AreEqual(2, result.Count());
+			Assert.IsTrue(result.Contains("http://domain1a.com/en/1001-1-1/"));
+			Assert.IsTrue(result.Contains("http://domain1b.com/en/1001-1-1/"));
+		}
+	}
+}