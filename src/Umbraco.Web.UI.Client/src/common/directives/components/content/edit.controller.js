--- conflicted
+++ resolved
@@ -172,15 +172,10 @@
 
                     return $q.resolve($scope.content);
 
-                });
-
-<<<<<<< HEAD
-        }
-=======
-          eventsService.emit("content.loaded", { content: $scope.content });
-
-          $scope.page.loading = false;
->>>>>>> ec9d4dc5
+
+                });
+
+        }
 
         function createButtons(content) {
             $scope.page.buttonGroupState = "init";
@@ -215,38 +210,6 @@
                 $scope.page.allowInfiniteSaveAndClose = true;
             }
 
-<<<<<<< HEAD
-=======
-    // This is a helper method to reduce the amount of code repitition for actions: Save, Publish, SendToPublish
-    function performSave(args) {
-      var deferred = $q.defer();
-
-      $scope.page.buttonGroupState = "busy";
-
-      eventsService.emit("content.saving", { content: $scope.content, action: args.action });
-
-      contentEditingHelper.contentEditorPerformSave({
-        statusMessage: args.statusMessage,
-        saveMethod: args.saveMethod,
-        scope: $scope,
-        content: $scope.content,
-        action: args.action
-      }).then(function (data) {
-        //success            
-        init($scope.content);
-        syncTreeNode($scope.content, data.path);
-
-        $scope.page.buttonGroupState = "success";
-
-        deferred.resolve(data);
-
-        eventsService.emit("content.saved", { content: $scope.content, action: args.action });
-
-      }, function (err) {
-        //error
-        if (err) {
-          editorState.set($scope.content);
->>>>>>> ec9d4dc5
         }
 
         /** Syncs the content item to it's tree node - this occurs on first load and after saving */
@@ -327,15 +290,7 @@
 
                     resetLastListPageNumber($scope.content);
 
-<<<<<<< HEAD
                     $scope.page.loading = false;
-=======
-          eventsService.emit("content.newReady", { content: $scope.content });
-
-          });
-    }
-    else {
->>>>>>> ec9d4dc5
 
                 });
         }
@@ -369,9 +324,8 @@
                     });
             }
 
-<<<<<<< HEAD
             if (formHelper.submitForm({ scope: $scope, skipValidation: true })) {
-
+				
                 $scope.page.buttonGroupState = "busy";
 
                 contentResource.unPublish($scope.content.id, culture)
@@ -466,55 +420,6 @@
         $scope.save = function () {
             return performSave({ saveMethod: $scope.saveMethod(), action: "save" }).catch(angular.noop);
         };
-=======
-    $scope.unPublish = function () {								
-			// raising the event triggers the confirmation dialog			
-			if (!notificationsService.hasView()) {
-				notificationsService.add({ view: "confirmunpublish" });
-			}				
-				
-			$scope.page.buttonGroupState = "busy";
-
-			// actioning the dialog raises the confirmUnpublish event, act on it here
-			var actioned = $rootScope.$on("content.confirmUnpublish", function(event, confirmed) {
-				if (confirmed && formHelper.submitForm({ scope: $scope, statusMessage: "Unpublishing...", skipValidation: true })) {
-							
-					eventsService.emit("content.unpublishing", { content: $scope.content });
-
-					contentResource.unPublish($scope.content.id)
-						.then(function (data) {
-
-							formHelper.resetForm({ scope: $scope, notifications: data.notifications });
-
-							contentEditingHelper.handleSuccessfulSave({
-								scope: $scope,
-								savedContent: data,
-								rebindCallback: contentEditingHelper.reBindChangedProperties($scope.content, data)
-							});
-
-							init($scope.content);
-
-							syncTreeNode($scope.content, data.path);
-
-							$scope.page.buttonGroupState = "success";
-							eventsService.emit("content.unpublished", { content: $scope.content });
-
-						}, function(err) {
-							formHelper.showNotifications(err.data);
-							$scope.page.buttonGroupState = 'error';
-						});	
-					
-				} else {
-					$scope.page.buttonGroupState = "init";
-				}
-				
-				// unsubscribe to avoid queueing notifications
-				// listener is re-bound when the unpublish button is clicked so it is created just-in-time				
-				actioned();
-				
-			}); 
-    };
->>>>>>> ec9d4dc5
 
         $scope.preview = function (content) {
 
