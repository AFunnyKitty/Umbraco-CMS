﻿using System;
using System.Globalization;
using System.Linq;
using umbraco.cms.businesslogic.web;
using Umbraco.Core;
using Umbraco.Core.Models;
using Umbraco.Core.Services;
using Umbraco.Web.Routing;
using Domain = Umbraco.Web.Routing.Domain;

namespace Umbraco.Web.Models
{
    public static class ContentExtensions
    {
        /// <summary>
        /// Gets the culture that would be selected to render a specified content,
        /// within the context of a specified current request.
        /// </summary>
        /// <param name="content">The content.</param>
        /// <param name="current">The request Uri.</param>
        /// <returns>The culture that would be selected to render the content.</returns>
        public static CultureInfo GetCulture(this IContent content, Uri current = null)
        {
            return GetCulture(UmbracoContext.Current,
                ApplicationContext.Current.Services.DomainService,
                ApplicationContext.Current.Services.LocalizationService,
                ApplicationContext.Current.Services.ContentService,
                content.Id, content.Path,
                current);
        }

        /// <summary>
        /// Gets the culture that would be selected to render a specified content,
        /// within the context of a specified current request.
        /// </summary>
        /// <param name="umbracoContext">An <see cref="UmbracoContext"/> instance.</param>
        /// <param name="domainService">An <see cref="IDomainService"/> implementation.</param>
        /// <param name="localizationService">An <see cref="ILocalizationService"/> implementation.</param>
        /// <param name="contentService">An <see cref="IContentService"/> implementation.</param>
        /// <param name="contentId">The content identifier.</param>
        /// <param name="contentPath">The content path.</param>
        /// <param name="current">The request Uri.</param>
        /// <returns>The culture that would be selected to render the content.</returns>
        internal static CultureInfo GetCulture(UmbracoContext umbracoContext,
            IDomainService domainService, ILocalizationService localizationService, IContentService contentService,
            int contentId, string contentPath, Uri current)
        {
            var route = umbracoContext == null
                ? null // for tests only
                : umbracoContext.ContentCache.GetRouteById(contentId); // cached

<<<<<<< HEAD
            var domainCache = umbracoContext == null
                ? new PublishedCache.XmlPublishedCache.DomainCache(domainService) // for tests only
                : umbracoContext.Facade.DomainCache; // default
            var domainHelper = new DomainHelper(domainCache);
            Domain domain;
=======
            if (route != null && route.StartsWith("err/")) route = null;

            var domainHelper = new DomainHelper(domainService);
            IDomain domain;
>>>>>>> 8d5556d4

            if (route == null)
            {
                // if content is not published then route is null and we have to work
                // on non-published content (note: could optimize by checking routes?)

                var content = contentService.GetById(contentId);
                if (content == null)
                    return GetDefaultCulture(localizationService);

                var hasDomain = domainHelper.NodeHasDomains(content.Id);
                while (hasDomain == false && content != null)
                {
                    content = content.Parent();
                    hasDomain = content != null && domainHelper.NodeHasDomains(content.Id);
                }

                domain = hasDomain ? domainHelper.DomainForNode(content.Id, current) : null;
            }
            else
            {
                // if content is published then we have a (cached) route
                // from which we can figure out the domain

                var pos = route.IndexOf('/');
                domain = pos == 0
                    ? null
                    : domainHelper.DomainForNode(int.Parse(route.Substring(0, pos)), current);
            }

            var rootContentId = domain == null ? -1 : domain.ContentId;
            var wcDomain = DomainHelper.FindWildcardDomainInPath(domainCache.GetAll(true), contentPath, rootContentId);

            if (wcDomain != null) return wcDomain.Culture;
            if (domain != null) return domain.Culture;
            return GetDefaultCulture(localizationService);
        }

        private static CultureInfo GetDefaultCulture(ILocalizationService localizationService)
        {
            var defaultLanguage = localizationService.GetAllLanguages().FirstOrDefault();
            return defaultLanguage == null ? CultureInfo.CurrentUICulture : new CultureInfo(defaultLanguage.IsoCode);
        }

    }
}<|MERGE_RESOLUTION|>--- conflicted
+++ resolved
@@ -49,18 +49,13 @@
                 ? null // for tests only
                 : umbracoContext.ContentCache.GetRouteById(contentId); // cached
 
-<<<<<<< HEAD
+            if (route != null && route.StartsWith("err/")) route = null;
+
             var domainCache = umbracoContext == null
                 ? new PublishedCache.XmlPublishedCache.DomainCache(domainService) // for tests only
                 : umbracoContext.Facade.DomainCache; // default
             var domainHelper = new DomainHelper(domainCache);
             Domain domain;
-=======
-            if (route != null && route.StartsWith("err/")) route = null;
-
-            var domainHelper = new DomainHelper(domainService);
-            IDomain domain;
->>>>>>> 8d5556d4
 
             if (route == null)
             {
