﻿using System;
using System.Collections.Generic;
using System.Collections.Specialized;
using System.Linq;
using System.Reflection;
using System.Runtime.Serialization;
using Umbraco.Core.Exceptions;
using Umbraco.Core.Services;

namespace Umbraco.Core.Models
{
    /// <summary>
    /// Represents a Content object
    /// </summary>
    [Serializable]
    [DataContract(IsReference = true)]
    public class Content : ContentBase, IContent
    {
<<<<<<< HEAD
        private int? _templateId;
=======
        private IContentType _contentType;
        private ITemplate _template;
        private ContentScheduleCollection _schedule;
>>>>>>> 57074d35
        private bool _published;
        private PublishedState _publishedState;
        private ContentCultureInfosCollection _publishInfos;
        private ContentCultureInfosCollection _publishInfosOrig;
        private HashSet<string> _editedCultures;

        private static readonly Lazy<PropertySelectors> Ps = new Lazy<PropertySelectors>();

        /// <summary>
        /// Constructor for creating a Content object
        /// </summary>
        /// <param name="name">Name of the content</param>
        /// <param name="parent">Parent <see cref="IContent"/> object</param>
        /// <param name="contentType">ContentType for the current Content object</param>
        /// <param name="culture">An optional culture.</param>
        public Content(string name, IContent parent, IContentType contentType, string culture = null)
            : this(name, parent, contentType, new PropertyCollection(), culture)
        { }

        /// <summary>
        /// Constructor for creating a Content object
        /// </summary>
        /// <param name="name">Name of the content</param>
        /// <param name="parent">Parent <see cref="IContent"/> object</param>
        /// <param name="contentType">ContentType for the current Content object</param>
        /// <param name="properties">Collection of properties</param>
        /// <param name="culture">An optional culture.</param>
        public Content(string name, IContent parent, IContentType contentType, PropertyCollection properties, string culture = null)
            : base(name, parent, contentType, properties, culture)
        {
            if (contentType == null) throw new ArgumentNullException(nameof(contentType));

            ContentTypeId = contentType.Id;
            _publishedState = PublishedState.Unpublished;
            PublishedVersionId = 0;
        }

        /// <summary>
        /// Constructor for creating a Content object
        /// </summary>
        /// <param name="name">Name of the content</param>
        /// <param name="parentId">Id of the Parent content</param>
        /// <param name="contentType">ContentType for the current Content object</param>
        /// <param name="culture">An optional culture.</param>
        public Content(string name, int parentId, IContentType contentType, string culture = null)
            : this(name, parentId, contentType, new PropertyCollection(), culture)
        { }

        /// <summary>
        /// Constructor for creating a Content object
        /// </summary>
        /// <param name="name">Name of the content</param>
        /// <param name="parentId">Id of the Parent content</param>
        /// <param name="contentType">ContentType for the current Content object</param>
        /// <param name="properties">Collection of properties</param>
        /// <param name="culture">An optional culture.</param>
        public Content(string name, int parentId, IContentType contentType, PropertyCollection properties, string culture = null)
            : base(name, parentId, contentType, properties, culture)
        {
            if (contentType == null) throw new ArgumentNullException(nameof(contentType));

            ContentTypeId = contentType.Id;
            _publishedState = PublishedState.Unpublished;
            PublishedVersionId = 0;
        }

        // ReSharper disable once ClassNeverInstantiated.Local
        private class PropertySelectors
        {
            public readonly PropertyInfo TemplateSelector = ExpressionHelper.GetPropertyInfo<Content, int?>(x => x.TemplateId);
            public readonly PropertyInfo PublishedSelector = ExpressionHelper.GetPropertyInfo<Content, bool>(x => x.Published);
            public readonly PropertyInfo ContentScheduleSelector = ExpressionHelper.GetPropertyInfo<Content, ContentScheduleCollection>(x => x.ContentSchedule);
            public readonly PropertyInfo PublishCultureInfosSelector = ExpressionHelper.GetPropertyInfo<Content, IReadOnlyDictionary<string, ContentCultureInfos>>(x => x.PublishCultureInfos);
        }

<<<<<<< HEAD
        public ContentCultureInfosCollection PublishInfos
        {
            get => _publishInfos;
            set => _publishInfos = value;
=======
        /// <inheritdoc />
        [DoNotClone]
        public ContentScheduleCollection ContentSchedule
        {
            get
            {
                if (_schedule == null)
                {
                    _schedule = new ContentScheduleCollection();
                    _schedule.CollectionChanged += ScheduleCollectionChanged;
                }
                return _schedule;
            }
            set
            {
                if(_schedule != null)
                    _schedule.CollectionChanged -= ScheduleCollectionChanged;
                SetPropertyValueAndDetectChanges(value, ref _schedule, Ps.Value.ContentScheduleSelector);
                if (_schedule != null)
                    _schedule.CollectionChanged += ScheduleCollectionChanged;
            }
        }

        /// <summary>
        /// Collection changed event handler to ensure the schedule field is set to dirty when the schedule changes
        /// </summary>
        /// <param name="sender"></param>
        /// <param name="e"></param>
        private void ScheduleCollectionChanged(object sender, NotifyCollectionChangedEventArgs e)
        {
            OnPropertyChanged(Ps.Value.ContentScheduleSelector);
>>>>>>> 57074d35
        }

        /// <summary>
        /// Gets or sets the template used by the Content.
        /// This is used to override the default one from the ContentType.
        /// </summary>
        /// <remarks>
        /// If no template is explicitly set on the Content object,
        /// the Default template from the ContentType will be returned.
        /// </remarks>
        [DataMember]
<<<<<<< HEAD
        public virtual int? TemplateId
=======
        public ITemplate Template
>>>>>>> 57074d35
        {
            get => _templateId;
            set => SetPropertyValueAndDetectChanges(value, ref _templateId, Ps.Value.TemplateSelector);
        }


        /// <summary>
        /// Gets or sets a value indicating whether this content item is published or not.
        /// </summary>
        [DataMember]
        public bool Published
        {
            get => _published;

            // the setter is internal and should only be invoked from
            // - the ContentFactory when creating a content entity from a dto
            // - the ContentRepository when updating a content entity
            internal set
            {
                SetPropertyValueAndDetectChanges(value, ref _published, Ps.Value.PublishedSelector);
                _publishedState = _published ? PublishedState.Published : PublishedState.Unpublished;
            }
        }

        /// <summary>
        /// Gets the published state of the content item.
        /// </summary>
        /// <remarks>The state should be Published or Unpublished, depending on whether Published
        /// is true or false, but can also temporarily be Publishing or Unpublishing when the
        /// content item is about to be saved.</remarks>
        [DataMember]
        public PublishedState PublishedState
        {
            get => _publishedState;
            set
            {
                if (value != PublishedState.Publishing && value != PublishedState.Unpublishing)
                    throw new ArgumentException("Invalid state, only Publishing and Unpublishing are accepted.");
                _publishedState = value;
            }
        }

        [IgnoreDataMember]
        public bool Edited { get; internal set; }

        /// <summary>
<<<<<<< HEAD
        /// The date this Content should be released and thus be published
        /// </summary>
        [DataMember]
        public DateTime? ReleaseDate
        {
            get => _releaseDate;
            set => SetPropertyValueAndDetectChanges(value, ref _releaseDate, Ps.Value.ReleaseDateSelector);
        }

        /// <summary>
        /// The date this Content should expire and thus be unpublished
        /// </summary>
        [DataMember]
        public DateTime? ExpireDate
        {
            get => _expireDate;
            set => SetPropertyValueAndDetectChanges(value, ref _expireDate, Ps.Value.ExpireDateSelector);
        }
=======
        /// Gets the ContentType used by this content object
        /// </summary>
        [IgnoreDataMember]
        public IContentType ContentType => _contentType;
>>>>>>> 57074d35

        /// <inheritdoc />
        [IgnoreDataMember]
        public DateTime? PublishDate { get; internal set; } // set by persistence

        /// <inheritdoc />
        [IgnoreDataMember]
        public int? PublisherId { get; internal set; } // set by persistence

        /// <inheritdoc />
        [IgnoreDataMember]
        public int? PublishTemplateId { get; internal set; } // set by persistence

        /// <inheritdoc />
        [IgnoreDataMember]
        public string PublishName { get; internal set; } // set by persistence

        /// <inheritdoc />
        [IgnoreDataMember]
        public IEnumerable<string> EditedCultures => CultureInfos.Keys.Where(IsCultureEdited);

        /// <inheritdoc />
        [IgnoreDataMember]
        public IEnumerable<string> PublishedCultures => _publishInfos?.Keys ?? Enumerable.Empty<string>();

        /// <inheritdoc />
        public bool IsCulturePublished(string culture)
            // just check _publishInfos
            // a non-available culture could not become published anyways
            => _publishInfos != null && _publishInfos.ContainsKey(culture);

        /// <inheritdoc />
        public bool WasCulturePublished(string culture)
            // just check _publishInfosOrig - a copy of _publishInfos
            // a non-available culture could not become published anyways
            => _publishInfosOrig != null && _publishInfosOrig.ContainsKey(culture);

        // adjust dates to sync between version, cultures etc
        // used by the repo when persisting
        internal void AdjustDates(DateTime date)
        {
            foreach (var culture in PublishedCultures.ToList())
            {
                if (_publishInfos == null || !_publishInfos.TryGetValue(culture, out var publishInfos))
                    continue;

                if (_publishInfosOrig != null && _publishInfosOrig.TryGetValue(culture, out var publishInfosOrig)
                    && publishInfosOrig.Date == publishInfos.Date)
                    continue;

                _publishInfos.AddOrUpdate(culture, publishInfos.Name, date);

                if (CultureInfos.TryGetValue(culture, out var infos))
                    SetCultureInfo(culture, infos.Name, date);
            }
        }

        /// <inheritdoc />
        public bool IsCultureEdited(string culture)
            => IsCultureAvailable(culture) && // is available, and
               (!IsCulturePublished(culture) || // is not published, or
                (_editedCultures != null && _editedCultures.Contains(culture))); // is edited

        /// <inheritdoc/>
        [IgnoreDataMember]
        public IReadOnlyDictionary<string, ContentCultureInfos> PublishCultureInfos => _publishInfos ?? NoInfos;

        /// <inheritdoc/>
        public string GetPublishName(string culture)
        {
            if (culture.IsNullOrWhiteSpace()) return PublishName;
            if (!ContentTypeBase.VariesByCulture()) return null;
            if (_publishInfos == null) return null;
            return _publishInfos.TryGetValue(culture, out var infos) ? infos.Name : null;
        }

        /// <inheritdoc />
        public DateTime? GetPublishDate(string culture)
        {
            if (culture.IsNullOrWhiteSpace()) return PublishDate;
            if (!ContentTypeBase.VariesByCulture()) return null;
            if (_publishInfos == null) return null;
            return _publishInfos.TryGetValue(culture, out var infos) ? infos.Date : (DateTime?) null;
        }



<<<<<<< HEAD
=======
            if (_publishInfos == null) return;
            _publishInfos.Remove(culture);
            if (_publishInfos.Count == 0) _publishInfos = null;

            // set the culture to be dirty - it's been modified
            TouchCultureInfo(culture);
        }
>>>>>>> 57074d35

        // sets a publish edited
        internal void SetCultureEdited(string culture)
        {
            if (culture.IsNullOrWhiteSpace())
                throw new ArgumentNullOrEmptyException(nameof(culture));
            if (_editedCultures == null)
                _editedCultures = new HashSet<string>(StringComparer.OrdinalIgnoreCase);
            _editedCultures.Add(culture.ToLowerInvariant());
        }

        // sets all publish edited
        internal void SetCultureEdited(IEnumerable<string> cultures)
        {
            if (cultures == null)
            {
                _editedCultures = null;
            }
            else
            {
                var editedCultures = new HashSet<string>(cultures.Where(x => !x.IsNullOrWhiteSpace()), StringComparer.OrdinalIgnoreCase);
                _editedCultures = editedCultures.Count > 0 ? editedCultures : null;
            }
        }

        /// <summary>
        /// Handles culture infos collection changes.
        /// </summary>
        public void PublishNamesCollectionChanged(object sender, NotifyCollectionChangedEventArgs e)
        {
            OnPropertyChanged(Ps.Value.PublishCultureInfosSelector);
        }

        [IgnoreDataMember]
        public int PublishedVersionId { get; internal set; }

        [DataMember]
        public bool Blueprint { get; internal set; }

<<<<<<< HEAD

=======
        /// <inheritdoc />
        public bool PublishCulture(string culture = "*")
        {
            culture = culture.NullOrWhiteSpaceAsNull();

            // the variation should be supported by the content type properties
            //  if the content type is invariant, only '*' and 'null' is ok
            //  if the content type varies, everything is ok because some properties may be invariant
            if (!ContentType.SupportsPropertyVariation(culture, "*", true))
                throw new NotSupportedException($"Culture \"{culture}\" is not supported by content type \"{ContentType.Alias}\" with variation \"{ContentType.Variations}\".");

            // the values we want to publish should be valid
            if (ValidateProperties(culture).Any())
                return false;

            var alsoInvariant = false;
            if (culture == "*") // all cultures
            {
                foreach (var c in AvailableCultures)
                {
                    var name = GetCultureName(c);
                    if (string.IsNullOrWhiteSpace(name))
                        return false;
                    SetPublishInfo(c, name, DateTime.Now);
                }
            }
            else if (culture == null) // invariant culture
            {
                if (string.IsNullOrWhiteSpace(Name))
                    return false;
                // PublishName set by repository - nothing to do here
            }
            else // one single culture
            {
                var name = GetCultureName(culture);
                if (string.IsNullOrWhiteSpace(name))
                    return false;
                SetPublishInfo(culture, name, DateTime.Now);
                alsoInvariant = true; // we also want to publish invariant values
            }

            // property.PublishValues only publishes what is valid, variation-wise
            foreach (var property in Properties)
            {
                property.PublishValues(culture);
                if (alsoInvariant)
                    property.PublishValues(null);
            }

            _publishedState = PublishedState.Publishing;
            return true;
        }

        /// <inheritdoc />
        public void UnpublishCulture(string culture = "*")
        {
            culture = culture.NullOrWhiteSpaceAsNull();

            // the variation should be supported by the content type properties
            if (!ContentType.SupportsPropertyVariation(culture, "*", true))
                throw new NotSupportedException($"Culture \"{culture}\" is not supported by content type \"{ContentType.Alias}\" with variation \"{ContentType.Variations}\".");

            if (culture == "*") // all cultures
                ClearPublishInfos();
            else // one single culture
                ClearPublishInfo(culture);

            // property.PublishValues only publishes what is valid, variation-wise
            foreach (var property in Properties)
                property.UnpublishValues(culture);

            _publishedState = PublishedState.Publishing;
        }
>>>>>>> 57074d35

        /// <summary>
        /// Changes the <see cref="ContentType"/> for the current content object
        /// </summary>
        /// <param name="contentType">New ContentType for this content</param>
        /// <remarks>Leaves PropertyTypes intact after change</remarks>
        public void ChangeContentType(IContentType contentType)
        {
            ContentTypeId = contentType.Id;
            ContentTypeBase = contentType;
            Properties.EnsurePropertyTypes(PropertyTypes);

            Properties.CollectionChanged -= PropertiesChanged; // be sure not to double add
            Properties.CollectionChanged += PropertiesChanged;
        }

        /// <summary>
        /// Changes the <see cref="ContentType"/> for the current content object and removes PropertyTypes,
        /// which are not part of the new ContentType.
        /// </summary>
        /// <param name="contentType">New ContentType for this content</param>
        /// <param name="clearProperties">Boolean indicating whether to clear PropertyTypes upon change</param>
        public void ChangeContentType(IContentType contentType, bool clearProperties)
        {
            if(clearProperties)
            {
                ContentTypeId = contentType.Id;
                ContentTypeBase = contentType;
                Properties.EnsureCleanPropertyTypes(PropertyTypes);

                Properties.CollectionChanged -= PropertiesChanged; // be sure not to double add
                Properties.CollectionChanged += PropertiesChanged;
                return;
            }

            ChangeContentType(contentType);
        }

        public override void ResetDirtyProperties(bool rememberDirty)
        {
            base.ResetDirtyProperties(rememberDirty);

            // take care of the published state
            _publishedState = _published ? PublishedState.Published : PublishedState.Unpublished;

            // Make a copy of the _publishInfos, this is purely so that we can detect
            // if this entity's previous culture publish state (regardless of the rememberDirty flag)
            _publishInfosOrig = _publishInfos == null
                ? null
                : new ContentCultureInfosCollection(_publishInfos);

            if (_publishInfos == null) return;

            foreach (var infos in _publishInfos)
                infos.ResetDirtyProperties(rememberDirty);
        }

        /// <summary>
        /// Creates a deep clone of the current entity with its identity and it's property identities reset
        /// </summary>
        /// <returns></returns>
        public IContent DeepCloneWithResetIdentities()
        {
            var clone = (Content)DeepClone();
            clone.Key = Guid.Empty;
            clone.VersionId = clone.PublishedVersionId = 0;
            clone.ResetIdentity();

            foreach (var property in clone.Properties)
                property.ResetIdentity();

            return clone;
        }

        public void SetPublishInfo(string culture, string name, DateTime date)
        {
            if (string.IsNullOrWhiteSpace(name))
                throw new ArgumentNullOrEmptyException(nameof(name));

            if (culture.IsNullOrWhiteSpace())
                throw new ArgumentNullOrEmptyException(nameof(culture));

            if (_publishInfos == null)
            {
                _publishInfos = new ContentCultureInfosCollection();
                _publishInfos.CollectionChanged += PublishNamesCollectionChanged;
            }

            _publishInfos.AddOrUpdate(culture, name, date);
        }

        protected override void PerformDeepClone(object clone)
        {
            base.PerformDeepClone(clone);

            var clonedContent = (Content)clone;

            clonedContent.ContentTypeId = ContentTypeId;

            //if culture infos exist then deal with event bindings
            if (clonedContent._publishInfos != null)
            {
                clonedContent._publishInfos.CollectionChanged -= PublishNamesCollectionChanged;          //clear this event handler if any
                clonedContent._publishInfos = (ContentCultureInfosCollection) _publishInfos.DeepClone(); //manually deep clone
                clonedContent._publishInfos.CollectionChanged += clonedContent.PublishNamesCollectionChanged;    //re-assign correct event handler
            }

<<<<<<< HEAD
=======
            //if properties exist then deal with event bindings
            if (clonedContent._schedule != null)
            {
                clonedContent._schedule.CollectionChanged -= ScheduleCollectionChanged;         //clear this event handler if any
                clonedContent._schedule = (ContentScheduleCollection)_schedule.DeepClone();     //manually deep clone
                clonedContent._schedule.CollectionChanged += clonedContent.ScheduleCollectionChanged;   //re-assign correct event handler
            }
>>>>>>> 57074d35
        }
    }
}<|MERGE_RESOLUTION|>--- conflicted
+++ resolved
@@ -16,13 +16,8 @@
     [DataContract(IsReference = true)]
     public class Content : ContentBase, IContent
     {
-<<<<<<< HEAD
+        private ContentScheduleCollection _schedule;
         private int? _templateId;
-=======
-        private IContentType _contentType;
-        private ITemplate _template;
-        private ContentScheduleCollection _schedule;
->>>>>>> 57074d35
         private bool _published;
         private PublishedState _publishedState;
         private ContentCultureInfosCollection _publishInfos;
@@ -98,12 +93,12 @@
             public readonly PropertyInfo PublishCultureInfosSelector = ExpressionHelper.GetPropertyInfo<Content, IReadOnlyDictionary<string, ContentCultureInfos>>(x => x.PublishCultureInfos);
         }
 
-<<<<<<< HEAD
         public ContentCultureInfosCollection PublishInfos
         {
             get => _publishInfos;
             set => _publishInfos = value;
-=======
+        }
+
         /// <inheritdoc />
         [DoNotClone]
         public ContentScheduleCollection ContentSchedule
@@ -135,7 +130,6 @@
         private void ScheduleCollectionChanged(object sender, NotifyCollectionChangedEventArgs e)
         {
             OnPropertyChanged(Ps.Value.ContentScheduleSelector);
->>>>>>> 57074d35
         }
 
         /// <summary>
@@ -147,11 +141,7 @@
         /// the Default template from the ContentType will be returned.
         /// </remarks>
         [DataMember]
-<<<<<<< HEAD
         public virtual int? TemplateId
-=======
-        public ITemplate Template
->>>>>>> 57074d35
         {
             get => _templateId;
             set => SetPropertyValueAndDetectChanges(value, ref _templateId, Ps.Value.TemplateSelector);
@@ -197,33 +187,6 @@
         [IgnoreDataMember]
         public bool Edited { get; internal set; }
 
-        /// <summary>
-<<<<<<< HEAD
-        /// The date this Content should be released and thus be published
-        /// </summary>
-        [DataMember]
-        public DateTime? ReleaseDate
-        {
-            get => _releaseDate;
-            set => SetPropertyValueAndDetectChanges(value, ref _releaseDate, Ps.Value.ReleaseDateSelector);
-        }
-
-        /// <summary>
-        /// The date this Content should expire and thus be unpublished
-        /// </summary>
-        [DataMember]
-        public DateTime? ExpireDate
-        {
-            get => _expireDate;
-            set => SetPropertyValueAndDetectChanges(value, ref _expireDate, Ps.Value.ExpireDateSelector);
-        }
-=======
-        /// Gets the ContentType used by this content object
-        /// </summary>
-        [IgnoreDataMember]
-        public IContentType ContentType => _contentType;
->>>>>>> 57074d35
-
         /// <inheritdoc />
         [IgnoreDataMember]
         public DateTime? PublishDate { get; internal set; } // set by persistence
@@ -310,8 +273,11 @@
 
 
 
-<<<<<<< HEAD
-=======
+        private void ClearPublishInfo(string culture)
+        {
+            if (culture.IsNullOrWhiteSpace())
+                throw new ArgumentNullOrEmptyException(nameof(culture));
+
             if (_publishInfos == null) return;
             _publishInfos.Remove(culture);
             if (_publishInfos.Count == 0) _publishInfos = null;
@@ -319,7 +285,6 @@
             // set the culture to be dirty - it's been modified
             TouchCultureInfo(culture);
         }
->>>>>>> 57074d35
 
         // sets a publish edited
         internal void SetCultureEdited(string culture)
@@ -359,83 +324,7 @@
         [DataMember]
         public bool Blueprint { get; internal set; }
 
-<<<<<<< HEAD
-
-=======
-        /// <inheritdoc />
-        public bool PublishCulture(string culture = "*")
-        {
-            culture = culture.NullOrWhiteSpaceAsNull();
-
-            // the variation should be supported by the content type properties
-            //  if the content type is invariant, only '*' and 'null' is ok
-            //  if the content type varies, everything is ok because some properties may be invariant
-            if (!ContentType.SupportsPropertyVariation(culture, "*", true))
-                throw new NotSupportedException($"Culture \"{culture}\" is not supported by content type \"{ContentType.Alias}\" with variation \"{ContentType.Variations}\".");
-
-            // the values we want to publish should be valid
-            if (ValidateProperties(culture).Any())
-                return false;
-
-            var alsoInvariant = false;
-            if (culture == "*") // all cultures
-            {
-                foreach (var c in AvailableCultures)
-                {
-                    var name = GetCultureName(c);
-                    if (string.IsNullOrWhiteSpace(name))
-                        return false;
-                    SetPublishInfo(c, name, DateTime.Now);
-                }
-            }
-            else if (culture == null) // invariant culture
-            {
-                if (string.IsNullOrWhiteSpace(Name))
-                    return false;
-                // PublishName set by repository - nothing to do here
-            }
-            else // one single culture
-            {
-                var name = GetCultureName(culture);
-                if (string.IsNullOrWhiteSpace(name))
-                    return false;
-                SetPublishInfo(culture, name, DateTime.Now);
-                alsoInvariant = true; // we also want to publish invariant values
-            }
-
-            // property.PublishValues only publishes what is valid, variation-wise
-            foreach (var property in Properties)
-            {
-                property.PublishValues(culture);
-                if (alsoInvariant)
-                    property.PublishValues(null);
-            }
-
-            _publishedState = PublishedState.Publishing;
-            return true;
-        }
-
-        /// <inheritdoc />
-        public void UnpublishCulture(string culture = "*")
-        {
-            culture = culture.NullOrWhiteSpaceAsNull();
-
-            // the variation should be supported by the content type properties
-            if (!ContentType.SupportsPropertyVariation(culture, "*", true))
-                throw new NotSupportedException($"Culture \"{culture}\" is not supported by content type \"{ContentType.Alias}\" with variation \"{ContentType.Variations}\".");
-
-            if (culture == "*") // all cultures
-                ClearPublishInfos();
-            else // one single culture
-                ClearPublishInfo(culture);
-
-            // property.PublishValues only publishes what is valid, variation-wise
-            foreach (var property in Properties)
-                property.UnpublishValues(culture);
-
-            _publishedState = PublishedState.Publishing;
-        }
->>>>>>> 57074d35
+
 
         /// <summary>
         /// Changes the <see cref="ContentType"/> for the current content object
@@ -543,8 +432,7 @@
                 clonedContent._publishInfos.CollectionChanged += clonedContent.PublishNamesCollectionChanged;    //re-assign correct event handler
             }
 
-<<<<<<< HEAD
-=======
+
             //if properties exist then deal with event bindings
             if (clonedContent._schedule != null)
             {
@@ -552,7 +440,6 @@
                 clonedContent._schedule = (ContentScheduleCollection)_schedule.DeepClone();     //manually deep clone
                 clonedContent._schedule.CollectionChanged += clonedContent.ScheduleCollectionChanged;   //re-assign correct event handler
             }
->>>>>>> 57074d35
         }
     }
 }